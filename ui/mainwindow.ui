--- conflicted
+++ resolved
@@ -291,11 +291,7 @@
               </property>
               <property name="font">
                <font>
-<<<<<<< HEAD
                 <pointsize>8</pointsize>
-=======
-                <pointsize>10</pointsize>
->>>>>>> 9f2184b0
                </font>
               </property>
               <property name="text">
@@ -313,11 +309,7 @@
               </property>
               <property name="font">
                <font>
-<<<<<<< HEAD
                 <pointsize>8</pointsize>
-=======
-                <pointsize>10</pointsize>
->>>>>>> 9f2184b0
                </font>
               </property>
               <property name="text">
@@ -335,11 +327,7 @@
               </property>
               <property name="font">
                <font>
-<<<<<<< HEAD
                 <pointsize>8</pointsize>
-=======
-                <pointsize>10</pointsize>
->>>>>>> 9f2184b0
                </font>
               </property>
               <property name="text">
@@ -357,11 +345,7 @@
               </property>
               <property name="font">
                <font>
-<<<<<<< HEAD
                 <pointsize>8</pointsize>
-=======
-                <pointsize>10</pointsize>
->>>>>>> 9f2184b0
                </font>
               </property>
               <property name="text">
@@ -415,11 +399,7 @@
               </property>
               <property name="font">
                <font>
-<<<<<<< HEAD
                 <pointsize>10</pointsize>
-=======
-                <pointsize>12</pointsize>
->>>>>>> 9f2184b0
                </font>
               </property>
               <property name="layoutDirection">
@@ -449,11 +429,7 @@
               </property>
               <property name="font">
                <font>
-<<<<<<< HEAD
                 <pointsize>10</pointsize>
-=======
-                <pointsize>12</pointsize>
->>>>>>> 9f2184b0
                </font>
               </property>
               <property name="layoutDirection">
@@ -1063,11 +1039,7 @@
               </property>
               <property name="font">
                <font>
-<<<<<<< HEAD
                 <pointsize>10</pointsize>
-=======
-                <pointsize>13</pointsize>
->>>>>>> 9f2184b0
                 <underline>true</underline>
                </font>
               </property>
