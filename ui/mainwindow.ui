<?xml version="1.0" encoding="UTF-8"?>
<ui version="4.0">
 <author>Joshua Botha</author>
 <class>MainWindow</class>
 <widget class="QMainWindow" name="MainWindow">
  <property name="geometry">
   <rect>
    <x>0</x>
    <y>0</y>
    <width>993</width>
    <height>599</height>
   </rect>
  </property>
  <property name="windowTitle">
   <string>MainWindow</string>
  </property>
  <widget class="QWidget" name="centralwidget">
   <layout class="QHBoxLayout" name="horizontalLayout">
    <item>
     <widget class="QFrame" name="frame">
      <property name="sizePolicy">
       <sizepolicy hsizetype="Fixed" vsizetype="Preferred">
        <horstretch>0</horstretch>
        <verstretch>0</verstretch>
       </sizepolicy>
      </property>
      <property name="minimumSize">
       <size>
        <width>150</width>
        <height>0</height>
       </size>
      </property>
      <property name="maximumSize">
       <size>
        <width>150</width>
        <height>16777215</height>
       </size>
      </property>
      <property name="frameShape">
       <enum>QFrame::NoFrame</enum>
      </property>
      <property name="frameShadow">
       <enum>QFrame::Plain</enum>
      </property>
      <property name="lineWidth">
       <number>0</number>
      </property>
      <layout class="QVBoxLayout" name="verticalLayout">
       <item>
        <widget class="QLabel" name="label">
         <property name="font">
          <font>
           <pointsize>16</pointsize>
           <weight>75</weight>
           <bold>true</bold>
           <underline>true</underline>
          </font>
         </property>
         <property name="text">
          <string>Particles</string>
         </property>
         <property name="alignment">
          <set>Qt::AlignCenter</set>
         </property>
        </widget>
       </item>
       <item>
        <widget class="QTreeView" name="treeViewParticles"/>
       </item>
      </layout>
     </widget>
    </item>
    <item>
     <widget class="QTabWidget" name="tabWidget">
      <property name="autoFillBackground">
       <bool>true</bool>
      </property>
      <property name="tabPosition">
       <enum>QTabWidget::North</enum>
      </property>
      <property name="tabShape">
       <enum>QTabWidget::Rounded</enum>
      </property>
      <property name="currentIndex">
       <number>1</number>
      </property>
      <property name="iconSize">
       <size>
        <width>18</width>
        <height>18</height>
       </size>
      </property>
      <property name="elideMode">
       <enum>Qt::ElideLeft</enum>
      </property>
      <property name="usesScrollButtons">
       <bool>false</bool>
      </property>
      <property name="documentMode">
       <bool>false</bool>
      </property>
      <property name="tabsClosable">
       <bool>false</bool>
      </property>
      <property name="movable">
       <bool>false</bool>
      </property>
      <property name="tabBarAutoHide">
       <bool>false</bool>
      </property>
      <widget class="QWidget" name="tabIntensity">
       <property name="enabled">
        <bool>true</bool>
       </property>
       <property name="autoFillBackground">
        <bool>true</bool>
       </property>
       <attribute name="icon">
        <iconset>
         <normaloff>icons/007-idea-new.png</normaloff>icons/007-idea-new.png</iconset>
       </attribute>
       <attribute name="title">
        <string>Intensity</string>
       </attribute>
       <layout class="QGridLayout" name="gridLayout">
        <item row="2" column="0">
         <layout class="QHBoxLayout" name="horizontalLayout_2">
          <property name="spacing">
           <number>9</number>
          </property>
          <item>
           <layout class="QGridLayout" name="gridLayout_3">
            <property name="verticalSpacing">
             <number>0</number>
            </property>
            <item row="1" column="3">
             <spacer name="horizontalSpacer_5">
              <property name="orientation">
               <enum>Qt::Horizontal</enum>
              </property>
              <property name="sizeHint" stdset="0">
               <size>
                <width>40</width>
                <height>20</height>
               </size>
              </property>
             </spacer>
            </item>
            <item row="1" column="1">
             <widget class="QPushButton" name="btnApplyBin">
              <property name="sizePolicy">
               <sizepolicy hsizetype="Fixed" vsizetype="Fixed">
                <horstretch>0</horstretch>
                <verstretch>0</verstretch>
               </sizepolicy>
              </property>
              <property name="minimumSize">
               <size>
                <width>0</width>
                <height>40</height>
               </size>
              </property>
              <property name="text">
               <string>Apply Bin Size</string>
              </property>
              <property name="icon">
               <iconset>
                <normaloff>icons/012-check-mark-new.png</normaloff>icons/012-check-mark-new.png</iconset>
              </property>
              <property name="iconSize">
               <size>
                <width>20</width>
                <height>20</height>
               </size>
              </property>
             </widget>
            </item>
            <item row="1" column="0">
             <widget class="QSpinBox" name="spbBinSize">
              <property name="sizePolicy">
               <sizepolicy hsizetype="Preferred" vsizetype="Fixed">
                <horstretch>0</horstretch>
                <verstretch>0</verstretch>
               </sizepolicy>
              </property>
              <property name="minimumSize">
               <size>
                <width>60</width>
                <height>30</height>
               </size>
              </property>
              <property name="suffix">
               <string> ms</string>
              </property>
              <property name="prefix">
               <string/>
              </property>
              <property name="maximum">
               <number>9999</number>
              </property>
             </widget>
            </item>
            <item row="1" column="4">
             <widget class="QComboBox" name="cmbConfIndex">
              <property name="sizePolicy">
               <sizepolicy hsizetype="Preferred" vsizetype="Fixed">
                <horstretch>0</horstretch>
                <verstretch>0</verstretch>
               </sizepolicy>
              </property>
              <property name="minimumSize">
               <size>
                <width>0</width>
                <height>30</height>
               </size>
              </property>
              <item>
               <property name="text">
                <string>99%</string>
               </property>
              </item>
              <item>
               <property name="text">
                <string>95%</string>
               </property>
              </item>
              <item>
               <property name="text">
                <string>90%</string>
               </property>
              </item>
              <item>
               <property name="text">
                <string>66%</string>
               </property>
              </item>
             </widget>
            </item>
            <item row="1" column="2">
             <widget class="QPushButton" name="btnApplyBinAll">
              <property name="sizePolicy">
               <sizepolicy hsizetype="Fixed" vsizetype="Fixed">
                <horstretch>0</horstretch>
                <verstretch>0</verstretch>
               </sizepolicy>
              </property>
              <property name="minimumSize">
               <size>
                <width>0</width>
                <height>40</height>
               </size>
              </property>
              <property name="text">
               <string>Apply To All</string>
              </property>
              <property name="icon">
               <iconset>
                <normaloff>icons/012-check-mark-multi-new.png</normaloff>icons/012-check-mark-multi-new.png</iconset>
              </property>
              <property name="iconSize">
               <size>
                <width>20</width>
                <height>20</height>
               </size>
              </property>
             </widget>
            </item>
            <item row="0" column="0">
             <widget class="QLabel" name="label_2">
              <property name="font">
               <font>
                <weight>50</weight>
                <bold>false</bold>
                <underline>false</underline>
               </font>
              </property>
              <property name="text">
               <string>Bin Size</string>
              </property>
              <property name="alignment">
               <set>Qt::AlignLeading|Qt::AlignLeft|Qt::AlignVCenter</set>
              </property>
             </widget>
            </item>
            <item row="1" column="5">
             <widget class="QPushButton" name="btnResolve">
              <property name="sizePolicy">
               <sizepolicy hsizetype="Fixed" vsizetype="Fixed">
                <horstretch>0</horstretch>
                <verstretch>0</verstretch>
               </sizepolicy>
              </property>
              <property name="minimumSize">
               <size>
                <width>0</width>
                <height>40</height>
               </size>
              </property>
              <property name="text">
               <string>Resolve</string>
              </property>
              <property name="icon">
               <iconset>
                <normaloff>icons/013-management-new.png</normaloff>icons/013-management-new.png</iconset>
              </property>
              <property name="iconSize">
               <size>
                <width>20</width>
                <height>20</height>
               </size>
              </property>
             </widget>
            </item>
            <item row="1" column="6">
             <widget class="QPushButton" name="btnResolveAll">
              <property name="sizePolicy">
               <sizepolicy hsizetype="Fixed" vsizetype="Fixed">
                <horstretch>0</horstretch>
                <verstretch>0</verstretch>
               </sizepolicy>
              </property>
              <property name="minimumSize">
               <size>
                <width>0</width>
                <height>40</height>
               </size>
              </property>
              <property name="text">
               <string>Resolve All</string>
              </property>
              <property name="icon">
               <iconset>
                <normaloff>icons/013-management-multi.png</normaloff>icons/013-management-multi.png</iconset>
              </property>
              <property name="iconSize">
               <size>
                <width>20</width>
                <height>20</height>
               </size>
              </property>
             </widget>
            </item>
            <item row="0" column="4">
             <widget class="QLabel" name="label_3">
              <property name="text">
               <string>Confidence</string>
              </property>
              <property name="alignment">
               <set>Qt::AlignLeading|Qt::AlignLeft|Qt::AlignVCenter</set>
              </property>
             </widget>
            </item>
           </layout>
          </item>
         </layout>
        </item>
        <item row="0" column="0">
         <widget class="MplWidget" name="MW_Intensity" native="true">
          <property name="sizePolicy">
           <sizepolicy hsizetype="Expanding" vsizetype="Expanding">
            <horstretch>0</horstretch>
            <verstretch>0</verstretch>
           </sizepolicy>
          </property>
          <property name="minimumSize">
           <size>
            <width>682</width>
            <height>374</height>
           </size>
          </property>
         </widget>
        </item>
        <item row="1" column="0">
         <widget class="Line" name="line_2">
          <property name="orientation">
           <enum>Qt::Horizontal</enum>
          </property>
         </widget>
        </item>
       </layout>
      </widget>
      <widget class="QWidget" name="tabLifetime">
       <property name="autoFillBackground">
        <bool>true</bool>
       </property>
       <attribute name="icon">
        <iconset>
         <normaloff>icons/008-stopclock-new.png</normaloff>icons/008-stopclock-new.png</iconset>
       </attribute>
       <attribute name="title">
        <string>Lifetime</string>
       </attribute>
       <layout class="QGridLayout" name="gridLayout_2">
        <item row="2" column="0">
         <widget class="MplWidget" name="MW_Lifetime" native="true">
          <property name="sizePolicy">
           <sizepolicy hsizetype="Expanding" vsizetype="Preferred">
            <horstretch>0</horstretch>
            <verstretch>0</verstretch>
           </sizepolicy>
          </property>
          <property name="minimumSize">
           <size>
            <width>682</width>
            <height>266</height>
           </size>
          </property>
         </widget>
        </item>
        <item row="0" column="0">
         <layout class="QHBoxLayout" name="horizontalLayout_5">
          <item>
           <spacer name="horizontalSpacer_6">
            <property name="orientation">
             <enum>Qt::Horizontal</enum>
            </property>
            <property name="sizeType">
             <enum>QSizePolicy::Preferred</enum>
            </property>
            <property name="sizeHint" stdset="0">
             <size>
              <width>40</width>
              <height>20</height>
             </size>
            </property>
           </spacer>
          </item>
          <item>
           <widget class="QPushButton" name="btnPrevLevel">
            <property name="sizePolicy">
             <sizepolicy hsizetype="Fixed" vsizetype="Expanding">
              <horstretch>0</horstretch>
              <verstretch>0</verstretch>
             </sizepolicy>
            </property>
            <property name="minimumSize">
             <size>
              <width>0</width>
              <height>100</height>
             </size>
            </property>
            <property name="maximumSize">
             <size>
              <width>40</width>
              <height>200</height>
             </size>
            </property>
            <property name="text">
             <string/>
            </property>
            <property name="icon">
             <iconset>
              <normaloff>icons/002-arrowhead-thin-outline-to-the-left.png</normaloff>icons/002-arrowhead-thin-outline-to-the-left.png</iconset>
            </property>
            <property name="iconSize">
             <size>
              <width>25</width>
              <height>25</height>
             </size>
            </property>
           </widget>
          </item>
          <item>
           <widget class="MplWidget" name="MW_LifetimeInt" native="true">
            <property name="sizePolicy">
             <sizepolicy hsizetype="Expanding" vsizetype="Expanding">
              <horstretch>0</horstretch>
              <verstretch>0</verstretch>
             </sizepolicy>
            </property>
            <property name="minimumSize">
             <size>
              <width>638</width>
              <height>150</height>
             </size>
            </property>
            <property name="maximumSize">
             <size>
              <width>800</width>
              <height>250</height>
             </size>
            </property>
            <property name="cursor">
             <cursorShape>PointingHandCursor</cursorShape>
            </property>
           </widget>
          </item>
          <item>
           <widget class="QPushButton" name="btnNextLevel">
            <property name="sizePolicy">
             <sizepolicy hsizetype="Fixed" vsizetype="Expanding">
              <horstretch>0</horstretch>
              <verstretch>0</verstretch>
             </sizepolicy>
            </property>
            <property name="minimumSize">
             <size>
              <width>0</width>
              <height>100</height>
             </size>
            </property>
            <property name="maximumSize">
             <size>
              <width>40</width>
              <height>200</height>
             </size>
            </property>
            <property name="text">
             <string/>
            </property>
            <property name="icon">
             <iconset>
              <normaloff>icons/003-arrow-point-to-right.png</normaloff>icons/003-arrow-point-to-right.png</iconset>
            </property>
            <property name="iconSize">
             <size>
              <width>25</width>
              <height>25</height>
             </size>
            </property>
           </widget>
          </item>
          <item>
           <spacer name="horizontalSpacer_7">
            <property name="orientation">
             <enum>Qt::Horizontal</enum>
            </property>
            <property name="sizeType">
             <enum>QSizePolicy::Preferred</enum>
            </property>
            <property name="sizeHint" stdset="0">
             <size>
              <width>40</width>
              <height>20</height>
             </size>
            </property>
           </spacer>
          </item>
         </layout>
        </item>
        <item row="4" column="0">
         <layout class="QHBoxLayout" name="horizontalLayout_3">
          <item>
           <widget class="QPushButton" name="btnLoadIRF">
            <property name="sizePolicy">
             <sizepolicy hsizetype="Fixed" vsizetype="Fixed">
              <horstretch>0</horstretch>
              <verstretch>0</verstretch>
             </sizepolicy>
            </property>
            <property name="minimumSize">
             <size>
              <width>0</width>
              <height>40</height>
             </size>
            </property>
            <property name="text">
             <string>Load IRF</string>
            </property>
            <property name="icon">
             <iconset>
              <normaloff>icons/005-folder-new.png</normaloff>icons/005-folder-new.png</iconset>
            </property>
            <property name="iconSize">
             <size>
              <width>20</width>
              <height>20</height>
             </size>
            </property>
           </widget>
          </item>
          <item>
           <spacer name="horizontalSpacer">
            <property name="orientation">
             <enum>Qt::Horizontal</enum>
            </property>
            <property name="sizeType">
             <enum>QSizePolicy::Fixed</enum>
            </property>
            <property name="sizeHint" stdset="0">
             <size>
              <width>35</width>
              <height>20</height>
             </size>
            </property>
           </spacer>
          </item>
          <item>
           <widget class="QPushButton" name="btnFitParameters">
            <property name="sizePolicy">
             <sizepolicy hsizetype="Fixed" vsizetype="Fixed">
              <horstretch>0</horstretch>
              <verstretch>0</verstretch>
             </sizepolicy>
            </property>
            <property name="minimumSize">
             <size>
              <width>0</width>
              <height>40</height>
             </size>
            </property>
            <property name="text">
             <string>Fitting Parameters</string>
            </property>
            <property name="icon">
             <iconset>
              <normaloff>icons/015-settings-new.png</normaloff>icons/015-settings-new.png</iconset>
            </property>
            <property name="iconSize">
             <size>
              <width>20</width>
              <height>20</height>
             </size>
            </property>
           </widget>
          </item>
          <item>
           <spacer name="horizontalSpacer_2">
            <property name="orientation">
             <enum>Qt::Horizontal</enum>
            </property>
            <property name="sizeType">
             <enum>QSizePolicy::MinimumExpanding</enum>
            </property>
            <property name="sizeHint" stdset="0">
             <size>
              <width>40</width>
              <height>20</height>
             </size>
            </property>
           </spacer>
          </item>
          <item>
           <widget class="QPushButton" name="btnFit">
            <property name="sizePolicy">
             <sizepolicy hsizetype="Fixed" vsizetype="Fixed">
              <horstretch>0</horstretch>
              <verstretch>0</verstretch>
             </sizepolicy>
            </property>
            <property name="minimumSize">
             <size>
              <width>0</width>
              <height>40</height>
             </size>
            </property>
            <property name="text">
             <string>Fit Current</string>
            </property>
            <property name="icon">
             <iconset>
              <normaloff>icons/016-compass-new.png</normaloff>icons/016-compass-new.png</iconset>
            </property>
            <property name="iconSize">
             <size>
              <width>20</width>
              <height>20</height>
             </size>
            </property>
           </widget>
          </item>
          <item>
           <widget class="QPushButton" name="btnFitSelected">
            <property name="sizePolicy">
             <sizepolicy hsizetype="Fixed" vsizetype="Fixed">
              <horstretch>0</horstretch>
              <verstretch>0</verstretch>
             </sizepolicy>
            </property>
            <property name="minimumSize">
             <size>
              <width>0</width>
              <height>40</height>
             </size>
            </property>
            <property name="text">
             <string>Fit Selected</string>
            </property>
            <property name="icon">
             <iconset>
              <normaloff>icons/016-compass-select-new.png</normaloff>icons/016-compass-select-new.png</iconset>
            </property>
            <property name="iconSize">
             <size>
              <width>20</width>
              <height>20</height>
             </size>
            </property>
           </widget>
          </item>
          <item>
           <widget class="QPushButton" name="btnFitAll">
            <property name="sizePolicy">
             <sizepolicy hsizetype="Fixed" vsizetype="Fixed">
              <horstretch>0</horstretch>
              <verstretch>0</verstretch>
             </sizepolicy>
            </property>
            <property name="minimumSize">
             <size>
              <width>0</width>
              <height>40</height>
             </size>
            </property>
            <property name="text">
             <string>Fit All</string>
            </property>
            <property name="icon">
             <iconset>
              <normaloff>icons/016-compass-multi.png</normaloff>icons/016-compass-multi.png</iconset>
            </property>
            <property name="iconSize">
             <size>
              <width>20</width>
              <height>20</height>
             </size>
            </property>
           </widget>
          </item>
         </layout>
        </item>
        <item row="1" column="0">
         <widget class="Line" name="line">
          <property name="frameShadow">
           <enum>QFrame::Sunken</enum>
          </property>
          <property name="orientation">
           <enum>Qt::Horizontal</enum>
          </property>
         </widget>
        </item>
        <item row="3" column="0">
         <widget class="Line" name="line_3">
          <property name="orientation">
           <enum>Qt::Horizontal</enum>
          </property>
         </widget>
        </item>
       </layout>
      </widget>
      <widget class="QWidget" name="tabSpectra">
       <property name="autoFillBackground">
        <bool>true</bool>
       </property>
       <attribute name="icon">
        <iconset>
         <normaloff>icons/010-refraction-new.png</normaloff>icons/010-refraction-new.png</iconset>
       </attribute>
       <attribute name="title">
        <string>Spectra</string>
       </attribute>
       <layout class="QGridLayout" name="gridLayout_7">
        <item row="0" column="0">
         <widget class="MplWidget" name="MW_Spectra" native="true">
          <property name="sizePolicy">
           <sizepolicy hsizetype="Expanding" vsizetype="Expanding">
            <horstretch>0</horstretch>
            <verstretch>0</verstretch>
           </sizepolicy>
          </property>
          <property name="minimumSize">
           <size>
            <width>682</width>
            <height>374</height>
           </size>
          </property>
         </widget>
        </item>
        <item row="2" column="0">
         <layout class="QHBoxLayout" name="horizontalLayout_4">
          <item>
           <spacer name="horizontalSpacer_3">
            <property name="orientation">
             <enum>Qt::Horizontal</enum>
            </property>
            <property name="sizeHint" stdset="0">
             <size>
              <width>40</width>
              <height>20</height>
             </size>
            </property>
           </spacer>
          </item>
          <item>
           <widget class="QPushButton" name="btnSubBackground">
            <property name="sizePolicy">
             <sizepolicy hsizetype="Fixed" vsizetype="Fixed">
              <horstretch>0</horstretch>
              <verstretch>0</verstretch>
             </sizepolicy>
            </property>
            <property name="minimumSize">
             <size>
              <width>0</width>
              <height>40</height>
             </size>
            </property>
            <property name="text">
             <string>Subtract Backgound</string>
            </property>
            <property name="icon">
             <iconset>
              <normaloff>icons/018-subtracting-button-new.png</normaloff>icons/018-subtracting-button-new.png</iconset>
            </property>
            <property name="iconSize">
             <size>
              <width>25</width>
              <height>25</height>
             </size>
            </property>
           </widget>
          </item>
          <item>
           <spacer name="horizontalSpacer_4">
            <property name="orientation">
             <enum>Qt::Horizontal</enum>
            </property>
            <property name="sizeHint" stdset="0">
             <size>
              <width>40</width>
              <height>20</height>
             </size>
            </property>
           </spacer>
          </item>
         </layout>
        </item>
        <item row="1" column="0">
         <widget class="Line" name="line_4">
          <property name="orientation">
           <enum>Qt::Horizontal</enum>
          </property>
         </widget>
        </item>
       </layout>
      </widget>
     </widget>
    </item>
   </layout>
  </widget>
  <widget class="QMenuBar" name="menubar">
   <property name="geometry">
    <rect>
     <x>0</x>
     <y>0</y>
     <width>993</width>
<<<<<<< HEAD
     <height>21</height>
=======
     <height>22</height>
>>>>>>> 971ad188
    </rect>
   </property>
   <widget class="QMenu" name="menuFile">
    <property name="title">
     <string>File</string>
    </property>
    <widget class="QMenu" name="menuOpen">
     <property name="title">
      <string>Open...</string>
     </property>
     <addaction name="actionOpen_h5"/>
     <addaction name="actionOpen_pt3"/>
    </widget>
    <addaction name="menuOpen"/>
   </widget>
   <widget class="QMenu" name="menuTools">
    <property name="title">
     <string>Tools</string>
    </property>
    <widget class="QMenu" name="menuIntensity">
     <property name="title">
      <string>Intensity</string>
     </property>
     <addaction name="actionTrim_Dead_Traces"/>
    </widget>
    <addaction name="menuIntensity"/>
   </widget>
   <addaction name="menuFile"/>
   <addaction name="menuTools"/>
  </widget>
  <widget class="QStatusBar" name="statusbar"/>
  <action name="actionOpen_h5">
   <property name="icon">
    <iconset>
     <normaloff>icons/001-new-file-new.png</normaloff>icons/001-new-file-new.png</iconset>
   </property>
   <property name="text">
    <string>HDF5 (*.h5)</string>
   </property>
  </action>
  <action name="actionOpen_pt3">
   <property name="icon">
    <iconset>
     <normaloff>icons/004-open-archive-new.png</normaloff>icons/004-open-archive-new.png</iconset>
   </property>
   <property name="text">
    <string>PT3 Folder (*.pt3)</string>
   </property>
  </action>
  <action name="actionTrim_Dead_Traces">
   <property name="checkable">
    <bool>true</bool>
   </property>
   <property name="icon">
    <iconset>
     <normaloff>icons/020-cutting-with-a-scissor-on-broken-line-new.png</normaloff>icons/020-cutting-with-a-scissor-on-broken-line-new.png</iconset>
   </property>
   <property name="text">
    <string>Trim Dead Traces</string>
   </property>
  </action>
 </widget>
 <layoutdefault spacing="6" margin="9"/>
 <customwidgets>
  <customwidget>
   <class>MplWidget</class>
   <extends>QWidget</extends>
   <header>mplwidget.h</header>
   <container>1</container>
  </customwidget>
 </customwidgets>
 <tabstops>
  <tabstop>tabWidget</tabstop>
  <tabstop>spbBinSize</tabstop>
  <tabstop>btnApplyBin</tabstop>
  <tabstop>btnApplyBinAll</tabstop>
  <tabstop>cmbConfIndex</tabstop>
  <tabstop>btnResolve</tabstop>
  <tabstop>btnResolveAll</tabstop>
  <tabstop>btnLoadIRF</tabstop>
  <tabstop>btnFitParameters</tabstop>
  <tabstop>btnFit</tabstop>
  <tabstop>btnFitSelected</tabstop>
  <tabstop>btnFitAll</tabstop>
  <tabstop>btnSubBackground</tabstop>
  <tabstop>btnPrevLevel</tabstop>
  <tabstop>treeViewParticles</tabstop>
  <tabstop>btnNextLevel</tabstop>
 </tabstops>
 <resources/>
 <connections/>
</ui><|MERGE_RESOLUTION|>--- conflicted
+++ resolved
@@ -82,7 +82,7 @@
        <enum>QTabWidget::Rounded</enum>
       </property>
       <property name="currentIndex">
-       <number>1</number>
+       <number>0</number>
       </property>
       <property name="iconSize">
        <size>
@@ -231,7 +231,7 @@
               </item>
               <item>
                <property name="text">
-                <string>66%</string>
+                <string>69%</string>
                </property>
               </item>
              </widget>
@@ -844,11 +844,7 @@
      <x>0</x>
      <y>0</y>
      <width>993</width>
-<<<<<<< HEAD
      <height>21</height>
-=======
-     <height>22</height>
->>>>>>> 971ad188
     </rect>
    </property>
    <widget class="QMenu" name="menuFile">
