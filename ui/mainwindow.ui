--- conflicted
+++ resolved
@@ -844,11 +844,7 @@
      <x>0</x>
      <y>0</y>
      <width>993</width>
-<<<<<<< HEAD
      <height>21</height>
-=======
-     <height>22</height>
->>>>>>> 971ad188
     </rect>
    </property>
    <widget class="QMenu" name="menuFile">
