# ------------------------------------------------------
# ---------------------- main.py -----------------------
# ------------------------------------------------------

from PyQt5.QtWidgets import*
<<<<<<< HEAD
from PyQt5.QtCore import QObject, pyqtSignal
=======
from PyQt5.uic import loadUi
>>>>>>> 971ad188
from matplotlib.backends.backend_qt5agg import FigureCanvasQTAgg as FigureCanvas

from PyQt5.QtGui import *

from matplotlib.backends.backend_qt5agg import (NavigationToolbar2QT as NavigationToolbar)
from matplotlib.figure import Figure
from matplotlib.axes._subplots import Axes

import numpy as np
import random

import matplotlib as mpl

<<<<<<< HEAD
from mainwidow import Ui_MainWindow
=======

# Default settings for matplotlib plots
# *************************************
mpl.rcParams['figure.dpi'] = 50
mpl.rcParams['axes.linewidth'] = 1.0  # set  the value globally
mpl.rcParams['savefig.dpi'] = 400
mpl.rcParams['font.size'] = 10
# mpl.rcParams['legend.fontsize'] = 'small'
# mpl.rcParams['legend.fontsize'] = 'small'
mpl.rcParams['lines.linewidth'] = 1.0
# mpl.rcParams['errorbar.capsize'] = 3
>>>>>>> 971ad188


# Default settings for matplotlib plots
# *************************************
mpl.rcParams['figure.dpi'] = 120
mpl.rcParams['axes.linewidth'] = 1.0  # set  the value globally
mpl.rcParams['savefig.dpi'] = 400
mpl.rcParams['font.size'] = 10
# mpl.rcParams['legend.fontsize'] = 'small'
# mpl.rcParams['legend.fontsize'] = 'small'
mpl.rcParams['lines.linewidth'] = 1.0
# mpl.rcParams['errorbar.capsize'] = 3


class MainWindow(QMainWindow, Ui_MainWindow):
	
	def __init__(self):
		
<<<<<<< HEAD
		QMainWindow.__init__(self)
		self.setupUi(self)
		
		self.setWindowTitle("Full SMS")
		
		fig_pos = [0.09, 0.12, 0.89, 0.85]  # [left, bottom, right, top]
=======
		loadUi("ui/mainwindow.ui", self)
		
		self.setWindowTitle("Full SMS")

		fig_pos = [0.1, 0.15, 0.85, 0.8] # [left, bottom, right, top]
>>>>>>> 971ad188

		fig_intensity = FigureCanvas(self.MW_Intensity.canvas.figure)
		fig_intensity.axes = self.MW_Intensity.canvas.axes
		fig_intensity.axes.set_xlabel('Time (s)')
		fig_intensity.axes.set_ylabel('Bin Intensity (counts/bin)')
		fig_intensity.axes.patch.set_linewidth(0.1)
		fig_intensity.figure.tight_layout()
		fig_intensity.axes.set_position(fig_pos)
<<<<<<< HEAD
=======
		# fig_intensity.subplots_adjust(bottom=0.1, right=0.8, top=0.9)
>>>>>>> 971ad188
		
		fig_life_int = FigureCanvas(self.MW_LifetimeInt.canvas.figure)
		fig_life_int.figure.set_dpi(10)
		fig_life_int.axes = self.MW_LifetimeInt.canvas.axes
		fig_life_int.axes.set_xlabel('Time (s)')
<<<<<<< HEAD
		fig_life_int.axes.set_ylabel('Bin Intensity\n(counts/bin)')
		fig_life_int.figure.tight_layout()
		fig_life_int.axes.set_position([0.12, 0.2, 0.85, 0.75])
=======
		fig_life_int.axes.set_ylabel('Bin Intensity (counts/bin)')
		fig_life_int.figure.tight_layout()
		fig_life_int.axes.set_position(fig_pos)

>>>>>>> 971ad188

		fig_lifetime = FigureCanvas(self.MW_Lifetime.canvas.figure)
		fig_lifetime.axes = self.MW_Lifetime.canvas.axes
		fig_lifetime.axes.set_xlabel('Time (ns)')
<<<<<<< HEAD
		fig_lifetime.axes.set_ylabel('Bin frequency\n(counts/bin)')
		fig_lifetime.figure.tight_layout()
		fig_lifetime.axes.set_position([0.12, 0.22, 0.85, 0.75])
=======
		fig_lifetime.axes.set_ylabel('Bin frequency (counts/bin)')
		fig_lifetime.figure.tight_layout()
		fig_lifetime.axes.set_position(fig_pos)
>>>>>>> 971ad188
		
		fig_spectra = FigureCanvas(self.MW_Spectra.canvas.figure)
		fig_spectra.axes = self.MW_Spectra.canvas.axes
		fig_spectra.axes.set_xlabel('Time (s)')
		fig_spectra.axes.set_ylabel('Wavelength (nm)')
		fig_spectra.figure.tight_layout()
		fig_spectra.axes.set_position(fig_pos)
		
<<<<<<< HEAD
		# Connect all GUI buttons with outside class functions
		self.btnApplyBin.clicked.connect(gui_apply_bin)
		self.btnApplyBinAll.clicked.connect(gui_apply_bin_all)
		self.btnResolve.clicked.connect(gui_resolve)
		self.btnResolveAll.clicked.connect(gui_resolve_all)
		self.btnPrevLevel.clicked.connect(gui_prev_lev)
		self.btnNextLevel.clicked.connect(gui_next_lev)
		self.btnLoadIRF.clicked.connect(gui_load_irf)
		self.btnFitParameters.clicked.connect(gui_fit_param)
		self.btnFit.clicked.connect(gui_fit_current)
		self.btnFitSelected.clicked.connect(gui_fit_selected)
		self.btnFitAll.clicked.connect(gui_fit_all)
		self.btnSubBackground.clicked.connect(gui_sub_bkg)
		self.actionOpen_h5.triggered.connect(act_open_h5)
		self.actionOpen_pt3.triggered.connect(act_open_pt3)
		self.actionTrim_Dead_Traces.triggered.connect(act_trim)
	
	def get_bin(self):
		test = QSpinBox()
		test.__init__(self.spbBinSize)
		print(test.value())
		print(self.spbBinSize.value())
		
		# return self.
	
=======
		# fig_intensity.axes.set_title('Intensity')
		# data1 = [random.random() for i in range(25)]
		# data2 = [random.random() for i in range(25)]
		# fig_intensity.axes.plot(data1)
		# fig_intensity.axes.plot(data2)

		self.pushButton_generate_random_signal.clicked.connect(self.update_graph)

>>>>>>> 971ad188
	# def update_graph(self):
	#     fs = 500
	#     f = random.randint(1, 100)
	#     ts = 1 / fs
	#     length_of_signal = 100
	#     t = np.linspace(0, 1, length_of_signal)
	#
	#     cosinus_signal = np.cos(2 * np.pi * f * t)
	#     sinus_signal = np.sin(2 * np.pi * f * t)
	#
	#     self.MplWidgetIntensity.canvas.axes.clear()
	#     self.MplWidgetIntensity.canvas.axes.plot(t, cosinus_signal)
	#     self.MplWidgetIntensity.canvas.axes.plot(t, sinus_signal)
	#     self.MplWidgetIntensity.canvas.axes.legend(('cosinus', 'sinus'), loc='upper right')
	#     self.MplWidgetIntensity.canvas.draw()


class PlotCanvas(FigureCanvas):
	
	def __init__(self):
		fig = Figure()
		self.axes = fig.add_subplot(111)
		
		FigureCanvas.__init__(self, fig)
		self.setParent()
		
		FigureCanvas.setSizePolicy(self, QSizePolicy.Expanding, QSizePolicy.Expanding)
		FigureCanvas.updateGeometry(self)
		self.plot()
	
	def plot(self):
		data = [random.random() for i in range(25)]
		ax = self.figure.add_subplot(111)
		# print(ax)
		ax.plot(data, 'r-')
		ax.set_title('PyQt Matplotlib Example')
		self.draw()


def gui_apply_bin():
	print("gui_apply_bin")
	mainwindow.get_bin()
	pass


def gui_apply_bin_all():
	print("gui_apply_bin_all")
	pass


def gui_resolve():
	print("gui_resolve")
	pass


def gui_resolve_all():
	print("gui_resolve_all")
	pass


def gui_prev_lev():
	print("gui_prev_lev")
	pass


def gui_next_lev():
	print("gui_next_lev")
	pass


def gui_load_irf():
	print("gui_load_irf")
	pass


def gui_fit_param():
	print("gui_fit_param")
	pass


def gui_fit_current():
	print("gui_fit_current")
	pass


def gui_fit_selected():
	print("gui_fit_selected")
	pass


def gui_fit_all():
	print("gui_fit_all")
	pass


def gui_sub_bkg():
	print("gui_sub_bkg")
	pass


def act_open_h5():
	print("act_open_h5")
	pass


def act_open_pt3():
	print("act_open_pt3")
	pass


def act_trim():
	print("act_trim")
	pass

app = QApplication([])
mainwindow = MainWindow()
mainwindow.show()
app.exec_()<|MERGE_RESOLUTION|>--- conflicted
+++ resolved
@@ -3,11 +3,7 @@
 # ------------------------------------------------------
 
 from PyQt5.QtWidgets import*
-<<<<<<< HEAD
 from PyQt5.QtCore import QObject, pyqtSignal
-=======
-from PyQt5.uic import loadUi
->>>>>>> 971ad188
 from matplotlib.backends.backend_qt5agg import FigureCanvasQTAgg as FigureCanvas
 
 from PyQt5.QtGui import *
@@ -21,21 +17,7 @@
 
 import matplotlib as mpl
 
-<<<<<<< HEAD
 from mainwidow import Ui_MainWindow
-=======
-
-# Default settings for matplotlib plots
-# *************************************
-mpl.rcParams['figure.dpi'] = 50
-mpl.rcParams['axes.linewidth'] = 1.0  # set  the value globally
-mpl.rcParams['savefig.dpi'] = 400
-mpl.rcParams['font.size'] = 10
-# mpl.rcParams['legend.fontsize'] = 'small'
-# mpl.rcParams['legend.fontsize'] = 'small'
-mpl.rcParams['lines.linewidth'] = 1.0
-# mpl.rcParams['errorbar.capsize'] = 3
->>>>>>> 971ad188
 
 
 # Default settings for matplotlib plots
@@ -54,20 +36,12 @@
 	
 	def __init__(self):
 		
-<<<<<<< HEAD
 		QMainWindow.__init__(self)
 		self.setupUi(self)
 		
 		self.setWindowTitle("Full SMS")
 		
 		fig_pos = [0.09, 0.12, 0.89, 0.85]  # [left, bottom, right, top]
-=======
-		loadUi("ui/mainwindow.ui", self)
-		
-		self.setWindowTitle("Full SMS")
-
-		fig_pos = [0.1, 0.15, 0.85, 0.8] # [left, bottom, right, top]
->>>>>>> 971ad188
 
 		fig_intensity = FigureCanvas(self.MW_Intensity.canvas.figure)
 		fig_intensity.axes = self.MW_Intensity.canvas.axes
@@ -76,38 +50,21 @@
 		fig_intensity.axes.patch.set_linewidth(0.1)
 		fig_intensity.figure.tight_layout()
 		fig_intensity.axes.set_position(fig_pos)
-<<<<<<< HEAD
-=======
-		# fig_intensity.subplots_adjust(bottom=0.1, right=0.8, top=0.9)
->>>>>>> 971ad188
 		
 		fig_life_int = FigureCanvas(self.MW_LifetimeInt.canvas.figure)
 		fig_life_int.figure.set_dpi(10)
 		fig_life_int.axes = self.MW_LifetimeInt.canvas.axes
 		fig_life_int.axes.set_xlabel('Time (s)')
-<<<<<<< HEAD
 		fig_life_int.axes.set_ylabel('Bin Intensity\n(counts/bin)')
 		fig_life_int.figure.tight_layout()
 		fig_life_int.axes.set_position([0.12, 0.2, 0.85, 0.75])
-=======
-		fig_life_int.axes.set_ylabel('Bin Intensity (counts/bin)')
-		fig_life_int.figure.tight_layout()
-		fig_life_int.axes.set_position(fig_pos)
-
->>>>>>> 971ad188
 
 		fig_lifetime = FigureCanvas(self.MW_Lifetime.canvas.figure)
 		fig_lifetime.axes = self.MW_Lifetime.canvas.axes
 		fig_lifetime.axes.set_xlabel('Time (ns)')
-<<<<<<< HEAD
 		fig_lifetime.axes.set_ylabel('Bin frequency\n(counts/bin)')
 		fig_lifetime.figure.tight_layout()
 		fig_lifetime.axes.set_position([0.12, 0.22, 0.85, 0.75])
-=======
-		fig_lifetime.axes.set_ylabel('Bin frequency (counts/bin)')
-		fig_lifetime.figure.tight_layout()
-		fig_lifetime.axes.set_position(fig_pos)
->>>>>>> 971ad188
 		
 		fig_spectra = FigureCanvas(self.MW_Spectra.canvas.figure)
 		fig_spectra.axes = self.MW_Spectra.canvas.axes
@@ -116,7 +73,6 @@
 		fig_spectra.figure.tight_layout()
 		fig_spectra.axes.set_position(fig_pos)
 		
-<<<<<<< HEAD
 		# Connect all GUI buttons with outside class functions
 		self.btnApplyBin.clicked.connect(gui_apply_bin)
 		self.btnApplyBinAll.clicked.connect(gui_apply_bin_all)
@@ -142,16 +98,6 @@
 		
 		# return self.
 	
-=======
-		# fig_intensity.axes.set_title('Intensity')
-		# data1 = [random.random() for i in range(25)]
-		# data2 = [random.random() for i in range(25)]
-		# fig_intensity.axes.plot(data1)
-		# fig_intensity.axes.plot(data2)
-
-		self.pushButton_generate_random_signal.clicked.connect(self.update_graph)
-
->>>>>>> 971ad188
 	# def update_graph(self):
 	#     fs = 500
 	#     f = random.randint(1, 100)
