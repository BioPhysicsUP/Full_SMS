"""Module for analysis of SMS data from HDF5 files

Bertus van Heerden and Joshua Botha
University of Pretoria
2019
"""

__docformat__ = 'NumPy'

import ui.convert_ui as convert_ui
from PyQt5.QtWidgets import *
from PyQt5.QtCore import QObject, pyqtSignal, QAbstractItemModel, \
    QModelIndex, Qt, QThreadPool, QRunnable, pyqtSlot, QItemSelectionModel, QSize
# from matplotlib.backends.backend_qt5agg import FigureCanvasQTAgg as FigureCanvas
from platform import system
import sys
import os
from PyQt5.QtGui import *
from matplotlib.backends.backend_qt5agg import (NavigationToolbar2QT as NavigationToolbar)
from matplotlib.figure import Figure
# from matplotlib.axes.subplots import Axes
import numpy as np
import scipy

import matplotlib as mpl

import random
# import matplotlib as mpl
# from matplotlib import figure as Figure
import dbg
import traceback
import smsh5
import tcspcfit
from smsh5 import start_at_nonzero

from ui.mainwindow import Ui_MainWindow
from ui.fitting_dialog import Ui_Dialog
from generate_sums import CPSums
from joblib import Parallel, delayed
import pyqtgraph as pg
import pydevd


class WorkerSignals(QObject):
    """ A QObject with attributes of pyqtSignal's that can be used
    to communicate between worker threads and the main thread. """

<<<<<<< HEAD
    finished = pyqtSignal(bool)
=======
    finished = pyqtSignal(str)
>>>>>>> d6faaece
    error = pyqtSignal(tuple)
    result = pyqtSignal(object)

    progress = pyqtSignal()
    auto_progress = pyqtSignal(int, str)
    start_progress = pyqtSignal(int)
    status_message = pyqtSignal(str)

    add_datasetindex = pyqtSignal(object)
    add_particlenode = pyqtSignal(object, object, int)

    reset_tree = pyqtSignal()
    data_loaded = pyqtSignal()
    bin_size = pyqtSignal(int)

    add_irf = pyqtSignal(np.ndarray, np.ndarray)

    level_resolved = pyqtSignal()
    reset_gui = pyqtSignal()


class WorkerOpenFile(QRunnable):
    """ A QRunnable class to create a worker thread for opening h5 file. """

    # def __init__(self, fn, *args, **kwargs):
    def __init__(self, fname, irf=False):
        """
        Initiate Open File Worker

        Creates a QRunnable object (worker) to be run by a QThreadPool thread.
        This worker is intended to call the given function to open a h5 file
        and populate the tree in the mainwindow gui.

        Parameters
        ----------
        fname : str
            The name of the file.
        irf : bool
            Whether the thread is loading an IRF or not.
        """

        super(WorkerOpenFile, self).__init__()
        if irf:
            self.openfile_func = self.open_irf
        else:
            self.openfile_func = self.open_h5
        self.signals = WorkerSignals()
        self.fname = fname
        self.irf = irf

    @pyqtSlot()
    def run(self) -> None:
        """ The code that will be run when the thread is started. """

        try:
            self.openfile_func(self.fname)
        except:
            traceback.print_exc()
            exctype, value = sys.exc_info()[:2]
            self.signals.error.emit((exctype, value, traceback.format_exc()))
        finally:
<<<<<<< HEAD
            self.signals.finished.emit(self.irf)

    def open_h5(self, fname) -> None:
        """
        Read the selected h5 file and populates the tree on the gui with the file and the particles.

        Accepts a function that will be used to indicate the current progress.

        As this function is designed to be called from a thread other than the main one, no GUI code
        should be called here.

        Parameters
        ----------
        fname : str
            Path name to h5 file.
        """

        start_progress_sig = self.signals.start_progress
        progress_sig = self.signals.progress
        status_sig = self.signals.status_message
        add_dataset_sig = self.signals.add_datasetindex
        add_node_sig = self.signals.add_particlenode
        reset_tree_sig = self.signals.reset_tree
        data_loaded_sig = self.signals.data_loaded

        try:
            dataset = self.load_data(fname)

            datasetnode = DatasetTreeNode(fname[0][fname[0].rfind('/') + 1:-3], dataset, 'dataset')
            add_dataset_sig.emit(datasetnode)

            start_progress_sig.emit(dataset.numpart)
            status_sig.emit("Opening file: Adding particles...")
            for i, particle in enumerate(dataset.particles):
                particlenode = DatasetTreeNode(particle.name, particle, 'particle')
                add_node_sig.emit(particlenode, progress_sig, i)
                progress_sig.emit()
            reset_tree_sig.emit()
            status_sig.emit("Done")
            data_loaded_sig.emit()
        except Exception as exc:
            raise RuntimeError("h5 data file was not loaded successfully.") from exc

    def open_irf(self, fname) -> None:
        """
        Read the selected h5 file and populates the tree on the gui with the file and the particles.

        Accepts a function that will be used to indicate the current progress.

        As this function is designed to be called from a thread other than the main one, no GUI code
        should be called here.

        Parameters
        ----------
        fname : str
            Path name to h5 file.
        """

        start_progress_sig = self.signals.start_progress
        status_sig = self.signals.status_message
        add_irf_sig = self.signals.add_irf

        try:
            dataset = self.load_data(fname)

            irfhist = dataset.particles[0].histogram
            add_irf_sig.emit(irfhist.decay, irfhist.t)

            start_progress_sig.emit(dataset.numpart)
            status_sig.emit("Done")
        except Exception as exc:
            raise RuntimeError("h5 data file was not loaded successfully.") from exc

    def load_data(self, fname):

        auto_prog_sig = self.signals.auto_progress
        bin_size_sig = self.signals.bin_size
        progress_sig = self.signals.progress
        start_progress_sig = self.signals.start_progress
        status_sig = self.signals.status_message

        status_sig.emit("Opening file...")
        dataset = smsh5.H5dataset(fname[0], progress_sig, auto_prog_sig)
        bin_all(dataset, 100, start_progress_sig, progress_sig, status_sig, bin_size_sig)
        start_progress_sig.emit(dataset.numpart)
        status_sig.emit("Opening file: Building decay histograms...")
        dataset.makehistograms()
        return dataset



def resolve_levels(start_progress_sig: pyqtSignal, progress_sig: pyqtSignal,
                   status_sig: pyqtSignal, reset_gui_sig: pyqtSignal, level_resolved_sig: pyqtSignal,
                   conf, data, currentparticle, resolve_all: bool = None,
                   resolve_selected=None) -> None:  #  parallel: bool = False
    """
    Resolves the levels in particles by finding the change points in the
    abstimes data of a Particle instance.

    If no parameter are given the current particle will be resolved. If
    the ``resolve_all`` parameter is given **all** the loaded particles
    will be resolved. If the ``resolve_selected`` parameter is provided
    the selection of particles will be resolved.

    Parameters
    ----------
    parallel : Bool, False
        If True, parallel is used.
    start_progress_sig : pyqtSignal
        Used to call method to set up progress bar on GUI.
    progress_sig : pyqtSignal
        Used to call method to increment progress bar on GUI.
    status_sig : pyqtSignal
        Used to call method to show status bar message on GUI.
    resolve_all : bool
        If True all the particle instances available will be resolved.
    resolve_selected : list[smsh5.Partilce]
        A list of Particle instances in smsh5, that isn't the current one, to be resolved.
    """

    print(currentparticle)
    assert not (resolve_all is not None and resolve_selected is not None), \
        "'resolve_all' and 'resolve_selected' can not both be given as parameters."

    if resolve_all is None and resolve_selected is None:  # Then resolve current
        currentparticle.cpts.run_cpa(confidence=conf / 100, run_levels=True)
        print('hier')

    elif resolve_all is not None and resolve_selected is None:  # Then resolve all
        try:
            status_sig.emit('Resolving All Particle Levels...')
            start_progress_sig.emit(data.numpart)
            # if parallel:
            #     self.conf_parallel = conf
            #     Parallel(n_jobs=-2, backend='threading')(
            #         delayed(self.run_parallel_cpa)
            #         (self.tree2particle(num)) for num in range(data.numpart)
            #     )
            #     del self.conf_parallel
            # else:
            for num in range(data.numpart):
                data.particles[num].cpts.run_cpa(confidence=conf, run_levels=True)
                progress_sig.emit()
            status_sig.emit('Ready...')
        except Exception as exc:
            raise RuntimeError("Couldn't resolve levels.") from exc
    elif resolve_selected is not None:  # Then resolve selected
        try:
            status_sig.emit('Resolving Selected Particle Levels...')
            start_progress_sig.emit(len(resolve_selected))
            for particle in resolve_selected:
                particle.cpts.run_cpa(confidence=conf, run_levels=True)
                progress_sig.emit()
            status_sig.emit('Ready...')
        except Exception as exc:
            raise RuntimeError("Couldn't resolve levels.") from exc

    level_resolved_sig.emit()
    data.makehistograms(progress=False)
    reset_gui_sig.emit()
=======
            self.signals.finished.emit('all')
>>>>>>> d6faaece


class WorkerBinAll(QRunnable):
    """ A QRunnable class to create a worker thread for binning all the data. """

    def __init__(self, dataset, binall_func, bin_size):
        """
        Initiate Open File Worker

        Creates a QRunnable object (worker) to be run by a QThreadPool thread.
        This worker is intended to call the given function to open a h5 file
        and populate the tree in the mainwindow gui.

        Parameters
        ----------
        fname : str
            The name of the file.
        binall_func : function
            Function to be called that will read the h5 file and populate the tree on the gui.
        """

        super(WorkerBinAll, self).__init__()
        self.dataset = dataset
        self.binall_func = binall_func
        self.signals = WorkerSignals()
        self.bin_size = bin_size

    @pyqtSlot()
    def run(self) -> None:
        """ The code that will be run when the thread is started. """

        try:
            self.binall_func(self.dataset, self.bin_size, self.signals.start_progress,
                             self.signals.progress, self.signals.status_message)
        except:
            traceback.print_exc()
            exctype, value = sys.exc_info()[:2]
            self.signals.error.emit((exctype, value, traceback.format_exc()))
        finally:
            self.signals.finished.emit(False)


def bin_all(dataset, bin_size, start_progress_sig, progress_sig, status_sig, bin_size_sig) -> None:
    """

    Parameters
    ----------
    bin_size
    dataset
    start_progress_sig
    progress_sig
    status_sig
    """

    start_progress_sig.emit(dataset.numpart)
    # if not self.data_loaded:
    #     part = "Opening file: "
    # else:
    #     part = ""
    # status_sig.emit(part + "Binning traces...")
    status_sig.emit("Binning traces...")
    dataset.binints(bin_size, progress_sig)
    bin_size_sig.emit(bin_size)


class WorkerResolveLevels(QRunnable):
    """ A QRunnable class to create a worker thread for resolving levels. """

<<<<<<< HEAD
    def __init__(self, resolve_levels_func, conf, data, currentparticle,
                 resolve_all: bool = None,
=======
    def __init__(self, resolve_levels_func,
                 mode: str,
>>>>>>> d6faaece
                 resolve_selected=None) -> None:
        """
        Initiate Resolve Levels Worker

        Creates a QRunnable object (worker) to be run by a QThreadPool thread.
        This worker is intended to call the given function to resolve a single,
        the selected, or all the particles'.

        Parameters
        ----------
        resolve_levels_func : function
            The function that will be called to perform the resolving of the levels.
        mode : {'current', 'selected', 'all'}
            Determines the mode that the levels need to be resolved on. Options are 'current', 'selected' or 'all'
        resolve_selected : list[smsh5.Particle], optional
            The provided instances of the class Particle in smsh5 will be resolved.
        """

        super(WorkerResolveLevels, self).__init__()
<<<<<<< HEAD
        # pydevd.settrace(suspend=True, trace_only_current_thread=True)
=======
        self.mode = mode
>>>>>>> d6faaece
        self.signals = WorkerSignals()
        self.resolve_levels_func = resolve_levels_func
        self.resolve_selected = resolve_selected
        self.conf = conf
        self.data = data
        self.currentparticle = currentparticle
        print(self.currentparticle)

    @pyqtSlot()
    def run(self) -> None:
        """ The code that will be run when the thread is started. """

        try:
            self.resolve_levels_func(self.signals.start_progress, self.signals.progress,
<<<<<<< HEAD
                                     self.signals.status_message, self.signals.reset_gui, self.signals.level_resolved,
                                     self.conf, self.data, self.currentparticle,
                                     self.resolve_all, self.resolve_selected)
=======
                                     self.signals.status_message, self.mode, self.resolve_selected)
>>>>>>> d6faaece
        except:
            traceback.print_exc()
            exctype, value = sys.exc_info()[:2]
            self.signals.error.emit((exctype, value, traceback.format_exc()))
        finally:
<<<<<<< HEAD
            self.signals.finished.emit(False)
=======
            self.signals.finished.emit(self.mode)
>>>>>>> d6faaece


class DatasetTreeNode(object):
    """ Contains the files with their respective particles. Also seems to house the actual data objects. """

    def __init__(self, name, dataobj, datatype, checked=False) -> None:
        """
        TODO Docstring

        Parameters
        ----------
        name
        dataobj
        datatype
        """

        self._data = name
        if type(name) == tuple:
            self._data = list(name)
        if type(name) in (str, bytes) or not hasattr(name, '__getitem__'):
            self._data = [name]

        self._columncount = len(self._data)
        self._children = []
        self._parent = None
        self._row = 0

        if datatype == 'dataset':
            pass

        elif datatype == 'particle':
            pass

        self.dataobj = dataobj
        self.setChecked(checked)

    def checked(self):
        """
        Appears to be used internally.

        Returns
        -------
        Returns check status.
        """
        return self._checked

    def setChecked(self, checked=True):
        self._checked = bool(checked)

    def data(self, in_column):
        """ TODO: Docstring """

        if in_column >= 0 and in_column < len(self._data):
            return self._data[in_column]

    def columnCount(self):
        """ TODO: Docstring """

        return self._columncount

    def childCount(self):
        """ TODO: Docstring """

        return len(self._children)

    def child(self, in_row):
        """ TODO: Docstring """

        if in_row >= 0 and in_row < self.childCount():
            return self._children[in_row]

    def parent(self):
        """ TODO: Docstring """

        return self._parent

    def row(self):
        """ TODO: Docstring """

        return self._row

    def addChild(self, in_child):
        """
        TODO: Docstring

        Parameters
        ----------
        in_child
        """

        in_child._parent = self
        in_child._row = len(self._children)
        self._children.append(in_child)
        self._columncount = max(in_child.columnCount(), self._columncount)

        return in_child._row


class DatasetTreeModel(QAbstractItemModel):
    """ TODO: Docstring """

    def __init__(self):
        """ TODO: Docstring """

        QAbstractItemModel.__init__(self)
        self._root = DatasetTreeNode(None, None, None)
        # for node in in_nodes:
        #     self._root.addChild(node)

    def flags(self, index):
        # return self.flags(index) | Qt.ItemIsUserCheckable
        flags = Qt.ItemIsEnabled | Qt.ItemIsTristate | Qt.ItemIsSelectable | Qt.ItemIsUserCheckable
        return flags

    def rowCount(self, in_index):
        """
        TODO: Docstring

        Parameters
        ----------
        in_index
        """

        if in_index.isValid():
            return in_index.internalPointer().childCount()
        return self._root.childCount()

    def addChild(self, in_node, in_parent=None, progress_sig=None):
        """
        TODO: Docstring

        Parameters
        ----------
        in_node
        in_parent
        progress_sig
        """

        self.layoutAboutToBeChanged.emit()
        if not in_parent or not in_parent.isValid():
            parent = self._root
        else:
            parent = in_parent.internalPointer()
        row = parent.addChild(in_node)
        self.layoutChanged.emit()
        self.modelReset.emit()
        # if progress_sig is not None:
        #     progress_sig.emit()  # Increment progress bar on MainWindow GUI
        return self.index(row, 0)

    def index(self, in_row, in_column, in_parent=None):
        """
        TODO: Docstring

        Parameters
        ----------
        in_row
        in_column
        in_parent
        """

        if not in_parent or not in_parent.isValid():
            parent = self._root
        else:
            parent = in_parent.internalPointer()

        # if not QAbstractItemModel.hasIndex(self, in_row, in_column, in_parent):
        #     return QModelIndex()

        child = parent.child(in_row)
        if child:
            return QAbstractItemModel.createIndex(self, in_row, in_column, child)
        else:
            return QModelIndex()

    def parent(self, in_index):
        """
        TODO: Docstring

        Parameters
        ----------
        in_index
        """

        if in_index.isValid():
            p = in_index.internalPointer().parent()
            if p:
                return QAbstractItemModel.createIndex(self, p.row(), 0, p)
        return QModelIndex()

    def columnCount(self, in_index):
        """
        TODO: Docstring

        Parameters
        ----------
        in_index
        """

        if in_index.isValid():
            return in_index.internalPointer().columnCount()
        return self._root.columnCount()

    def get_particle(self, ind: int) -> smsh5.Particle:
        """
        Returns the smsh5.Particle object of the ind'th tree particle.

        Parameters
        ----------
        ind: int
            The index of the particle.

        Returns
        -------
        smsh5.Particle
        """
        return self.data(ind, Qt.UserRole)

    def data(self, in_index, role):
        """
        TODO: Docstring

        Parameters
        ----------
        in_index
        role
        """

        if not in_index.isValid():
            return None
        node = in_index.internalPointer()
        if role == Qt.DisplayRole:
            return node.data(in_index.column())
        if role == Qt.UserRole:
            return node.dataobj
        if role == Qt.CheckStateRole:
            if node.checked():
                return Qt.Checked
            return Qt.Unchecked
        return None

    def setData(self, index, value, role=Qt.EditRole):

        if index.isValid():
            if role == Qt.CheckStateRole:
                node = index.internalPointer()
                node.setChecked(not node.checked())
                return True
        return False


class MainWindow(QMainWindow):
    """
    Class for Full SMS application that returns QMainWindow object.

    This class uses a *.ui converted to a *.py script to generate gui. Be
    sure to run convert_ui.py after having made changes to mainwindow.ui.
    """

    def __init__(self):
        """Initialise MainWindow object.

        Creates and populates QMainWindow object as described by mainwindow.py
        as well as creates MplWidget
        """

        self.threadpool = QThreadPool()
        dbg.p("Multi-threading with maximum %d threads" % self.threadpool.maxThreadCount(), "Main")

        if system() == "win32" or system() == "win64":
            dbg.p("System -> Windows", "Main")
        elif system() == "Darwin":
            dbg.p("System -> Unix/Linus", "Main")
        else:
            dbg.p("System -> Other", "Main")

        QMainWindow.__init__(self)
        self.ui = Ui_MainWindow()
        self.ui.setupUi(self)
        # print(self.MW_Intensity.figure.get_dpi())

        self.ui.tabWidget.setCurrentIndex(0)

        self.setWindowTitle("Full SMS")

        self.ui.pgIntensity.getPlotItem().getAxis('left').setLabel('Intensity', 'counts/100ms')
        self.ui.pgIntensity.getPlotItem().getAxis('bottom').setLabel('Time', 's')
        self.ui.pgIntensity.getPlotItem().getViewBox().setLimits(xMin=0, yMin=0)

        self.ui.pgLifetime_Int.getPlotItem().getAxis('left').setLabel('Intensity', 'counts/100ms')
        self.ui.pgLifetime_Int.getPlotItem().getAxis('bottom').setLabel('Time', 's')
        # self.ui.pgLifetime_Int.getPlotItem().getViewBox()\
        #     .setYLink(self.ui.pgIntensity.getPlotItem().getAxis('left').getViewBox())
        # self.ui.pgLifetime_Int.getPlotItem().getViewBox()\
        #     .setXLink(self.ui.pgIntensity.getPlotItem().getAxis('bottom').getViewBox())
        self.ui.pgLifetime_Int.getPlotItem().getViewBox().setLimits(xMin=0, yMin=0)

        self.ui.pgLifetime.getPlotItem().getAxis('left').setLabel('Num. of occur.', 'counts/bin')
        self.ui.pgLifetime.getPlotItem().getAxis('bottom').setLabel('Decay time', 'ns')
        self.ui.pgLifetime.getPlotItem().getViewBox().setLimits(xMin=0, yMin=0)

        self.ui.pgGroups.getPlotItem().getAxis('left').setLabel('Intensity', 'counts/100ms')
        self.ui.pgGroups.getPlotItem().getAxis('bottom').setLabel('Time', 's')
        self.ui.pgGroups.getPlotItem().getViewBox().setLimits(xMin=0, yMin=0)

        self.ui.pgBIC.getPlotItem().getAxis('left').setLabel('BIC')
        self.ui.pgBIC.getPlotItem().getAxis('bottom').setLabel('Number of State')
        self.ui.pgBIC.getPlotItem().getViewBox().setLimits(xMin=0)

        self.ui.pgSpectra.getPlotItem().getAxis('left').setLabel('X Range', 'um')
        self.ui.pgSpectra.getPlotItem().getAxis('bottom').setLabel('Y Range', '<span>&#181;</span>m')
        self.ui.pgSpectra.getPlotItem().getViewBox().setAspectLocked(lock=True, ratio=1)
        self.ui.pgLifetime_Int.getPlotItem().getViewBox().setLimits(xMin=0, yMin=0)

        plots = [self.ui.pgIntensity, self.ui.pgLifetime_Int, self.ui.pgLifetime,
                 self.ui.pgGroups, self.ui.pgBIC, self.ui.pgSpectra]
        axis_line_pen = pg.mkPen(color=(0, 0, 0), width=2)
        for plot in plots:
            # Set background and axis line width
            plot.setBackground(background=None)
            plot_item = plot.getPlotItem()
            plot_item.getAxis('left').setPen(axis_line_pen)
            plot_item.getAxis('bottom').setPen(axis_line_pen)

            # Set axis label bold and size
            font = plot_item.getAxis('left').label.font()
            font.setBold(True)
            if plot == self.ui.pgLifetime_Int:
                font.setPointSize(8)
            elif plot == self.ui.pgGroups:
                font.setPointSize(10)
            else:
                font.setPointSize(12)
            plot_item.getAxis('left').label.setFont(font)
            plot_item.getAxis('bottom').label.setFont(font)

            plot.setAntialiasing(True)

        self.int_controller = IntController(self)
        self.lifetime_controller = LifetimeController(self)
        self.spectra_controller = SpectraController(self)

        # Connect all GUI buttons with outside class functions
        self.ui.btnApplyBin.clicked.connect(self.int_controller.gui_apply_bin)
        self.ui.btnApplyBinAll.clicked.connect(self.int_controller.gui_apply_bin_all)
        self.ui.btnResolve.clicked.connect(self.int_controller.gui_resolve)
        self.ui.btnResolve_Selected.clicked.connect(self.int_controller.gui_resolve_selected)
        self.ui.btnResolveAll.clicked.connect(self.int_controller.gui_resolve_all)

        self.ui.btnPrevLevel.clicked.connect(self.lifetime_controller.gui_prev_lev)
        self.ui.btnNextLevel.clicked.connect(self.lifetime_controller.gui_next_lev)
        self.ui.btnLoadIRF.clicked.connect(self.lifetime_controller.gui_load_irf)
        self.ui.btnFitParameters.clicked.connect(self.lifetime_controller.gui_fit_param)
        self.ui.btnFit.clicked.connect(self.lifetime_controller.gui_fit_current)
        self.ui.btnFitSelected.clicked.connect(self.lifetime_controller.gui_fit_selected)
        self.ui.btnFitAll.clicked.connect(self.lifetime_controller.gui_fit_all)
        self.ui.btnFitLevels.clicked.connect(self.lifetime_controller.gui_fit_levels)

        self.ui.btnSubBackground.clicked.connect(self.spectra_controller.gui_sub_bkg)

        self.ui.actionOpen_h5.triggered.connect(self.act_open_h5)
        self.ui.actionOpen_pt3.triggered.connect(self.act_open_pt3)
        self.ui.actionTrim_Dead_Traces.triggered.connect(self.act_trim)
        self.ui.actionSwitch_All.triggered.connect(self.act_switch_all)
        self.ui.actionSwitch_Selected.triggered.connect(self.act_switch_selected)

        # Create and connect model for dataset tree
        self.treemodel = DatasetTreeModel()
        self.ui.treeViewParticles.setModel(self.treemodel)
        # Connect the tree selection to data display
        self.ui.treeViewParticles.selectionModel().currentChanged.connect(self.display_data)

        self.part_nodes = dict()

        self.tauparam = None
        self.ampparam = None
        self.shift = None
        self.decaybg = None
        self.irfbg = None
        self.start = None
        self.end = None
        self.addopt = None

        self.statusBar().showMessage('Ready...')
        self.progress = QProgressBar(self)
        self.progress.setMinimumSize(170, 19)
        self.progress.setVisible(False)
        self.progress.setValue(0)  # Range of values is from 0 to 100
        self.statusBar().addPermanentWidget(self.progress)
        self.data_loaded = False
        self.level_resolved = False
        self.irf_loaded = False
        self.has_spectra = False

        self._current_level = None

        self.ui.tabWidget.currentChanged.connect(self.tab_change)

        self.reset_gui()
        self.repaint()

    """#######################################
    ######## GUI Housekeeping Methods ########
    #######################################"""

    def after_show(self):
        self.ui.pgSpectra.resize(self.ui.tabSpectra.size().height(),
                                 self.ui.tabSpectra.size().height()-self.ui.btnSubBackground.size().height()-40)

    def resizeEvent(self, a0: QResizeEvent):
        if self.ui.tabSpectra.size().height() <= self.ui.tabSpectra.size().width():
            self.ui.pgSpectra.resize(self.ui.tabSpectra.size().height(),
                                     self.ui.tabSpectra.size().height()-self.ui.btnSubBackground.size().height()-40)
        else:
            self.ui.pgSpectra.resize(self.ui.tabSpectra.size().width(),
                                     self.ui.tabSpectra.size().width()-40)


    def check_all_sums(self) -> None:
        """
        Check if the all_sums.pickle file exists, and if it doesn't creates it
        """
        if (not os.path.exists(os.getcwd()+'\\all_sums.pickle')) and\
                (not os.path.isfile(os.getcwd()+'\\all_sums.pickle')):
            self.status_message('Calculating change point sums, this may take several minutes.')
            create_all_sums = CPSums(only_pickle=True, n_min=10, n_max=1000)
            del create_all_sums
            self.status_message('Ready...')

    def act_open_h5(self):
        """ Allows the user to point to a h5 file and then starts a thread that reads and loads the file. """

        fname = QFileDialog.getOpenFileName(self, 'Open HDF5 file', '', "HDF5 files (*.h5)")
        if fname != ('', ''):  # fname will equal ('', '') if the user canceled.
            of_worker = WorkerOpenFile(fname)
            of_worker.signals.finished.connect(self.open_file_thread_complete)
            of_worker.signals.start_progress.connect(self.start_progress)
            of_worker.signals.progress.connect(self.update_progress)
            of_worker.signals.auto_progress.connect(self.update_progress)
            of_worker.signals.start_progress.connect(self.start_progress)
            of_worker.signals.status_message.connect(self.status_message)
            of_worker.signals.add_datasetindex.connect(self.add_dataset)
            of_worker.signals.add_particlenode.connect(self.add_node)
            of_worker.signals.reset_tree.connect(lambda: self.treemodel.modelReset.emit())
            of_worker.signals.data_loaded.connect(self.set_data_loaded)
            of_worker.signals.bin_size.connect(self.ui.spbBinSize.setValue)

            self.threadpool.start(of_worker)

    def act_open_pt3(self):
        """ Allows a user to load a group of .pt3 files that are in a folder and loads them. NOT YET IMPLEMENTED. """

        print("act_open_pt3")

    def act_trim(self):
        """ Used to trim the 'dead' part of a trace as defined by two parameters. """

        print("act_trim")

    def act_switch_all(self):

        self.switching_frequency(all_selected='all')

    def act_switch_selected(self):

        self.switching_frequency(all_selected='selected')

    """#######################################
    ############ Internal Methods ############
    #######################################"""

    def add_dataset(self, datasetnode):

        self.datasetindex = self.treemodel.addChild(datasetnode)

    def add_node(self, particlenode, progress_sig, i):

        index = self.treemodel.addChild(particlenode, self.datasetindex, progress_sig)
        self.part_nodes[i] = particlenode

    def tab_change(self, active_tab_index:int):
        if self.data_loaded and hasattr(self, 'currentparticle'):
            self.display_data()

    def display_data(self, current=None, prev=None) -> None:
        """ Displays the intensity trace and the histogram of the current particle.

            Directly called by the tree signal currentChanged, thus the two arguments.

        Parameters
        ----------
        current : QtCore.QModelIndex
            The index of the current selected particle as defined by QtCore.QModelIndex.
        prev : QtCore.QModelIndex
            The index of the previous selected particle as defined by QtCore.QModelIndex.
        """

        # self.current_level = None
        self.current_ind = current
        self.pre_ind = prev
        if current is not None:
            self.currentparticle = self.treemodel.get_particle(current)
            self.current_level = None  # Reset current level when particle changes.
            print('hier1')
        if type(self.currentparticle) is smsh5.Particle:
            self.int_controller.set_bin(self.currentparticle.bin_size)
            self.int_controller.plot_trace()
            if self.currentparticle.has_levels:
                self.int_controller.plot_levels()
                self.ui.btnGroup.setEnabled(True)
                self.ui.btnGroup_Selected.setEnabled(True)
                self.ui.btnGroup_All.setEnabled(True)
            else:
                self.ui.btnGroup.setEnabled(False)
                self.ui.btnGroup_Selected.setEnabled(False)
                self.ui.btnGroup_All.setEnabled(False)
            self.lifetime_controller.plot_decay(remove_empty=False)
            self.lifetime_controller.plot_convd()
            self.lifetime_controller.update_results()
            dbg.p('Current data displayed', 'Main')

    def status_message(self, message: str) -> None:
        """
        Updates the status bar with the provided message argument.

        Parameters
        ----------
        message : str
            The message that is to be displayed in the status bar.
        """

        if message != '':
            self.statusBar().showMessage(message)
            # self.statusBar().show()
        else:
            self.statusBar().clearMessage()

    def start_progress(self, max_num: int) -> None:
        """
        Sets the maximum value of the progress bar before use.

        reset parameter can be optionally set to False to prevent the setting of the progress bar value to 0.

        Parameters
        ----------
        max_num : int
            The number of iterations or steps that the complete process is made up of.
        """

        assert type(max_num) is int, "MainWindow:\tThe type of the 'max_num' parameter is not int."
        self.progress.setMaximum(max_num)
        self.progress.setValue(0)
        self.progress.setVisible(True)

    def update_progress(self, value: int = None, text: str = None) -> None:
        """ Used to update the progress bar by an increment of one. If at maximum sets progress bars visibility to False """

        # print("Update progress")
        if self.progress.isVisible():
            if value is not None:
                self.progress.setValue(value)
                if value == self.progress.maximum():
                    self.progress.setVisible(False)
            else:
                current_value = self.progress.value()
                self.progress.setValue(current_value + 1)
                if current_value + 1 == self.progress.maximum():
                    self.progress.setVisible(False)

        elif value is not None:
            if text is None:
                text = 'Progress.'
            self.status_message(text)
            self.progress.setMaximum(100)
            self.progress.setValue(value)
            self.progress.setVisible(True)

        self.progress.repaint()
        self.statusBar().repaint()
        self.repaint()

    def tree2particle(self, identifier):
        """ Returns the particle dataset for the identifier given.
        The identifier could be the number of the particle of the the datasetnode value.

        Parameters
        ----------
        identifier
            The integer number or a datasetnode object of the particle in question.
        Returns
        -------

        """
        if type(identifier) is int:
            return self.part_nodes[identifier].dataobj
        if type(identifier) is DatasetTreeNode:
            return identifier.dataobj

    def tree2dataset(self) -> smsh5.H5dataset:
        """ Returns the H5dataset object of the file loaded.

        Returns
        -------
        smsh5.H5dataset
        """
        return self.treemodel.data(self.treemodel.index(0, 0), Qt.UserRole)

    def set_data_loaded(self):
        self.data_loaded = True

    def open_file_thread_complete(self, irf=False) -> None:
        """ Is called as soon as all of the threads have finished. """

        if self.data_loaded and not irf:
            msgbx = QMessageBox()
            msgbx.setIcon(QMessageBox.Question)
            msgbx.setText("Resolve Levels Now?")
            msgbx.setInformativeText("Would you like to resolve the levels now?")
            msgbx.setWindowTitle("Resolve Levels?")
            msgbx.setStandardButtons(QMessageBox.No | QMessageBox.Yes)
            msgbx.setDefaultButton(QMessageBox.Yes)
            if msgbx.exec() == QMessageBox.Yes:
                confidences = ("0.99", "0.95", "0.90", "0.69")
                item, ok = QInputDialog.getItem(self, "Choose Confidence",
                                                "Select confidence interval to use.", confidences, 1, False)
                if ok:
                    index = list(self.confidence_index.values()).index(int(float(item) * 100))
                    self.ui.cmbConfIndex.setCurrentIndex(index)
                    self.start_resolve_thread('all')
        self.reset_gui()
        dbg.p('File opened', 'Main')

    def start_binall_thread(self, bin_size) -> None:
        """

        Parameters
        ----------
        bin_size
        """

        dataset = self.treemodel.data(self.datasetindex, Qt.UserRole)

        binall_thread = WorkerBinAll(dataset, bin_all, bin_size)
        binall_thread.signals.finished.connect(self.binall_thread_complete)
        binall_thread.signals.start_progress.connect(self.start_progress)
        binall_thread.signals.progress.connect(self.update_progress)
        binall_thread.signals.status_message.connect(self.status_message)

        self.threadpool.start(binall_thread)

    def binall_thread_complete(self):

        self.status_message('Done')
        self.plot_trace()
        dbg.p('Binnig all levels complete', 'BinAll Thread')

<<<<<<< HEAD
    def run_parallel_cpa(self, particle):
        particle.cpts.run_cpa(confidence=self.conf_parallel, run_levels=True)

=======
    def start_resolve_thread(self, mode: str = 'current', thread_finished=None) -> None:
        """
        Creates a worker to resolve levels.

        Depending on the ``current_selected_all`` parameter the worker will be
        given the necessary parameter to fit the current, selected or all particles.

        Parameters
        ----------
        thread_finished
        mode : {'current', 'selected', 'all'}
            Possible values are 'current' (default), 'selected', and 'all'.
        """

        if thread_finished is None:
            if self.data_loaded:
                thread_finished = self.resolve_thread_complete
            else:
                thread_finished = self.open_file_thread_complete

        selected = None
        if mode == 'selected':
            selected = self.get_checked_particles()

        resolve_thread = WorkerResolveLevels(self.resolve_levels, mode=mode, resolve_selected=selected)
        resolve_thread.signals.finished.connect(thread_finished)
        resolve_thread.signals.start_progress.connect(self.start_progress)
        resolve_thread.signals.progress.connect(self.update_progress)
        resolve_thread.signals.status_message.connect(self.status_message)

        self.threadpool.start(resolve_thread)

    # @dbg.profile
    def resolve_levels(self, start_progress_sig: pyqtSignal,
                       progress_sig: pyqtSignal, status_sig: pyqtSignal,
                       mode: str,
                       resolve_selected=None) -> None:  #  parallel: bool = False
        """
        Resolves the levels in particles by finding the change points in the
        abstimes data of a Particle instance.

        Parameters
        ----------
        start_progress_sig : pyqtSignal
            Used to call method to set up progress bar on GUI.
        progress_sig : pyqtSignal
            Used to call method to increment progress bar on GUI.
        status_sig : pyqtSignal
            Used to call method to show status bar message on GUI.
        mode : {'current', 'selected', 'all'}
            Determines the mode that the levels need to be resolved on. Options are 'current', 'selected' or 'all'
        resolve_selected : list[smsh5.Partilce]
            A list of Particle instances in smsh5, that isn't the current one, to be resolved.
        """

        assert mode in ['current', 'selected', 'all'], \
            "'resolve_all' and 'resolve_selected' can not both be given as parameters."

        if mode == 'current':  # Then resolve current
            _, conf = self.get_gui_confidence()
            self.currentparticle.cpts.run_cpa(confidence=conf / 100, run_levels=True)

        elif mode == 'all':  # Then resolve all
            data = self.tree2dataset()
            _, conf = self.get_gui_confidence()
            try:
                status_sig.emit('Resolving All Particle Levels...')
                start_progress_sig.emit(data.numpart)
                # if parallel:
                #     self.conf_parallel = conf
                #     Parallel(n_jobs=-2, backend='threading')(
                #         delayed(self.run_parallel_cpa)
                #         (self.tree2particle(num)) for num in range(data.numpart)
                #     )
                #     del self.conf_parallel
                # else:
                for num in range(data.numpart):
                    data.particles[num].cpts.run_cpa(confidence=conf, run_levels=True)
                    progress_sig.emit()
                status_sig.emit('Ready...')
            except Exception as exc:
                raise RuntimeError("Couldn't resolve levels.") from exc

        elif mode == 'selected':  # Then resolve selected
            assert resolve_selected is not None,\
                'No selected particles provided.'
            try:
                _, conf = self.get_gui_confidence()
                status_sig.emit('Resolving Selected Particle Levels...')
                start_progress_sig.emit(len(resolve_selected))
                for particle in resolve_selected:
                    particle.cpts.run_cpa(confidence=conf, run_levels=True)
                    progress_sig.emit()
                status_sig.emit('Ready...')
            except Exception as exc:
                raise RuntimeError("Couldn't resolve levels.") from exc

    def run_parallel_cpa(self, particle):
        particle.cpts.run_cpa(confidence=self.conf_parallel, run_levels=True)

    def resolve_thread_complete(self, mode: str):
        """
        Is performed after thread has been terminated.

        Parameters
        ----------
        mode : {'current', 'selected', 'all'}
            Determines the mode that the levels need to be resolved on. Options are 'current', 'selected' or 'all'
        """

        if self.tree2dataset().cpa_has_run:
            self.ui.tabGrouping.setEnabled(True)
        if self.ui.treeViewParticles.currentIndex().data(Qt.UserRole) is not None:
            self.display_data()
        dbg.p('Resolving levels complete', 'Resolve Thread')
        self.check_remove_bursts(mode=mode)

    def check_remove_bursts(self, mode: str = None) -> None:
        if mode == 'current':
            particles = (self.currentparticle,)
        elif mode == 'selected':
            particles = self.get_checked_particles()
        else:
            particles = self.tree2dataset().particles

        if sum([particle.has_burst for particle in particles]):
            msgbx = QMessageBox()
            msgbx.setIcon(QMessageBox.Question)
            msgbx.setText("Photon bursts detected")
            msgbx.setInformativeText("Would you like to remove the photon bursts?")
            msgbx.setWindowTitle("Remove Photon Bursts?")
            msgbx.setStandardButtons(QMessageBox.No | QMessageBox.Yes)
            msgbx.setDefaultButton(QMessageBox.Yes)
            if msgbx.exec() == QMessageBox.Yes:
                for particle in particles:
                    particle.cpts.remove_bursts()

>>>>>>> d6faaece
    def switching_frequency(self, all_selected: str = None):
        """
        Calculates and exports the accumulated switching frequency of either
        all the particles, or only the selected.

        Parameters
        ----------
        all_selected : {'all', 'selected'}
            Possible values are 'all' (default) or 'selected'.
        """
        try:
            if all_selected is None:
                all_selected = 'all'

            assert all_selected.lower() in ['all', 'selected'], "mode parameter must be either 'all' or 'selected'."

            if all_selected is 'all':
                data = self.treemodel.data(self.treemodel.index(0, 0), Qt.UserRole)
                # assert data.
        except Exception as exc:
            print('Switching frequency analysis failed: ' + exc)
        else:
            pass

    def get_checked(self):
        checked = list()
        for ind in range(self.treemodel.rowCount(self.datasetindex)):
            if self.part_nodes[ind].checked():
                checked.append((ind, self.part_nodes[ind]))
                # checked_nums.append(ind)
                # checked_particles.append(self.part_nodes[ind])
        return checked

    def get_checked_nums(self):
        checked_nums = list()
        for ind in range(self.treemodel.rowCount(self.datasetindex)):
            if self.part_nodes[ind].checked():
                checked_nums.append(ind+1)
        return checked_nums

    def get_checked_particles(self):
        checked_particles = list()
        for ind in range(self.treemodel.rowCount(self.datasetindex)):
            if self.part_nodes[ind].checked():
                checked_particles.append(self.tree2particle(ind))
        return checked_particles

    def set_level_resolved(self):
        self.level_resolved = True

    def reset_gui(self):
        """ Sets the GUI elements to enabled if it should be accessible. """

        dbg.p('Reset GUI', 'Main')
        if self.data_loaded:
            enabled = True
        else:
            enabled = False

        # Intensity
        self.ui.tabIntensity.setEnabled(enabled)
        self.ui.btnApplyBin.setEnabled(enabled)
        self.ui.btnApplyBinAll.setEnabled(enabled)
        self.ui.btnResolve.setEnabled(enabled)
        self.ui.btnResolve_Selected.setEnabled(enabled)
        self.ui.btnResolveAll.setEnabled(enabled)
        self.ui.cmbConfIndex.setEnabled(enabled)
        self.ui.spbBinSize.setEnabled(enabled)
        self.ui.actionReset_Analysis.setEnabled(enabled)
        if enabled:
            enable_levels = self.level_resolved
        else:
            enable_levels = enabled
        self.ui.actionTrim_Dead_Traces.setEnabled(enable_levels)

        # Lifetime
        self.ui.tabLifetime.setEnabled(enabled)
        self.ui.btnFitParameters.setEnabled(enabled)
        self.ui.btnLoadIRF.setEnabled(enabled)
        if enabled:
            enable_fitting = self.irf_loaded
        else:
            enable_fitting = enabled
        self.ui.btnFit.setEnabled(enable_fitting)
        self.ui.btnFitAll.setEnabled(enable_fitting)
        self.ui.btnFitSelected.setEnabled(enable_fitting)
        self.ui.btnNextLevel.setEnabled(enable_levels)
        self.ui.btnPrevLevel.setEnabled(enable_levels)
        print(enable_levels)

        # Spectral
        if self.has_spectra:
            self.ui.tabSpectra.setEnabled(True)
            self.ui.btnSubBackground.setEnabled(enabled)
        else:
            self.ui.tabSpectra.setEnabled(False)

    @property
    def current_level(self):
        return self._current_level

    @current_level.setter
    def current_level(self, value):
        if value is None:
            self._current_level = None
        else:
            try:
                print(self.currentparticle.current2data(value))
                self._current_level = value
            except:
                pass

class IntController(QObject):

    def __init__(self, mainwindow):
        super().__init__()

        self.mainwindow = mainwindow

        self.confidence_index = {
            0: 99,
            1: 95,
            2: 90,
            3: 69}

    def gui_apply_bin(self):
        """ Changes the bin size of the data of the current particle and then displays the new trace. """

        # self.ui.pgSpectra.centralWidget
        #
        # self.ui.pgIntensity.getPlotItem().setFixedWidth(500)
        # self.ui.pgSpectra.resize(100, 200)
        # self.ui.pgIntensity.getPlotItem().getAxis('left').setRange(0, 100)
        # window_color = self.palette().color(QPalette.Window)
        # rgba_color = (window_color.red()/255, window_color.green()/255, window_color.blue()/255, 1)
        # self.ui.pgIntensity.setBackground(background=rgba_color)
        # self.ui.pgIntensity.setXRange(0, 10, 0)
        # self.ui.pgIntensity.getPlotItem().plot(y=[1, 2, 3, 4, 5])
        try:
            self.mainwindow.currentparticle.binints(self.get_bin())
        except Exception as err:
            print('Error Occured:' + str(err))
        else:
            self.mainwindow.display_data()
            self.mainwindow.repaint()
            dbg.p('Single trace binned', 'Main')

    def get_bin(self) -> int:
        """ Returns current GUI value for bin size in ms.

        Returns
        -------
        int
            The value of the bin size on the GUI in spbBinSize.
        """

        return self.mainwindow.ui.spbBinSize.value()

    def set_bin(self, new_bin: int):
        """ Sets the GUI value for the bin size in ms

        Parameters
        ----------
        new_bin: int
            Value to set bin size to, in ms.
        """
        self.mainwindow.ui.spbBinSize.setValue(new_bin)

    def gui_apply_bin_all(self):
        """ Changes the bin size of the data of all the particles and then displays the new trace of the current particle. """

        try:
            self.mainwindow.start_binall_thread(self.get_bin())
        except Exception as err:
            print('Error Occured:' + str(err))
        else:
            self.plot_trace()
            self.mainwindow.repaint()
            dbg.p('All traces binned', 'Main')

    def gui_resolve(self):
        """ Resolves the levels of the current particle and displays it. """

        self.start_resolve_thread(mode='current')

    def gui_resolve_selected(self):
        """ Resolves the levels of the selected particles and displays the levels of the current particle. """

        self.start_resolve_thread(mode='selected')

    def gui_resolve_all(self):
        """ Resolves the levels of the all the particles and then displays the levels of the current particle. """

        self.start_resolve_thread(mode='all')

    def plot_trace(self) -> None:
        """ Used to display the trace from the absolute arrival time data of the current particle. """

        try:
            # self.currentparticle = self.treemodel.data(self.current_ind, Qt.UserRole)
            trace = self.mainwindow.currentparticle.binnedtrace.intdata
            times = self.mainwindow.currentparticle.binnedtrace.inttimes / 1E3
        except AttributeError:
            print('No trace!')
        else:
            plot_pen = QPen()
            plot_pen.setCosmetic(True)
            cur_tab_name = self.mainwindow.ui.tabWidget.currentWidget().objectName()
            if cur_tab_name != 'tabSpectra':
                if cur_tab_name == 'tabIntensity':
                    plot_item = self.mainwindow.ui.pgIntensity.getPlotItem()
                    plot_pen.setWidthF(1.5)
                    plot_pen.setColor(QColor('green'))
                elif cur_tab_name == 'tabLifetime':
                    plot_item = self.mainwindow.ui.pgLifetime_Int.getPlotItem()
                    plot_pen.setWidthF(1.1)
                    plot_pen.setColor(QColor('green'))
                elif cur_tab_name == 'tabGrouping':
                    plot_item = self.mainwindow.ui.pgGroups
                    plot_pen.setWidthF(1.1)
                    plot_pen.setColor(QColor(0, 0, 0, 50))

                plot_pen.setJoinStyle(Qt.RoundJoin)

                plot_item.clear()
                unit = 'counts/'+str(self.get_bin())+'ms'
                plot_item.getAxis('left').setLabel(text='Intensity', units=unit)
                plot_item.getViewBox().setLimits(xMin=0, yMin=0, xMax=times[-1])
                plot_item.plot(x=times, y=trace, pen=plot_pen, symbol=None)

    def plot_levels(self):
        """ Used to plot the resolved intensity levels of the current particle. """
        currentparticle = self.mainwindow.currentparticle
        try:
            level_ints, times = currentparticle.levels2data()
            level_ints = level_ints*self.get_bin()/1E3
            print(level_ints, times)

        except AttributeError:
            print('No levels!')
        else:
            # if self.ui.tabIntensity.isActiveWindow():
            #     plot_item = self.ui.pgIntensity.getPlotItem()
            #     print('int')
            # elif self.ui.tabLifetime.isActiveWindow():
            #     print('life')
            #     plot_item = self.ui.pgLifetime_Int.getPlotItem()
            # else:
            #     return
            if self.mainwindow.ui.tabWidget.currentWidget().objectName() == 'tabIntensity':
                plot_item = self.mainwindow.ui.pgIntensity.getPlotItem()
                # pen_width = 1.5
            elif self.mainwindow.ui.tabWidget.currentWidget().objectName() == 'tabLifetime':
                plot_item = self.mainwindow.ui.pgLifetime_Int.getPlotItem()
                # pen_width = 1.1
            else:
                return

        plot_pen = QPen()
        plot_pen.setWidthF(2)
        plot_pen.brush()
        plot_pen.setJoinStyle(Qt.RoundJoin)
        plot_pen.setColor(QColor('black'))
        plot_pen.setCosmetic(True)

        plot_item.plot(x=times, y=level_ints, pen=plot_pen, symbol=None)

        if self.mainwindow.current_level is not None:
            current_ints, current_times = currentparticle.current2data(self.mainwindow.current_level)
            current_ints = current_ints*self.get_bin()/1E3
            print(current_ints, current_times)

            if not (current_ints[0] == np.inf or current_ints[1] == np.inf):
                plot_pen.setColor(QColor('red'))
                plot_pen.setWidthF(3)
                plot_item.plot(x=current_times, y=current_ints, pen=plot_pen, symbol=None)
            else:
                print('infinity in level')

    def start_resolve_thread(self, mode: str = 'current', thread_finished=None) -> None:
        """
        Creates a worker to resolve levels.

        Depending on the ``current_selected_all`` parameter the worker will be
        given the necessary parameter to fit the current, selected or all particles.

        Parameters
        ----------
        thread_finished
        mode : {'current', 'selected', 'all'}
            Possible values are 'current' (default), 'selected', and 'all'.
        """

        if thread_finished is None:
            if self.mainwindow.data_loaded:
                thread_finished = self.resolve_thread_complete
            else:
                thread_finished = self.mainwindow.open_file_thread_complete

        _, conf = self.get_gui_confidence()
        data = self.mainwindow.tree2dataset()
        currentparticle = self.mainwindow.currentparticle
        print(currentparticle)

        if mode == 'current':
            # sig = WorkerSignals()
            # self.resolve_levels(sig.start_progress, sig.progress, sig.status_message)
            resolve_thread = WorkerResolveLevels(resolve_levels, conf, data, currentparticle)
        elif mode == 'selected':
            resolve_thread = WorkerResolveLevels(resolve_levels, conf, data, currentparticle, resolve_selected=self.get_checked_particles())
        elif mode == 'all':
            resolve_thread = WorkerResolveLevels(resolve_levels, conf, data, currentparticle, resolve_all=True)
            # resolve_thread.signals.finished.connect(thread_finished)
            # resolve_thread.signals.start_progress.connect(self.start_progress)
            # resolve_thread.signals.progress.connect(self.update_progress)
            # resolve_thread.signals.status_message.connect(self.status_message)
            # self.resolve_levels(resolve_thread.signals.start_progress, resolve_thread.signals.progress,
            #                     resolve_thread.signals.status_message, resolve_all=True, parallel=True)

        resolve_thread.signals.finished.connect(thread_finished)
        resolve_thread.signals.start_progress.connect(self.mainwindow.start_progress)
        resolve_thread.signals.progress.connect(self.mainwindow.update_progress)
        resolve_thread.signals.status_message.connect(self.mainwindow.status_message)
        resolve_thread.signals.reset_gui.connect(self.mainwindow.reset_gui)
        resolve_thread.signals.level_resolved.connect(self.mainwindow.set_level_resolved)

        self.mainwindow.threadpool.start(resolve_thread)

    def resolve_thread_complete(self):
        if self.mainwindow.tree2dataset().cpa_has_run:
            self.mainwindow.ui.tabGrouping.setEnabled(True)
        if self.mainwindow.ui.treeViewParticles.currentIndex().data(Qt.UserRole) is not None:
            self.mainwindow.display_data()
        dbg.p('Resolving levels complete', 'Resolve Thread')

        ###############################################################################################################
        self.mainwindow.currentparticle.ahca.run_grouping()
        ###############################################################################################################

    def get_gui_confidence(self):
        """ Return current GUI value for confidence percentage. """

        return [self.mainwindow.ui.cmbConfIndex.currentIndex(), self.confidence_index[self.mainwindow.ui.cmbConfIndex.currentIndex()]]


class LifetimeController(QObject):

    def __init__(self, mainwindow):
        super().__init__()

        self.mainwindow = mainwindow
        self.fitparamdialog = FittingDialog(self.mainwindow, self)
        self.fitparam = FittingParameters(self)
        self.irf_loaded = False

        self.first = 0

    def gui_prev_lev(self):
        """ Moves to the previous resolves level and displays its decay curve. """

        if self.mainwindow.current_level is None:
            pass
        elif self.mainwindow.current_level == 0:
            self.mainwindow.current_level = None
        else:
            self.mainwindow.current_level -= 1
        # self.plot_levels()
        # self.plot_decay()
        self.mainwindow.display_data()

    def gui_next_lev(self):
        """ Moves to the next resolves level and displays its decay curve. """

        if self.mainwindow.current_level is None:
            self.mainwindow.current_level = 0
        else:
            self.mainwindow.current_level += 1
        # self.plot_levels()
        # self.plot_decay()
        self.mainwindow.display_data()

    def gui_load_irf(self):
        """ Allow the user to load a IRF instead of the IRF that has already been loaded. """

        fname = QFileDialog.getOpenFileName(self.mainwindow, 'Open HDF5 file', '', "HDF5 files (*.h5)")
        if fname != ('', ''):  # fname will equal ('', '') if the user canceled.
            of_worker = WorkerOpenFile(fname, irf=True)
            of_worker.signals.finished.connect(self.mainwindow.open_file_thread_complete)
            of_worker.signals.start_progress.connect(self.mainwindow.start_progress)
            of_worker.signals.progress.connect(self.mainwindow.update_progress)
            of_worker.signals.auto_progress.connect(self.mainwindow.update_progress)
            of_worker.signals.start_progress.connect(self.mainwindow.start_progress)
            of_worker.signals.status_message.connect(self.mainwindow.status_message)
            of_worker.signals.add_datasetindex.connect(self.mainwindow.add_dataset)
            of_worker.signals.add_particlenode.connect(self.mainwindow.add_node)
            of_worker.signals.reset_tree.connect(lambda: self.mainwindow.treemodel.modelReset.emit())
            of_worker.signals.data_loaded.connect(self.mainwindow.set_data_loaded)
            of_worker.signals.bin_size.connect(self.mainwindow.ui.spbBinSize.setValue)
            of_worker.signals.add_irf.connect(self.add_irf)

            self.mainwindow.threadpool.start(of_worker)

    def add_irf(self, decay, t):

        self.fitparam.irf = decay
        self.fitparam.irft = t
        self.irf_loaded = True
        self.mainwindow.reset_gui

    def gui_fit_param(self):
        """ Opens a dialog to choose the setting with which the decay curve will be fitted. """

        if self.fitparamdialog.exec():
            self.fitparam.getfromdialog()

    def gui_fit_current(self):
        """ Fits the all the levels decay curves in the current particle using the provided settings. """

        print("gui_fit_current")
        try:
            if not self.mainwindow.currentparticle.histogram.fit(self.fitparam.numexp, self.fitparam.tau, self.fitparam.amp,
                                                                 self.fitparam.shift, self.fitparam.decaybg, self.fitparam.irfbg,
                                                                 self.fitparam.start, self.fitparam.end, self.fitparam.addopt,
                                                                 self.fitparam.irf):
                return  # fit unsuccessful
        except AttributeError:
            raise
            print("No decay")
        else:
            self.mainwindow.display_data()

    def update_results(self):
        try:
            currentparticle = self.mainwindow.currentparticle
            if self.mainwindow.current_level is None:
                tau = currentparticle.histogram.tau
                amp = currentparticle.histogram.amp
                shift = currentparticle.histogram.shift
                bg = currentparticle.histogram.bg
                irfbg = currentparticle.histogram.irfbg
            else:
                level = self.mainwindow.current_level
                tau = currentparticle.levels[level].histogram.tau
                amp = currentparticle.levels[level].histogram.amp
                shift = currentparticle.levels[level].histogram.shift
                bg = currentparticle.levels[level].histogram.bg
                irfbg = currentparticle.levels[level].histogram.irfbg
        except AttributeError:  # No results
            return
        try:
            taustring = 'Tau = ' + ' '.join('{:#.3g} ns'.format(F) for F in tau)
            ampstring = 'Amp = ' + ' '.join('{:#.3g} '.format(F) for F in amp)
        except TypeError:  # only one component
            taustring = 'Tau = {:#.3g} ns'.format(tau)
            ampstring = 'Amp = {:#.3g}'.format(amp)
        shiftstring = 'Shift = {:#.3g} ns'.format(shift)
        bgstring = 'Decay BG = {:#.3g}'.format(bg)
        irfbgstring = 'IRF BG = {:#.3g}'.format(irfbg)
        self.mainwindow.ui.textBrowser.setText(taustring + '\n' + ampstring + '\n' + shiftstring + '\n' + bgstring + '\n' +
                                    irfbgstring)

    def gui_fit_selected(self):
        """ Fits the all the levels decay curves in the all the selected particles using the provided settings. """

        print("gui_fit_selected")

    def gui_fit_all(self):
        """ Fits the all the levels decay curves in the all the particles using the provided settings. """

        print("gui_fit_all")

    def gui_fit_levels(self):
        """ Fits the all the levels decay curves for the current particle. """

        for level in self.mainwindow.currentparticle.levels:
            print('level')
            try:
                if not level.histogram.fit(self.fitparam.numexp, self.fitparam.tau, self.fitparam.amp,
                                           self.fitparam.shift, self.fitparam.decaybg, self.fitparam.irfbg,
                                           self.fitparam.start, self.fitparam.end, self.fitparam.addopt,
                                           self.fitparam.irf):
                    pass  # fit unsuccessful
            except AttributeError:
                print("No decay")
        self.mainwindow.display_data()

    def plot_decay(self, remove_empty: bool = False) -> None:
        """ Used to display the histogram of the decay data of the current particle. """

        currentlevel = self.mainwindow.current_level
        print(currentlevel)
        currentparticle = self.mainwindow.currentparticle
        if currentlevel is None:
            if currentparticle.histogram.fitted:
                decay = currentparticle.histogram.fit_decay
                t = currentparticle.histogram.convd_t
            else:
                try:
                    decay = currentparticle.histogram.decay
                    t = currentparticle.histogram.t

                except AttributeError:
                    dbg.p(debug_print='No Decay!', debug_from='Main')
                    return
        else:
            if currentparticle.levels[currentlevel].histogram.fitted:
                decay = currentparticle.levels[currentlevel].histogram.fit_decay
                t = currentparticle.levels[currentlevel].histogram.convd_t
            else:
                try:
                    decay = currentparticle.levels[currentlevel].histogram.decay
                    t = currentparticle.levels[currentlevel].histogram.t
                except ValueError:
                    return

        if decay.size == 0:
            return  # some levels have no photons

        if self.mainwindow.ui.tabWidget.currentWidget().objectName() == 'tabLifetime':
            plot_item = self.mainwindow.ui.pgLifetime.getPlotItem()
            plot_pen = QPen()
            plot_pen.setWidthF(1.5)
            plot_pen.setJoinStyle(Qt.RoundJoin)
            plot_pen.setColor(QColor('blue'))
            plot_pen.setCosmetic(True)

            if remove_empty:
                self.first = (decay > 4).argmax(axis=0)
                t = t[self.first:-1] - t[self.first]
                decay = decay[self.first:-1]
            else:
                self.first = 0

            # try:
            #     decay = decay / decay.max()
            # except ValueError:  # Empty decay
            #     return
            # print(decay.max())
            plot_item.clear()
            plot_item.plot(x=t, y=decay, pen=plot_pen, symbol=None)
            unit = 'ns with ' + str(currentparticle.channelwidth) + 'ns bins'
            plot_item.getAxis('bottom').setLabel('Decay time', unit)
            plot_item.getViewBox().setLimits(xMin=0, yMin=0, xMax=t[-1])

    def plot_convd(self, remove_empty: bool = False) -> None:
        """ Used to display the histogram of the decay data of the current particle. """

        currentlevel = self.mainwindow.current_level
        currentparticle = self.mainwindow.currentparticle
        if currentlevel is None:
            try:
                convd = currentparticle.histogram.convd
                t = currentparticle.histogram.convd_t

            except AttributeError:
                dbg.p(debug_print='No Decay!', debug_from='Main')
                return
        else:
            try:
                print('hier')
                convd = currentparticle.levels[currentlevel].histogram.convd
                t = currentparticle.levels[currentlevel].histogram.convd_t
            except ValueError:
                return

        if convd is None or t is None:
            return

        # convd = convd / convd.max()

        if self.mainwindow.ui.tabWidget.currentWidget().objectName() == 'tabLifetime':
            plot_item = self.mainwindow.ui.pgLifetime.getPlotItem()
            plot_pen = QPen()
            plot_pen.setWidthF(4)
            plot_pen.setJoinStyle(Qt.RoundJoin)
            plot_pen.setColor(QColor('dark blue'))
            plot_pen.setCosmetic(True)

            # if remove_empty:
            #     first = (decay > 4).argmax(axis=0)
            #     t = t[first:-1] - t[first]
            #     decay = decay[first:-1]
            # convd = convd[self.first:-1]

            # plot_item.clear()
            plot_item.plot(x=t, y=convd, pen=plot_pen, symbol=None)
            unit = 'ns with ' + str(currentparticle.channelwidth) + 'ns bins'
            plot_item.getAxis('bottom').setLabel('Decay time', unit)
            plot_item.getViewBox().setLimits(xMin=0, yMin=0, xMax=t[-1])


class SpectraController(QObject):

    def __init__(self, mainwindow):
        super().__init__()

        self.mainwindow = mainwindow

    def gui_sub_bkg(self):
        """ Used to subtract the background TODO: Explain the sub_background """

        print("gui_sub_bkg")


class FittingDialog(QDialog, Ui_Dialog):
    """Class for dialog that is used to choose lifetime fit parameters."""
    def __init__(self, mainwindow, lifetime_controller):
        self.mainwindow = mainwindow
        QDialog.__init__(self, mainwindow)
        self.lifetime_controller = lifetime_controller
        self.setupUi(self)
        for widget in self.findChildren(QLineEdit):
            widget.textChanged.connect(self.updateplot)
        for widget in self.findChildren(QCheckBox):
            widget.stateChanged.connect(self.updateplot)
        for widget in self.findChildren(QComboBox):
            widget.currentTextChanged.connect(self.updateplot)

        self.lineStartTime.setValidator(QIntValidator())
        self.lineEndTime.setValidator(QIntValidator())

    def updateplot(self, *args):

        try:
            model = self.make_model()
        except Exception as err:
            dbg.p(debug_print='Error Occured:' + str(err), debug_from='Fitting Parameters')
            return

        fp = self.lifetime_controller.fitparam
        try:
            irf = fp.irf
            irft = fp.irft
        except AttributeError:
            dbg.p(debug_print='No IRF!', debug_from='Fitting Parameters')
            return

        shift, decaybg, irfbg, start, end = self.getparams()

        irf = tcspcfit.colorshift(irf, shift)
        convd = scipy.signal.convolve(irf, model)
        convd = convd[:np.size(irf)]
        convd = convd / convd.max()

        try:
            decay = self.mainwindow.currentparticle.histogram.decay
            decay = decay / decay.max()
            t = self.mainwindow.currentparticle.histogram.t

            decay, t = start_at_nonzero(decay, t)
            end = min(end, np.size(t) - 1)  # Make sure endpoint is not bigger than size of t

            convd = convd[irft > 0]
            irft = irft[irft > 0]

        except AttributeError:
            dbg.p(debug_print='No Decay!', debug_from='Fitting Parameters')
        else:
            self.MW_fitparam.axes.clear()
            self.MW_fitparam.axes.semilogy(t, decay, color='xkcd:dull blue')
            self.MW_fitparam.axes.semilogy(irft, convd, color='xkcd:marine blue', linewidth=2)
            self.MW_fitparam.axes.set_ylim(bottom=1e-3)

            self.MW_fitparam.axes.axvline(t[start])
            self.MW_fitparam.axes.axvline(t[end])

            self.MW_fitparam.draw()

    def getparams(self):
        fp = self.lifetime_controller.fitparam
        irf = fp.irf
        shift = fp.shift
        if shift is None:
            shift = 0
        decaybg = fp.decaybg
        if decaybg is None:
            decaybg = 0
        irfbg = fp.irfbg
        if irfbg is None:
            irfbg = 0
        start = fp.start
        if start is None:
            start = 0
        end = fp.end
        if end is None:
            end = np.size(irf)
        return shift, decaybg, irfbg, start, end

    def make_model(self):
        fp = self.lifetime_controller.fitparam
        t = self.mainwindow.currentparticle.histogram.t
        fp.getfromdialog()
        if fp.numexp == 1:
            tau = fp.tau[0][0]
            model = np.exp(-t / tau)
        elif fp.numexp == 2:
            tau1 = fp.tau[0][0]
            tau2 = fp.tau[1][0]
            amp1 = fp.amp[0][0]
            amp2 = fp.amp[1][0]
            print(amp1, amp2, tau1, tau2)
            model = amp1 * np.exp(-t / tau1) + amp2 * np.exp(-t / tau2)
        elif fp.numexp == 3:
            tau1 = fp.tau[0][0]
            tau2 = fp.tau[1][0]
            tau3 = fp.tau[2][0]
            amp1 = fp.amp[0][0]
            amp2 = fp.amp[1][0]
            amp3 = fp.amp[2][0]
            model = amp1 * np.exp(-t / tau1) + amp2 * np.exp(-t / tau2) + amp3 * np.exp(-t / tau3)
        return model


class FittingParameters:
    def __init__(self, parent):
        self.parent = parent
        self.fpd = self.parent.fitparamdialog
        self.irf = None
        self.tau = None
        self.amp = None
        self.shift = None
        self.decaybg = None
        self.irfbg = None
        self.start = None
        self.end = None
        self.numexp = None
        self.addopt = None

    def getfromdialog(self):
        self.numexp = int(self.fpd.combNumExp.currentText())
        if self.numexp == 1:
            self.tau = [[self.get_from_gui(i) for i in [self.fpd.line1Init, self.fpd.line1Min, self.fpd.line1Max, self.fpd.check1Fix]]]
            self.amp = [[self.get_from_gui(i) for i in [self.fpd.line1AmpInit, self.fpd.line1AmpMin, self.fpd.line1AmpMax, self.fpd.check1AmpFix]]]

        elif self.numexp == 2:
            self.tau = [[self.get_from_gui(i) for i in [self.fpd.line2Init1, self.fpd.line2Min1, self.fpd.line2Max1, self.fpd.check2Fix1]],
                        [self.get_from_gui(i) for i in [self.fpd.line2Init2, self.fpd.line2Min2, self.fpd.line2Max2, self.fpd.check2Fix2]]]
            self.amp = [[self.get_from_gui(i) for i in [self.fpd.line2AmpInit1, self.fpd.line2AmpMin1, self.fpd.line2AmpMax1, self.fpd.check2AmpFix1]],
                        [self.get_from_gui(i) for i in [self.fpd.line2AmpInit2, self.fpd.line2AmpMin2, self.fpd.line2AmpMax2, self.fpd.check2AmpFix2]]]

        elif self.numexp == 3:
            self.tau = [[self.get_from_gui(i) for i in [self.fpd.line3Init1, self.fpd.line3Min1, self.fpd.line3Max1, self.fpd.check3Fix1]],
                        [self.get_from_gui(i) for i in [self.fpd.line3Init2, self.fpd.line3Min2, self.fpd.line3Max2, self.fpd.check3Fix2]],
                        [self.get_from_gui(i) for i in [self.fpd.line3Init3, self.fpd.line3Min3, self.fpd.line3Max3, self.fpd.check3Fix3]]]
            self.amp = [[self.get_from_gui(i) for i in [self.fpd.line3AmpInit1, self.fpd.line3AmpMin1, self.fpd.line3AmpMax1, self.fpd.check3AmpFix1]],
                        [self.get_from_gui(i) for i in [self.fpd.line3AmpInit2, self.fpd.line3AmpMin2, self.fpd.line3AmpMax2, self.fpd.check3AmpFix2]],
                        [self.get_from_gui(i) for i in [self.fpd.line3AmpInit3, self.fpd.line3AmpMin3, self.fpd.line3AmpMax3, self.fpd.check3AmpFix3]]]

        self.shift = self.get_from_gui(self.fpd.lineShift)
        self.decaybg = self.get_from_gui(self.fpd.lineDecayBG)
        self.irfbg = self.get_from_gui(self.fpd.lineIRFBG)
        try:
            self.start = int(self.get_from_gui(self.fpd.lineStartTime))
        except TypeError:
            self.start = self.get_from_gui(self.fpd.lineStartTime)
        try:
            self.end = int(self.get_from_gui(self.fpd.lineEndTime))
        except TypeError:
            self.end = self.get_from_gui(self.fpd.lineEndTime)

        self.addopt = self.get_from_gui(self.fpd.lineAddOpt)

    @staticmethod
    def get_from_gui(guiobj):
        if type(guiobj) == QLineEdit:
            if guiobj.text() == '':
                return None
            else:
                return float(guiobj.text())
        elif type(guiobj) == QCheckBox:
            return float(guiobj.isChecked())


def main():
    """
    Creates QApplication and runs MainWindow().
    """
    convert_ui.convert_ui()
    app = QApplication([])
    dbg.p(debug_print='App created', debug_from='Main')
    main_window = MainWindow()
    dbg.p(debug_print='Main Window created', debug_from='Main')
    main_window.show()
    main_window.after_show()
    main_window.ui.tabSpectra.repaint()
    dbg.p(debug_print='Main Window shown', debug_from='Main')
    app.exec_()
    dbg.p(debug_print='App excuted', debug_from='Main')


if __name__ == '__main__':
    main()<|MERGE_RESOLUTION|>--- conflicted
+++ resolved
@@ -45,11 +45,8 @@
     """ A QObject with attributes of pyqtSignal's that can be used
     to communicate between worker threads and the main thread. """
 
-<<<<<<< HEAD
+    finished = pyqtSignal(str)
     finished = pyqtSignal(bool)
-=======
-    finished = pyqtSignal(str)
->>>>>>> d6faaece
     error = pyqtSignal(tuple)
     result = pyqtSignal(object)
 
@@ -111,170 +108,7 @@
             exctype, value = sys.exc_info()[:2]
             self.signals.error.emit((exctype, value, traceback.format_exc()))
         finally:
-<<<<<<< HEAD
-            self.signals.finished.emit(self.irf)
-
-    def open_h5(self, fname) -> None:
-        """
-        Read the selected h5 file and populates the tree on the gui with the file and the particles.
-
-        Accepts a function that will be used to indicate the current progress.
-
-        As this function is designed to be called from a thread other than the main one, no GUI code
-        should be called here.
-
-        Parameters
-        ----------
-        fname : str
-            Path name to h5 file.
-        """
-
-        start_progress_sig = self.signals.start_progress
-        progress_sig = self.signals.progress
-        status_sig = self.signals.status_message
-        add_dataset_sig = self.signals.add_datasetindex
-        add_node_sig = self.signals.add_particlenode
-        reset_tree_sig = self.signals.reset_tree
-        data_loaded_sig = self.signals.data_loaded
-
-        try:
-            dataset = self.load_data(fname)
-
-            datasetnode = DatasetTreeNode(fname[0][fname[0].rfind('/') + 1:-3], dataset, 'dataset')
-            add_dataset_sig.emit(datasetnode)
-
-            start_progress_sig.emit(dataset.numpart)
-            status_sig.emit("Opening file: Adding particles...")
-            for i, particle in enumerate(dataset.particles):
-                particlenode = DatasetTreeNode(particle.name, particle, 'particle')
-                add_node_sig.emit(particlenode, progress_sig, i)
-                progress_sig.emit()
-            reset_tree_sig.emit()
-            status_sig.emit("Done")
-            data_loaded_sig.emit()
-        except Exception as exc:
-            raise RuntimeError("h5 data file was not loaded successfully.") from exc
-
-    def open_irf(self, fname) -> None:
-        """
-        Read the selected h5 file and populates the tree on the gui with the file and the particles.
-
-        Accepts a function that will be used to indicate the current progress.
-
-        As this function is designed to be called from a thread other than the main one, no GUI code
-        should be called here.
-
-        Parameters
-        ----------
-        fname : str
-            Path name to h5 file.
-        """
-
-        start_progress_sig = self.signals.start_progress
-        status_sig = self.signals.status_message
-        add_irf_sig = self.signals.add_irf
-
-        try:
-            dataset = self.load_data(fname)
-
-            irfhist = dataset.particles[0].histogram
-            add_irf_sig.emit(irfhist.decay, irfhist.t)
-
-            start_progress_sig.emit(dataset.numpart)
-            status_sig.emit("Done")
-        except Exception as exc:
-            raise RuntimeError("h5 data file was not loaded successfully.") from exc
-
-    def load_data(self, fname):
-
-        auto_prog_sig = self.signals.auto_progress
-        bin_size_sig = self.signals.bin_size
-        progress_sig = self.signals.progress
-        start_progress_sig = self.signals.start_progress
-        status_sig = self.signals.status_message
-
-        status_sig.emit("Opening file...")
-        dataset = smsh5.H5dataset(fname[0], progress_sig, auto_prog_sig)
-        bin_all(dataset, 100, start_progress_sig, progress_sig, status_sig, bin_size_sig)
-        start_progress_sig.emit(dataset.numpart)
-        status_sig.emit("Opening file: Building decay histograms...")
-        dataset.makehistograms()
-        return dataset
-
-
-
-def resolve_levels(start_progress_sig: pyqtSignal, progress_sig: pyqtSignal,
-                   status_sig: pyqtSignal, reset_gui_sig: pyqtSignal, level_resolved_sig: pyqtSignal,
-                   conf, data, currentparticle, resolve_all: bool = None,
-                   resolve_selected=None) -> None:  #  parallel: bool = False
-    """
-    Resolves the levels in particles by finding the change points in the
-    abstimes data of a Particle instance.
-
-    If no parameter are given the current particle will be resolved. If
-    the ``resolve_all`` parameter is given **all** the loaded particles
-    will be resolved. If the ``resolve_selected`` parameter is provided
-    the selection of particles will be resolved.
-
-    Parameters
-    ----------
-    parallel : Bool, False
-        If True, parallel is used.
-    start_progress_sig : pyqtSignal
-        Used to call method to set up progress bar on GUI.
-    progress_sig : pyqtSignal
-        Used to call method to increment progress bar on GUI.
-    status_sig : pyqtSignal
-        Used to call method to show status bar message on GUI.
-    resolve_all : bool
-        If True all the particle instances available will be resolved.
-    resolve_selected : list[smsh5.Partilce]
-        A list of Particle instances in smsh5, that isn't the current one, to be resolved.
-    """
-
-    print(currentparticle)
-    assert not (resolve_all is not None and resolve_selected is not None), \
-        "'resolve_all' and 'resolve_selected' can not both be given as parameters."
-
-    if resolve_all is None and resolve_selected is None:  # Then resolve current
-        currentparticle.cpts.run_cpa(confidence=conf / 100, run_levels=True)
-        print('hier')
-
-    elif resolve_all is not None and resolve_selected is None:  # Then resolve all
-        try:
-            status_sig.emit('Resolving All Particle Levels...')
-            start_progress_sig.emit(data.numpart)
-            # if parallel:
-            #     self.conf_parallel = conf
-            #     Parallel(n_jobs=-2, backend='threading')(
-            #         delayed(self.run_parallel_cpa)
-            #         (self.tree2particle(num)) for num in range(data.numpart)
-            #     )
-            #     del self.conf_parallel
-            # else:
-            for num in range(data.numpart):
-                data.particles[num].cpts.run_cpa(confidence=conf, run_levels=True)
-                progress_sig.emit()
-            status_sig.emit('Ready...')
-        except Exception as exc:
-            raise RuntimeError("Couldn't resolve levels.") from exc
-    elif resolve_selected is not None:  # Then resolve selected
-        try:
-            status_sig.emit('Resolving Selected Particle Levels...')
-            start_progress_sig.emit(len(resolve_selected))
-            for particle in resolve_selected:
-                particle.cpts.run_cpa(confidence=conf, run_levels=True)
-                progress_sig.emit()
-            status_sig.emit('Ready...')
-        except Exception as exc:
-            raise RuntimeError("Couldn't resolve levels.") from exc
-
-    level_resolved_sig.emit()
-    data.makehistograms(progress=False)
-    reset_gui_sig.emit()
-=======
             self.signals.finished.emit('all')
->>>>>>> d6faaece
 
 
 class WorkerBinAll(QRunnable):
@@ -343,13 +177,8 @@
 class WorkerResolveLevels(QRunnable):
     """ A QRunnable class to create a worker thread for resolving levels. """
 
-<<<<<<< HEAD
     def __init__(self, resolve_levels_func, conf, data, currentparticle,
-                 resolve_all: bool = None,
-=======
-    def __init__(self, resolve_levels_func,
                  mode: str,
->>>>>>> d6faaece
                  resolve_selected=None) -> None:
         """
         Initiate Resolve Levels Worker
@@ -369,11 +198,7 @@
         """
 
         super(WorkerResolveLevels, self).__init__()
-<<<<<<< HEAD
-        # pydevd.settrace(suspend=True, trace_only_current_thread=True)
-=======
         self.mode = mode
->>>>>>> d6faaece
         self.signals = WorkerSignals()
         self.resolve_levels_func = resolve_levels_func
         self.resolve_selected = resolve_selected
@@ -388,23 +213,15 @@
 
         try:
             self.resolve_levels_func(self.signals.start_progress, self.signals.progress,
-<<<<<<< HEAD
                                      self.signals.status_message, self.signals.reset_gui, self.signals.level_resolved,
                                      self.conf, self.data, self.currentparticle,
-                                     self.resolve_all, self.resolve_selected)
-=======
-                                     self.signals.status_message, self.mode, self.resolve_selected)
->>>>>>> d6faaece
+                                     self.mode, self.resolve_selected)
         except:
             traceback.print_exc()
             exctype, value = sys.exc_info()[:2]
             self.signals.error.emit((exctype, value, traceback.format_exc()))
         finally:
-<<<<<<< HEAD
-            self.signals.finished.emit(False)
-=======
             self.signals.finished.emit(self.mode)
->>>>>>> d6faaece
 
 
 class DatasetTreeNode(object):
@@ -1061,11 +878,6 @@
         self.plot_trace()
         dbg.p('Binnig all levels complete', 'BinAll Thread')
 
-<<<<<<< HEAD
-    def run_parallel_cpa(self, particle):
-        particle.cpts.run_cpa(confidence=self.conf_parallel, run_levels=True)
-
-=======
     def start_resolve_thread(self, mode: str = 'current', thread_finished=None) -> None:
         """
         Creates a worker to resolve levels.
@@ -1203,7 +1015,6 @@
                 for particle in particles:
                     particle.cpts.remove_bursts()
 
->>>>>>> d6faaece
     def switching_frequency(self, all_selected: str = None):
         """
         Calculates and exports the accumulated switching frequency of either
