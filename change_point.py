import numpy as np

import h5py
<<<<<<< HEAD
from h5py._hl import group as h5group

import fnmatch

import matplotlib.pyplot as plt

import os


# TODO: Impliment Bertus's HDF5 backend instad of this temp one.
class H5:

	def __init__(self, path=None):
		self.file = None
		self.num_particles = None
		self.particles = None
		if path is not None:
			self.path = path
			self.open_h5()

	def open_h5(self, path=None):
		if path is None:
			assert hasattr(self, 'path'), "No path provided to open *.h5"
		else:
			self.path = path
		self.file = h5py.File(self.path, 'r')
		# self.num_particles = len(fnmatch.filter(self.file.keys(), 'Particle *'))
		self.num_particles = self.file.attrs['# Particles']
		self.particles = {'Particle ' + str(num): Particle(self, num) for num in range(1, self.num_particles + 1)}

	def get_particle(self, num=None):
		assert num is not None and (1 <= num <= self.num_particles), "Particle number not given or out of range."
		return self.particles['Particle ' + str(num)]

	def __copy__(self):
		return self

	def particles(self):
		return [Particle(self, part_num) for part_num in range(1, self.num_particles+1)]
=======

import matplotlib.pyplot as plt
>>>>>>> 3975109b


class Particle:

	def __init__(self, h5, num=None):
		assert type(h5) is H5 and num is not None, "Particle number not given to initialise Particle object."
		self.h5 = H5.__copy__(h5)
		self.name = 'Particle ' + str(num)
		self.group = self.h5.file[self.name]
		self.num_photons = self.h5.file[self.name + '/Absolute Times (ns)'].size
		self.meta = Meta(self.group)
		self.chg_pts = ChangePoints(self)

	def read_abs_times(self, start_ind=None, end_ind=None):
		if start_ind is None or end_ind is None:
			start_ind = 1
			end_ind = self.num_photons
		return self.h5.file[self.name + '/Absolute Times (ns)'][start_ind:end_ind]

	def read_micro_times(self, start_ind=None, end_ind=None):
		if start_ind is None or end_ind is None:
			start_ind = 1
			end_ind = self.num_photons
		return self.h5.file[self.name + '/Micro Times (s)'][start_ind:end_ind]

	def __copy__(self):
		return self

	def chg_pts(self, confidence=None):
		assert confidence is not None, "No confidence interval provided."
		self.chg_pts = ChangePoints(self)
		self.chg_pts.find(conf=99)
		pass


class TauData:
	def __init__(self):
<<<<<<< HEAD
		tau_data_path = os.getcwd() + os.path.sep + 'tau data'
		assert os.path.isdir(tau_data_path), "Tau data directory not found."
		tau_data_files = {'99_a': 'Ta-99.txt',
		                  '99_b': 'Tb-99.txt',
		                  '95_a': 'Ta-95.txt',
		                  '95_b': 'Tb-95.txt',
		                  '90_a': 'Ta-90.txt',
		                  '90_b': 'Tb-90.txt',
		                  '69_a': 'Ta-69.txt',
		                  '69_b': 'Tb-69.txt'}
		self.data = {}
		for tau_type, file_name in tau_data_files.items():
			assert os.path.isfile(tau_data_path+os.path.sep+file_name), 'Tau data file '+file_name+' does not exist.'
			self.data[tau_type] = np.loadtxt(tau_data_path+os.path.sep+file_name, usecols=1)


class Meta:
	def __init__(self, part_group=None):
		assert type(part_group) is h5group.Group, "No HDF5 Group object given."
		self.part_group = h5group.Group(part_group.id)
		# self.particle = Particle.__copy__(particle)
		self.date = str(self.part_group.attrs['Date'])[2:-1]
		self.descrip = str(self.part_group.attrs['Discription'])[2:-1]
		self.int_measured = bool(self.part_group.attrs['Intensity?'])
		self.rs_coord = self.part_group.attrs['RS Coord. (um)']
		self.spec_measured = bool(self.part_group.attrs['Spectra?'])
		self.user = str(self.part_group.attrs['User'])[2:-1]
		if self.user


class ChangePoints:

	def __init__(self, particle=None, confidence=None):
		# assert h5file is not None, "No HDF5 has been given"  # To ensure that a h5file is given
		assert type(particle) is Particle, "No Particle object given."
		self.particle = Particle.__copy__(particle)
		self.chg_pts = []
		if confidence is not None:
			self.find(conf=confidence)

	def weighted_likelihood_ratio(self, start_ind=None, end_ind=None):
		""" Calculates the Weighted & Standardised Likelihood ratio.

		Based on 'Detection of Intensity Change Points in Time-Resolved Single-Molecule Measurements'
		from Watkins nad Yang, J. Phys. Chem. B 2005, 109, 617-628 (http://pubs.acs.org/doi/abs/10.1021/jp0467548)
		"""

		""" Testing code:
		with h5py.File('LHCII_630nW.h5', 'r') as f:
			time_data = f['Particle 1/Absolute Times (ns)'][0:1000]
			
		time_data = np.arange(2000, 3000)
		"""

		assert start_ind is not None and end_ind is not None and end_ind - start_ind <= 1000, \
			'Index\'s not given, or result in more than a segment of more than 1000 points.'

		time_data = self.particle.read_abs_time(start_ind, end_ind)
		n = len(time_data)

		assert n <= 1000, "Data segment for weighted likelihood ratio is more than 1000 points."

		ini_time = time_data[0]
		period = time_data[-1] - ini_time

		wlr = np.zeros(n, float)

		sig_e = np.pi ** 2 / 6 - sum(1 / j ** 2 for j in range(1, (n - 1) + 1))

		for k in range(2, (n - 2) + 1):  # Remember!!!! range(1, N) = [1, ... , N-1]
			# print(k)
			cap_v_k = (time_data[k] - ini_time) / period  # Just after eq. 4
			u_k = -sum(1 / j for j in range(k, (n - 1) + 1))  # Just after eq. 6
			u_n_k = -sum(1 / j for j in range(n - k, (n - 1) + 1))  # Just after eq. 6
			l0_minus_expec_l0 = -2 * k * np.log(cap_v_k) + 2 * k * u_k - 2 * (n - k) * np.log(1 - cap_v_k) + 2 * (
					n - k) * u_n_k  # Just after eq. 6
			v_k2 = sum(1 / j ** 2 for j in range(k, (n - 1) + 1))  # Just before eq. 7
			v_n_k2 = sum(1 / j ** 2 for j in range(n - k, (n - 1) + 1))  # Just before eq. 7
			sigma_k = np.sqrt(
				4 * (k ** 2) * v_k2 + 4 * ((n - k) ** 2) * v_n_k2 - 8 * k * (n - k) * sig_e)  # Just before eq. 7, and note errata
			w_k = (1 / 2) * np.log((4 * k * (n - k)) / n ** 2)  # Just after eq. 6

			wlr.itemset(k, l0_minus_expec_l0 / sigma_k + w_k)  # Eq. 6 and just after eq. 6

		# """ Testing code:
		# fig = plt.figure(dpi=300)
		# ax = fig.add_subplot(111)
		# ax.plot(wlr)
		# plt.show()
		# """

		max_ind = wlr.argmax()
		return max_ind, wlr.item(max_ind)

	def next_seg_ind(self, inds=None):
		# if inds is None:
		# if self.
		pass

	def find(self, conf=None):
		pass


# def find_change_points(self):


print('Start')
h5_file = H5('LHCII_630nW.h5')
particles = h5_file.particles
tau = TauData()
for part_name, part in particles.items():
	print(part_name+': '+part.meta.user)
pass
=======
		# self.
		pass


def weighted_likelihood_ratio( time_data=np.array([]) ):
	""" Calculates the Weighted & Standardised Likelihood ratio.

	Based on 'Detection of Intensity Change Points in Time-Resolved Single-Molecule Measurements'
	from Watkins nad Yang, J. Phys. Chem. B 2005, 109, 617-628 (http://pubs.acs.org/doi/abs/10.1021/jp0467548)
	"""

	""" Testing code:
	with h5py.File('LHCII_630nW.h5', 'r') as f:
		time_data = f['Particle 1/Absolute Times (ns)'][0:1000]
	"""
	n = len(time_data)

	assert n <= 1000, "Data segment for weighted likelihood ratio is more than 1000 points."

	ini_time = time_data[0]
	period = time_data[-1] - ini_time

	wlr = np.zeros(n, float)

	sig_e = np.pi**2/6 - sum(1/j**2 for j in range(1, (n - 1) + 1))

	for k in range(2, (n-1)+1):  # Remember!!!! range(1, N) = [1, ... , N-1]
		# print(k)
		cap_v_k = (time_data[k] - ini_time)/period  # Just after eq. 4
		u_k = -sum(1/j for j in range(k, (n-1)+1))  # Just after eq. 6
		u_n_k = -sum(1/j for j in range(n-k, (n-1)+1))  # Just after eq. 6
		l0_minus_expec_l0 = -2*k*np.log(cap_v_k) + 2*k*u_k - 2*(n-k)*np.log(1-cap_v_k) + 2*(n-k)*u_n_k  # Just after eq. 6
		v_k2 = sum(1/j**2 for j in range(k, (n-1)+1))  # Just before eq. 7
		v_n_k2 = sum(1/j**2 for j in range(n - k, (n-1)+1))  # Just before eq. 7
		sigma_k = np.sqrt(4*(k**2)*v_k2 + 4*((n-k)**2)*v_n_k2 - 8*k*(n-k)*sig_e)  # Just before eq. 7, and note errata
		w_k = (1/2)*np.log((4*k*(n-k))/n**2)   # Just after eq. 6

		wlr.itemset(k, l0_minus_expec_l0/sigma_k + w_k)  # Eq. 6 and just after eq. 6

	""" Testing code:
	fig = plt.figure(dpi=300)
	ax = fig.add_subplot(111)
	ax.plot(wlr)
	plt.show()
	"""
>>>>>>> 3975109b
<|MERGE_RESOLUTION|>--- conflicted
+++ resolved
@@ -1,117 +1,8 @@
 import numpy as np
 
 import h5py
-<<<<<<< HEAD
-from h5py._hl import group as h5group
-
-import fnmatch
 
 import matplotlib.pyplot as plt
-
-import os
-
-
-# TODO: Impliment Bertus's HDF5 backend instad of this temp one.
-class H5:
-
-	def __init__(self, path=None):
-		self.file = None
-		self.num_particles = None
-		self.particles = None
-		if path is not None:
-			self.path = path
-			self.open_h5()
-
-	def open_h5(self, path=None):
-		if path is None:
-			assert hasattr(self, 'path'), "No path provided to open *.h5"
-		else:
-			self.path = path
-		self.file = h5py.File(self.path, 'r')
-		# self.num_particles = len(fnmatch.filter(self.file.keys(), 'Particle *'))
-		self.num_particles = self.file.attrs['# Particles']
-		self.particles = {'Particle ' + str(num): Particle(self, num) for num in range(1, self.num_particles + 1)}
-
-	def get_particle(self, num=None):
-		assert num is not None and (1 <= num <= self.num_particles), "Particle number not given or out of range."
-		return self.particles['Particle ' + str(num)]
-
-	def __copy__(self):
-		return self
-
-	def particles(self):
-		return [Particle(self, part_num) for part_num in range(1, self.num_particles+1)]
-=======
-
-import matplotlib.pyplot as plt
->>>>>>> 3975109b
-
-
-class Particle:
-
-	def __init__(self, h5, num=None):
-		assert type(h5) is H5 and num is not None, "Particle number not given to initialise Particle object."
-		self.h5 = H5.__copy__(h5)
-		self.name = 'Particle ' + str(num)
-		self.group = self.h5.file[self.name]
-		self.num_photons = self.h5.file[self.name + '/Absolute Times (ns)'].size
-		self.meta = Meta(self.group)
-		self.chg_pts = ChangePoints(self)
-
-	def read_abs_times(self, start_ind=None, end_ind=None):
-		if start_ind is None or end_ind is None:
-			start_ind = 1
-			end_ind = self.num_photons
-		return self.h5.file[self.name + '/Absolute Times (ns)'][start_ind:end_ind]
-
-	def read_micro_times(self, start_ind=None, end_ind=None):
-		if start_ind is None or end_ind is None:
-			start_ind = 1
-			end_ind = self.num_photons
-		return self.h5.file[self.name + '/Micro Times (s)'][start_ind:end_ind]
-
-	def __copy__(self):
-		return self
-
-	def chg_pts(self, confidence=None):
-		assert confidence is not None, "No confidence interval provided."
-		self.chg_pts = ChangePoints(self)
-		self.chg_pts.find(conf=99)
-		pass
-
-
-class TauData:
-	def __init__(self):
-<<<<<<< HEAD
-		tau_data_path = os.getcwd() + os.path.sep + 'tau data'
-		assert os.path.isdir(tau_data_path), "Tau data directory not found."
-		tau_data_files = {'99_a': 'Ta-99.txt',
-		                  '99_b': 'Tb-99.txt',
-		                  '95_a': 'Ta-95.txt',
-		                  '95_b': 'Tb-95.txt',
-		                  '90_a': 'Ta-90.txt',
-		                  '90_b': 'Tb-90.txt',
-		                  '69_a': 'Ta-69.txt',
-		                  '69_b': 'Tb-69.txt'}
-		self.data = {}
-		for tau_type, file_name in tau_data_files.items():
-			assert os.path.isfile(tau_data_path+os.path.sep+file_name), 'Tau data file '+file_name+' does not exist.'
-			self.data[tau_type] = np.loadtxt(tau_data_path+os.path.sep+file_name, usecols=1)
-
-
-class Meta:
-	def __init__(self, part_group=None):
-		assert type(part_group) is h5group.Group, "No HDF5 Group object given."
-		self.part_group = h5group.Group(part_group.id)
-		# self.particle = Particle.__copy__(particle)
-		self.date = str(self.part_group.attrs['Date'])[2:-1]
-		self.descrip = str(self.part_group.attrs['Discription'])[2:-1]
-		self.int_measured = bool(self.part_group.attrs['Intensity?'])
-		self.rs_coord = self.part_group.attrs['RS Coord. (um)']
-		self.spec_measured = bool(self.part_group.attrs['Spectra?'])
-		self.user = str(self.part_group.attrs['User'])[2:-1]
-		if self.user
-
 
 class ChangePoints:
 
@@ -182,24 +73,6 @@
 		# if self.
 		pass
 
-	def find(self, conf=None):
-		pass
-
-
-# def find_change_points(self):
-
-
-print('Start')
-h5_file = H5('LHCII_630nW.h5')
-particles = h5_file.particles
-tau = TauData()
-for part_name, part in particles.items():
-	print(part_name+': '+part.meta.user)
-pass
-=======
-		# self.
-		pass
-
 
 def weighted_likelihood_ratio( time_data=np.array([]) ):
 	""" Calculates the Weighted & Standardised Likelihood ratio.
@@ -241,5 +114,4 @@
 	ax = fig.add_subplot(111)
 	ax.plot(wlr)
 	plt.show()
-	"""
->>>>>>> 3975109b
+	"""