from __future__ import annotations

__docformat__ = "NumPy"

import os
import pickle
import random
import tempfile
import time
from copy import copy
from time import sleep
from typing import TYPE_CHECKING, Union, List, Tuple, Any

import numpy as np
import pandas as pd
import pyqtgraph.graphicsItems.PlotCurveItem
import statsmodels.formula.api as smf
import matplotlib.pyplot as plt
from PyQt5.QtCore import QObject, Qt
from PyQt5.QtGui import QPalette, QFont, QBrush, QPen, QColor
from PyQt5.QtWidgets import QWidget, QFrame, QFileDialog, QTextBrowser, QCheckBox
import pyqtgraph as pg
from pyqtgraph.GraphicsScene.mouseEvents import MouseClickEvent
from pyqtgraph.exporters import ImageExporter

import grouping
from threads import ProcessThread, ProcessTaskResult
from dataclasses import dataclass

from my_logger import setup_logger
from smsh5 import Particle, ParticleAllHists, RasterScan, GlobalParticle
from grouping import GlobalLevel, Group
from change_point import Level
from tcspcfit import FittingParameters, FittingDialog
from quick_roi_dialog import QuickROIDialog
from thread_tasks import OpenFile

if TYPE_CHECKING:
    from main import MainWindow

EXPORT_WIDTH = 1500
EXPORT_MPL_WIDTH = 10
EXPORT_MPL_HEIGHT = 4.5
EXPORT_MPL_DPI = 300

SIG_ROI_CHANGE_THRESHOLD = 0.1  # counts/s
logger = setup_logger(__name__)


def export_plot_item(plot_item: pg.PlotItem, path: str, text: str = None):
    left_autofill = plot_item.getAxis("left").autoFillBackground()
    bottom_autofill = plot_item.getAxis("bottom").autoFillBackground()
    vb_autofill = plot_item.vb.autoFillBackground()
    # left_label_font = plot_item.getAxis('left').label.font()
    # bottom_label_font = plot_item.getAxis('bottom').label.font()
    # left_axis_font = plot_item.getAxis('left').font()
    # bottom_axis_font = plot_item.getAxis('bottom').font()

    if text is not None:
        f_size = plot_item.height() * 7 / 182
        font = QFont()
        font.setPixelSize(f_size)
        text_item = pg.TextItem(text=text, color="k", anchor=(1, 0))
        text_item.setFont(font)
        plot_item.addItem(text_item, ignoreBounds=True)
        text_item.setPos(plot_item.vb.width(), 0)
        text_item.setParentItem(plot_item.vb)

    plot_item.getAxis("left").setAutoFillBackground(True)
    plot_item.getAxis("bottom").setAutoFillBackground(True)
    plot_item.vb.setAutoFillBackground(True)

    # new_label_point_size = plot_item.height() * 10.0/486.0
    # plot_item.getAxis('left').label.font().setPointSizeF(new_label_point_size)
    # plot_item.getAxis('bottom').label.font().setPointSizeF(new_label_point_size)
    # new_axis_point_size = plot_item.height() * 8.25/486
    # plot_item.getAxis('left').font().setPointSizeF(new_axis_point_size)
    # plot_item.getAxis('bottom').font().setPointSizeF(new_axis_point_size)

    ex = ImageExporter(plot_item.scene())
    ex.parameters()["width"] = EXPORT_WIDTH
    ex.export(path)

    plot_item.getAxis("left").setAutoFillBackground(left_autofill)
    plot_item.getAxis("bottom").setAutoFillBackground(bottom_autofill)
    plot_item.vb.setAutoFillBackground(vb_autofill)
    # plot_item.getAxis('left').label.setFont(left_label_font)
    # plot_item.getAxis('bottom').label.setFont(bottom_label_font)
    # plot_item.getAxis('left').setFont(left_axis_font)
    # plot_item.getAxis('bottom').setFont(bottom_axis_font)


class IntController(QObject):
    def __init__(self, main_window: MainWindow):
        super().__init__()
        self.main_window = main_window
        self.resolve_mode = None
        self.results_gathered = False

        self.int_widget = self.main_window.pgIntensity_PlotWidget
        self.int_plot = self.main_window.pgIntensity_PlotWidget.getPlotItem()

        self.setup_widget(self.int_widget)
        self.setup_plot(self.int_plot)

        self.int_hist_container = self.main_window.wdgInt_Hist_Container
        self.show_int_hist = self.main_window.chbInt_Show_Hist.isChecked()
        self.int_hist_line = self.main_window.lineInt_Hist
        self.int_hist_widget = self.main_window.pgInt_Hist_PlotWidget
        self.int_hist_plot = self.main_window.pgInt_Hist_PlotWidget.getPlotItem()
        self.setup_widget(self.int_hist_widget)
        self.setup_plot(self.int_hist_plot, is_int_hist=True)

        self.lifetime_widget = self.main_window.pgLifetime_Int_PlotWidget
        self.lifetime_plot = self.main_window.pgLifetime_Int_PlotWidget.getPlotItem()
        self.setup_widget(self.lifetime_widget)
        self.setup_plot(self.lifetime_plot)

        self.group_int_widget = self.main_window.pgGroups_Int_PlotWidget
        self.groups_int_plot = self.main_window.pgGroups_Int_PlotWidget.getPlotItem()
        self.setup_widget(self.group_int_widget)
        self.setup_plot(self.groups_int_plot)

        self.groups_hist_widget = self.main_window.pgGroups_Hist_PlotWidget
        self.groups_hist_plot = self.main_window.pgGroups_Hist_PlotWidget.getPlotItem()
        self.setup_widget(self.groups_hist_widget)
        self.setup_plot(self.groups_hist_plot, is_group_hist=True)

        self.int_level_info_container = self.main_window.wdgInt_Level_Info_Container
        self.level_info_text = self.main_window.txtLevelInfoInt
        self.int_level_line = self.main_window.lineInt_Level
        self.show_level_info = self.main_window.chbInt_Show_Level_Info.isChecked()
        self.hide_show_chb(chb_obj=self.main_window.chbInt_Show_Level_Info, show=False)
        mw_bg_colour = self.main_window.palette().color(QPalette.Background)
        level_info_palette = self.level_info_text.viewport().palette()
        level_info_palette.setColor(QPalette.Base, mw_bg_colour)
        self.level_info_text.viewport().setPalette(level_info_palette)

        self.show_exp_trace = self.main_window.chbInt_Exp_Trace.isChecked()

        self.int_plot.vb.scene().sigMouseClicked.connect(self.any_int_plot_double_click)
        self.groups_int_plot.vb.scene().sigMouseClicked.connect(
            self.any_int_plot_double_click
        )
        self.lifetime_plot.vb.scene().sigMouseClicked.connect(
            self.any_int_plot_double_click
        )

        self.temp_fig = None
        self.temp_ax = None
        self.temp_bins = None

        # Setup and addition of Linear Region Item for ROI
        pen = QPen()
        pen.setCosmetic(True)
        pen.setWidthF(1)
        pen.setStyle(Qt.DashLine)
        pen.setColor(QColor("grey"))

        hover_pen = QPen()
        hover_pen.setCosmetic(True)
        hover_pen.setWidthF(2)
        hover_pen.setStyle(Qt.DashLine)
        hover_pen.setColor(QColor("red"))

        brush_color = QColor("lightgreen")
        brush_color.setAlpha(20)
        brush = QBrush()
        brush.setStyle(Qt.SolidPattern)
        brush.setColor(brush_color)

        hover_brush_color = QColor("lightgreen")
        hover_brush_color.setAlpha(80)
        hover_brush = QBrush()
        hover_brush.setStyle(Qt.SolidPattern)
        hover_brush.setColor(hover_brush_color)

        self.int_ROI = pg.LinearRegionItem(
            brush=brush, hoverBrush=hover_brush, pen=pen, hoverPen=hover_pen
        )
        self.int_ROI.sigRegionChangeFinished.connect(self.roi_region_changed)

        # Setup axes and limits
        # self.groups_hist_plot.getAxis('bottom').setLabel('Relative Frequency')

        self.confidence_index = {0: 99, 1: 95, 2: 90, 3: 69}

        self.main_window.btnApplyBin.clicked.connect(self.gui_apply_bin)
        self.main_window.btnApplyBinAll.clicked.connect(self.gui_apply_bin_all)
        self.main_window.btnResolve.clicked.connect(self.gui_resolve)
        self.main_window.btnResolve_Selected.clicked.connect(self.gui_resolve_selected)
        self.main_window.btnResolveAll.clicked.connect(self.gui_resolve_all)
        self.main_window.chbInt_Show_ROI.stateChanged.connect(self.roi_chb_changed)
        self.main_window.chbInt_Show_Hist.stateChanged.connect(self.hist_chb_changed)
        self.main_window.chbInt_Show_Level_Info.stateChanged.connect(
            self.level_info_chb_changed
        )
        self.main_window.chbInt_Show_Groups.stateChanged.connect(
            self.gui_chb_show_groups
        )
        self.main_window.chbInt_Show_Global_Groups.stateChanged.connect(
            self.gui_chb_show_global_groups
        )
        self.main_window.btnQuickROI.clicked.connect(self.gui_quick_roi)
        self.main_window.chbInt_Exp_Trace.stateChanged.connect(
            self.exp_trace_chb_changed
        )
        self.main_window.chbSecondCard.stateChanged.connect(self.plot_all)

    def setup_plot(
        self,
        plot_item: pg.PlotItem,
        is_int_hist: bool = False,
        is_group_hist: bool = False,
        is_lifetime: bool = False,
    ):
        # Set axis label bold and size
        axis_line_pen = pg.mkPen(color=(0, 0, 0), width=2)

        left_axis = plot_item.getAxis("left")
        bottom_axis = plot_item.getAxis("bottom")

        left_axis.setPen(axis_line_pen)
        bottom_axis.setPen(axis_line_pen)

        font = left_axis.label.font()
        # font.setBold(True)
        font.setPointSize(10)

        left_axis.label.setFont(font)
        bottom_axis.label.setFont(font)

        if is_int_hist or is_group_hist:
            # Setup axes and limits
            left_axis.setStyle(showValues=False)
            bottom_axis.setStyle(showValues=False)
            bottom_axis.setLabel("Relative Frequency")
            if is_int_hist:
                plot_item.setYLink(self.int_plot.getViewBox())
            else:
                plot_item.setYLink(self.groups_int_plot.getViewBox())
            plot_item.vb.setLimits(xMin=0, xMax=1, yMin=0)
        else:
            left_axis.setLabel("Intensity", "counts/100ms")
            if not is_lifetime:
                bottom_axis.setLabel("Time", "s")
            plot_item.vb.setLimits(xMin=0, yMin=0)

    @staticmethod
    def setup_widget(plot_widget: pg.PlotWidget):
        # Set widget background and antialiasing
        plot_widget.setBackground(background=None)
        plot_widget.setAntialiasing(True)

    def hide_show_chb(self, chb_obj: QCheckBox, show: bool):
        chb_obj.blockSignals(True)
        chb_obj.setChecked(show)
        chb_obj.blockSignals(False)
        if chb_obj is self.main_window.chbInt_Show_Level_Info:
            if show:
                self.int_level_info_container.show()
                self.int_level_line.show()
            else:
                self.int_level_info_container.hide()
                self.int_level_line.hide()
        elif chb_obj is self.main_window.chbInt_Show_Hist:
            if show:
                self.int_hist_container.show()
                self.int_hist_line.show()
            else:
                self.int_hist_container.hide()
                self.int_hist_line.hide()

    def roi_chb_changed(self):
        roi_chb = self.main_window.chbInt_Show_ROI
        chb_text = "Hide ROI"
        if roi_chb.checkState() == 1:
            chb_text = "Show ROI"
        elif roi_chb.checkState() == 2:
            chb_text = "Edit ROI"
        roi_chb.setText(chb_text)
        self.plot_all()

    def roi_region_changed(self):
        if self.main_window.chbInt_Show_ROI.checkState() == 2:
            cur_part = self.main_window.current_particle
            cur_tab_name = self.main_window.tabWidget.currentWidget().objectName()
            if cur_part is not None and cur_tab_name == "tabIntensity":
                new_region = self.int_ROI.getRegion()
                old_region = cur_part.roi_region[0:2]
                significant_start_change = (
                    np.abs(new_region[0] - old_region[0]) > SIG_ROI_CHANGE_THRESHOLD
                )
                significant_end_change = (
                    np.abs(new_region[1] - old_region[1]) > SIG_ROI_CHANGE_THRESHOLD
                )
                if significant_start_change or significant_end_change:
                    cur_part.roi_region = self.int_ROI.getRegion()
                    self.main_window.lifetime_controller.test_need_roi_apply(
                        particle=cur_part, update_buttons=False
                    )
                    if cur_part.level_or_group_selected is not None:
                        if (
                            cur_part.first_level_ind_in_roi
                            < cur_part.level_or_group_selected
                            > cur_part.last_level_ind_in_roi
                        ):
                            cur_part.level_or_group_selected = None
                self.plot_all()
                # self.plot_hist()
                if self.main_window.chbInt_Show_Level_Info.isChecked():
                    self.update_level_info()

    def hist_chb_changed(self):
        self.show_int_hist = self.main_window.chbInt_Show_Hist.isChecked()

        if self.show_int_hist:
            if self.show_level_info:
                self.hide_show_chb(
                    chb_obj=self.main_window.chbInt_Show_Level_Info, show=False
                )
                self.show_level_info = False
            self.int_hist_container.show()
            self.int_hist_line.show()
            self.plot_hist()
        else:
            self.int_hist_container.hide()
            self.int_hist_line.hide()

    def level_info_chb_changed(self):
        self.show_level_info = self.main_window.chbInt_Show_Level_Info.isChecked()

        if self.show_level_info:
            if self.show_int_hist:
                self.hide_show_chb(
                    chb_obj=self.main_window.chbInt_Show_Hist, show=False
                )
                self.show_int_hist = False
            self.int_level_info_container.show()
            self.int_level_line.show()
            self.update_level_info()
        else:
            self.int_level_info_container.hide()
            self.int_level_line.hide()

    def exp_trace_chb_changed(self):
        self.show_exp_trace = self.main_window.chbInt_Exp_Trace.isChecked()
        self.main_window.display_data()
        self.main_window.repaint()
        logger.info("Show experimental trace")

    def gui_apply_bin(self):
        """Changes the bin size of the data of the current particle and then displays the new trace."""
        try:
            self.main_window.current_particle.binints(self.get_bin())
        except Exception as err:
            logger.error("Error Occured:")
        else:
            self.main_window.display_data()
            self.main_window.repaint()
            logger.info("Single trace binned")

    def gui_chb_show_groups(self):
        if self.main_window.chbInt_Show_Groups.isChecked():
            self.main_window.chbInt_Show_Global_Groups.setChecked(False)
        self.plot_all()

    def gui_chb_show_global_groups(self):
        if self.main_window.chbInt_Show_Global_Groups.isChecked():
            self.main_window.chbInt_Show_Groups.setChecked(False)
        self.plot_all()

    def get_bin(self) -> int:
        """Returns current GUI value for bin size in ms.

        Returns
        -------
        int
            The value of the bin size on the GUI in spbBinSize.
        """

        return self.main_window.spbBinSize.value()

    def set_bin(self, new_bin: int):
        """Sets the GUI value for the bin size in ms

        Parameters
        ----------
        new_bin: int
            Value to set bin size to, in ms.
        """
        self.main_window.spbBinSize.setValue(new_bin)

    def gui_apply_bin_all(self):
        """Changes the bin size of the data of all the particles and then displays the new trace of the current particle."""

        self.start_binall_thread(self.get_bin())

    def start_binall_thread(self, bin_size) -> None:
        """

        Parameters
        ----------
        bin_size
        """

        mw = self.main_window
        try:
            dataset = mw.current_dataset
            mw.start_progress(dataset.num_parts)
            mw.status_message("Binning all particles...")
            for part in dataset.particles:
                part.binints(bin_size)
                mw.update_progress()
        except Exception as err:
            mw.status_message("An error has occurred...")
            mw.end_progress()
            logger.error("Error Occured:")
        else:
            mw.display_data()
            mw.repaint()
            mw.status_message("Done")
            mw.end_progress()
            logger.info("All traces binned")

    def binall_thread_complete(self):
        self.main_window.status_message("Done")
        self.plot_trace()
        logger.info("Binnig all levels complete")

    # def ask_end_time(self):
    #     """ Prompts the user to supply an end time."""
    #
    #     end_time_s, ok = QInputDialog.getDouble(self.mainwindow, 'End Time',
    #                                             'Provide end time in seconds', 0, 1, 10000, 3)
    #     return end_time_s, ok
    #
    # def time_resolve_current(self):
    #     """ Resolves the levels of the current particle to an end time asked of the user."""
    #
    #     end_time_s, ok = self.ask_end_time()
    #     if ok:
    #         self.gui_resolve(end_time_s=end_time_s)
    #
    # def time_resolve_selected(self):
    #     """ Resolves the levels of the selected particles to an end time asked of the user."""
    #
    #     end_time_s, ok = self.ask_end_time()
    #     if ok:
    #         self.gui_resolve_selected(end_time_s=end_time_s)
    #
    # def time_resolve_all(self):
    #     """ Resolves the levels of all the particles to an end time asked of the user."""
    #
    #     end_time_s, ok = self.ask_end_time()
    #     if ok:
    #         self.gui_resolve_all(end_time_s=end_time_s)
    #
    def gui_resolve(self):  # , end_time_s=None):
        """Resolves the levels of the current particle and displays it."""

        self.start_resolve_thread(mode="current")  # , end_time_s=end_time_s)

    def gui_resolve_selected(self):  # , end_time_s=None):
        """Resolves the levels of the selected particles and displays the levels of the current particle."""

        self.start_resolve_thread(mode="selected")  # , end_time_s=end_time_s)

    def gui_resolve_all(self):  # , end_time_s=None):
        """Resolves the levels of the all the particles and then displays the levels of the current particle."""

        self.start_resolve_thread(mode="all")  # , end_time_s=end_time_s)

    def plot_trace(
        self,
        particle: Particle = None,
        for_export: bool = False,
        export_path: str = None,
        lock: bool = False,
    ) -> None:
        """Used to display the trace from the absolute arrival time data of the current particle."""

        mw = self.main_window
        plot_2_trace = False
        if mw.current_particle.sec_part is not None:
            if (
                mw.current_particle.sec_part.tcspc_card != "None"
                and mw.chbSecondCard.isChecked()
            ):
                plot_2_trace = True

        if type(export_path) is bool:
            lock = export_path
            export_path = None
        try:
            # self.currentparticle = self.treemodel.data(self.current_ind, Qt.UserRole)
            if particle is None:
                particle = mw.current_particle
            trace2 = None
            times2 = None
            if self.show_exp_trace and particle.int_trace is not None:
                trace = particle.int_trace[:]
                times = np.linspace(0, np.size(trace) * 0.1, np.size(trace))
            else:
                trace = particle.binnedtrace.intdata
                times = particle.binnedtrace.inttimes / 1e3
                if plot_2_trace:
                    trace2 = particle.sec_part.binnedtrace.intdata
                    times2 = particle.sec_part.binnedtrace.inttimes / 1e3
        except AttributeError:
            logger.error("No trace!")
        else:
            plot_pen = QPen()
            plot_pen.setCosmetic(True)
            plot_pen2 = QPen()
            plot_pen2.setCosmetic(True)
            roi_chb_value = mw.chbInt_Show_ROI.checkState()
            roi_state = "none"
            if roi_chb_value == 1:
                roi_state = "show"
            elif roi_chb_value == 2:
                roi_state = "edit"
            if for_export:
                cur_tab_name = "tabIntensity"
            else:
                cur_tab_name = mw.tabWidget.currentWidget().objectName()

            if cur_tab_name != "tabSpectra":
                if cur_tab_name == "tabIntensity":
                    plot_item = self.int_plot
                    plot_pen.setWidthF(1.5)
                    plot_pen.setColor(QColor("green"))
                    plot_pen2.setWidthF(1.5)
                    plot_pen2.setColor(QColor("blue"))
                elif cur_tab_name == "tabLifetime":
                    plot_item = self.lifetime_plot
                    plot_pen.setWidthF(1.1)
                    plot_pen.setColor(QColor("green"))
                    plot_pen2.setWidthF(1.1)
                    plot_pen2.setColor(QColor("blue"))
                elif cur_tab_name == "tabGrouping":
                    plot_item = self.groups_int_plot
                    plot_pen.setWidthF(1.1)
                    plot_pen.setColor(QColor(0, 0, 0, 50))
                    plot_pen2.setWidthF(1.1)
                    plot_pen2.setColor(QColor("blue"))
                else:
                    return

                unit = "counts/" + str(self.get_bin()) + "ms"
                if not for_export:
                    plot_pen.setJoinStyle(Qt.RoundJoin)

                    plot_item.clear()
                    if roi_state != "none":
                        if roi_state == "edit" and cur_tab_name == "tabIntensity":
                            self.int_ROI.setMovable(True)
                            self.int_ROI.setBounds((0, times[-1]))
                        else:
                            self.int_ROI.setMovable(False)

                        new_region = self.int_ROI.getRegion()
                        old_region = particle.roi_region[0:2]
                        significant_start_change = (
                            np.abs(new_region[0] - old_region[0])
                            > SIG_ROI_CHANGE_THRESHOLD
                        )
                        significant_end_change = (
                            np.abs(new_region[1] - old_region[1])
                            > SIG_ROI_CHANGE_THRESHOLD
                        )
                        if significant_start_change or significant_end_change:
                            self.int_ROI.setRegion(particle.roi_region)
                        plot_item.addItem(self.int_ROI)
                    plot_item.getAxis("left").setLabel(text="Intensity", units=unit)
                    plot_item.getViewBox().setLimits(xMin=0, yMin=0, xMax=times[-1])
                    plot_item.plot(x=times, y=trace, pen=plot_pen, symbol=None)
                    if plot_2_trace and cur_tab_name == "tabIntensity":
                        # print("shloop")
                        # print(mw.current_particle.sec_part.tcspc_card)
                        plot_item.plot(x=times2, y=trace2, pen=plot_pen2, symbol=None)

                else:
                    if self.temp_fig is None:
                        self.temp_fig = plt.figure()
                        self.temp_fig.set_size_inches(
                            EXPORT_MPL_WIDTH, EXPORT_MPL_HEIGHT
                        )
                    else:
                        self.temp_fig.clf()
                    gs = self.temp_fig.add_gridspec(
                        nrows=1, ncols=5, wspace=0, left=0.07, right=0.98
                    )
                    int_ax = self.temp_fig.add_subplot(gs[0, :-1])
                    hist_ax = self.temp_fig.add_subplot(gs[0, -1])
                    self.temp_ax = {"int_ax": int_ax, "hist_ax": hist_ax}
                    hist_ax.tick_params(
                        direction="in", labelleft=False, labelbottom=False
                    )
                    hist_ax.spines["top"].set_visible(False)
                    hist_ax.spines["right"].set_visible(False)
                    int_ax.plot(times, trace)
                    int_ax.set(
                        xlabel="time (s)",
                        ylabel=f"intensity {unit}",
                        xlim=[0, times[-1]],
                        ylim=[0, max(trace)],
                    )
                    int_ax.spines["top"].set_visible(False)
                    self.temp_fig.suptitle(f"{particle.name} Intensity Trace")
                    self.plot_hist(
                        particle=particle,
                        for_export=for_export,
                        export_path=export_path,
                        for_levels=False,
                    )
        if lock:
            mw.lock.release()

    def plot_levels(
        self,
        particle: Particle = None,
        for_export: bool = False,
        export_path: str = None,
        lock: bool = False,
    ):
        """Used to plot the resolved intensity levels of the current particle."""
        if type(export_path) is bool:
            lock = export_path
            export_path = None
        if particle is None:
            particle = self.main_window.current_particle
        if not particle.has_levels:
            return
        try:
            is_tab_intensity = (
                self.main_window.tabWidget.currentWidget().objectName()
                == "tabIntensity"
            )
            should_use_global = (
                self.main_window.chbInt_Show_Global_Groups.isChecked()
                and is_tab_intensity
            )
            do_use_global = particle.has_global_grouping and should_use_global
            use_roi = self.main_window.chbInt_Show_ROI.isChecked()
            level_ints, times = particle.levels2data(
                use_roi=use_roi, use_global_groups=do_use_global
            )
            level_ints = level_ints * self.get_bin() / 1e3
        except AttributeError:
            logger.error("No levels!")
            return

        cur_tab_name = self.main_window.tabWidget.currentWidget().objectName()
        if not for_export:
            plot_pen = QPen()
            if cur_tab_name == "tabIntensity":
                plot_item = self.int_plot
                # pen_width = 1.5
                plot_pen.setWidthF(1.5)
                plot_pen.setColor(QColor("black"))
            elif cur_tab_name == "tabLifetime":
                plot_item = self.lifetime_plot
                # pen_width = 1.1
                plot_pen.setWidthF(1.1)
                plot_pen.setColor(QColor("black"))
            elif cur_tab_name == "tabGrouping":
                plot_item = self.groups_int_plot
                plot_pen.setWidthF(1)
                plot_pen.setColor(QColor(0, 0, 0, 100))
            else:
                return

            # plot_pen.brush()
            plot_pen.setJoinStyle(Qt.RoundJoin)
            plot_pen.setCosmetic(True)

            _ = plot_item.plot(x=times, y=level_ints, pen=plot_pen, symbol=None)
        else:
            self.temp_ax["int_ax"].plot(times, level_ints, linewidth=0.7)
            self.temp_fig.suptitle(f"{particle.name} Intensity Trace with Levels")
            self.plot_hist(
                particle=particle,
                for_export=True,
                export_path=export_path,
                for_levels=True,
            )

        if not for_export and (
            cur_tab_name == "tabLifetime" or cur_tab_name == "tabIntensity"
        ):
            selected = particle.level_or_group_selected
            is_level = type(selected) is Level or type(selected) is GlobalLevel
            current_level = selected if is_level else None
            current_group = selected if not is_level else None
            if selected is not None:
                if is_level:
                    current_int = current_level.int_p_s
                    current_times = current_level.times_s
                else:
                    current_int = current_group.int_p_s
                    current_times = times[0], times[-1]
                current_int = current_int * self.get_bin() / 1e3
                current_ints = [current_int] * 2

                if not (current_ints[0] == np.inf or current_ints[1] == np.inf):
                    level_plot_pen = QPen()
                    level_plot_pen.setCosmetic(True)
                    level_plot_pen.setJoinStyle(Qt.RoundJoin)
                    level_plot_pen.setColor(QColor("red"))
                    level_plot_pen.setWidthF(3)
                    plot_item.plot(
                        x=current_times, y=current_ints, pen=level_plot_pen, symbol=None
                    )
                else:
                    logger.info("Infinity in level")
        if lock:
            self.main_window.lock.release()

    def plot_hist(
        self,
        particle: Particle = None,
        for_export: bool = False,
        export_path: str = None,
        for_levels: bool = False,
        for_groups: bool = False,
    ):
        if particle is None:
            particle = self.main_window.current_particle
        try:
            int_data = particle.binnedtrace.intdata
        except AttributeError:
            logger.error("No trace!")
        else:
            if self.main_window.chbInt_Show_ROI.isChecked():
                roi_start = particle.roi_region[0]
                roi_end = particle.roi_region[1]
                time_ind_start = np.argmax(
                    roi_start < particle.binnedtrace.inttimes / 1e3
                )
                end_test = roi_end <= particle.binnedtrace.inttimes / 1e3
                if any(end_test):
                    time_ind_end = np.argmax(end_test)
                else:
                    time_ind_end = len(int_data)
                int_data = int_data[time_ind_start : time_ind_end + 1]
            plot_pen = QPen()
            plot_pen.setColor(QColor(0, 0, 0, 0))

            if for_export:
                cur_tab_name = "tabIntensity"
            else:
                cur_tab_name = self.main_window.tabWidget.currentWidget().objectName()

            if cur_tab_name == "tabIntensity":
                if self.show_int_hist or for_export:
                    plot_item = self.int_hist_plot
                else:
                    return
            elif cur_tab_name == "tabGrouping":
                plot_item = self.groups_hist_plot
            else:
                return

            if not for_export:
                plot_item.clear()

                bin_edges = np.histogram_bin_edges(np.negative(int_data), bins=100)
                freq, hist_bins = np.histogram(
                    np.negative(int_data), bins=bin_edges, density=True
                )
                freq /= np.max(freq)
                int_hist = pg.PlotCurveItem(
                    x=hist_bins,
                    y=freq,
                    pen=plot_pen,
                    stepMode=True,
                    fillLevel=0,
                    brush=(0, 0, 0, 50),
                )
                int_hist.setRotation(-90)
                plot_item.addItem(int_hist)
            elif not (for_levels or for_groups):
                hist_ax = self.temp_ax["hist_ax"]
                _, bins, _ = hist_ax.hist(
                    int_data,
                    bins=50,
                    orientation="horizontal",
                    density=True,
                    edgecolor="k",
                    range=self.temp_ax["int_ax"].get_ylim(),
                    label="Trace",
                )
                self.temp_bins = bins
                hist_ax.set_ylim(self.temp_ax["int_ax"].get_ylim())

            if particle.has_levels:
                if not self.main_window.chbInt_Show_ROI.isChecked():
                    level_ints = particle.level_ints
                    dwell_times = [level.dwell_time_s for level in particle.levels]
                else:
                    level_ints = particle.level_ints_roi
                    dwell_times = particle.level_dwelltimes_roi
                level_ints *= particle.bin_size / 1000
                if not for_export:
                    level_freq, level_hist_bins = np.histogram(
                        np.negative(level_ints),
                        bins=bin_edges,
                        weights=dwell_times,
                        density=True,
                    )
                    level_freq /= np.max(level_freq)
                    level_hist = pg.PlotCurveItem(
                        x=level_hist_bins,
                        y=level_freq,
                        stepMode=True,
                        pen=plot_pen,
                        fillLevel=0,
                        brush=(0, 0, 0, 255),
                    )

                    level_hist.setRotation(-90)
                    plot_item.addItem(level_hist)
                elif for_levels and particle.has_levels:
                    hist_ax = self.temp_ax["hist_ax"]
                    hist_ax.hist(
                        level_ints,
                        bins=50,
                        weights=dwell_times,
                        orientation="horizontal",
                        density=True,
                        # rwidth=0.5,
                        edgecolor="k",
                        linewidth=0.5,
                        alpha=0.4,
                        range=self.temp_ax["int_ax"].get_ylim(),
                        label="Resolved",
                    )
                elif for_groups and particle.has_groups:
                    group_ints = np.array(particle.groups_ints)
                    group_ints *= particle.bin_size / 1000
                    group_dwell_times = [
                        group.dwell_time_s for group in particle.groups
                    ]
                    hist_ax = self.temp_ax["hist_ax"]
                    hist_ax.hist(
                        group_ints,
                        bins=50,
                        weights=group_dwell_times,
                        orientation="horizontal",
                        density=True,
                        # rwidth=0.3,
                        # color='k',
                        fill=False,
                        hatch="///",
                        edgecolor="k",
                        linewidth=0.5,
                        # alpha=0.4,
                        range=self.temp_ax["int_ax"].get_ylim(),
                        label="Grouped",
                    )

        if for_export and export_path is not None:
            if not (os.path.exists(export_path) and os.path.isdir(export_path)):
                raise AssertionError("Provided path not valid")
            if not (for_levels or for_groups):
                full_path = os.path.join(export_path, particle.name + " trace.png")
            elif for_levels:
                full_path = os.path.join(
                    export_path, particle.name + " trace (levels).png"
                )
            else:
                full_path = os.path.join(
                    export_path, particle.name + " trace (levels and groups).png"
                )
            hist_ax.legend(prop={"size": 6}, frameon=False)
            self.temp_fig.savefig(full_path, dpi=EXPORT_MPL_DPI)
            sleep(1)

    def update_level_info(self, particle: Particle = None):
        if particle is None:
            particle = self.main_window.current_particle

        cur_tab_name = self.main_window.tabWidget.currentWidget().objectName()
        if cur_tab_name == "tabIntensity" and self.show_level_info:
            info = ""
            if particle.level_or_group_selected is None:
                info = info + "Whole Trace"
                info = info + f"\n{'*' * len(info)}"
                info = info + f"\nTotal Dwell Time (s) = {particle.dwell_time_s: .3g}"
                info = info + f"\n# of Photons = {particle.num_photons}"
                if particle.has_levels:
                    info = info + f"\n# of Levels = {particle.num_levels}"
                if particle.has_groups:
                    info = info + f"\n# of Groups = {particle.num_groups}"
                if particle.has_levels:
                    info = info + f"\nHas Photon Bursts = {particle.has_burst}"

                if self.main_window.chbInt_Show_ROI.isChecked:
                    info += f"\n\nWhole Trace (ROI)\n{'*' * len('Whole Trace (ROI)')}"
                    info = (
                        info
                        + f"\nTotal Dwell Time (s) = {particle.dwell_time_roi: .3g}"
                    )
                    info = info + f"\n# of Photons = {particle.num_photons_roi}"
                    if particle.has_levels:
                        info = info + f"\n# of Levels = {particle.num_levels_roi}"
                    if particle.has_groups:
                        info = info + f"\n# of Groups = {particle.num_groups}"
                    if particle.has_levels:
                        info = info + f"\nHas Photon Bursts = {particle.has_burst}"
            elif particle.has_levels:
                selected = particle.level_or_group_selected
                is_level = type(selected) is Level or type(selected) is GlobalLevel
                current_level = selected if is_level else None
                current_group = selected if not is_level else None
                if is_level:
                    all_levels = (
                        particle.levels
                        if type(current_level) is Level
                        else particle.group_levels
                    )
                    level_ind = np.argmax(
                        [current_level is level for level in all_levels]
                    )
                    info = info + f"Level {level_ind + 1}"
                else:
                    current_level = current_group
                    is_global = False
                    if current_group in particle.groups:
                        group_ind = np.argmax(
                            [current_group is group for group in particle.groups]
                        )
                    elif current_group in particle.global_particle.groups:
                        group_ind = np.argmax(
                            [
                                current_group is group
                                for group in particle.global_particle.groups
                            ]
                        )
                        is_global = True
                    else:
                        raise AttributeError("Group not found in list of known groups?")
                    group_header = (
                        f"Global Group {group_ind + 1}"
                        if is_global
                        else f"Group {group_ind + 1}"
                    )
                    info = info + group_header
                info = info + f"\n{'*' * len(info)}"
                info = info + f"\nIntensity (counts/s) = {current_level.int_p_s: .3g}"
                info = info + f"\nDwell Time (s) = {current_level.dwell_time_s: .3g}"
                info = info + f"\n# of Photons = {current_level.num_photons}"
            self.level_info_text.setText(info)

    def plot_group_bounds(
        self,
        particle: Particle = None,
        for_export: bool = False,
        export_path: str = None,
        lock: bool = False,
    ):
        if type(export_path) is bool:
            lock = export_path
            export_path = None

        if for_export:
            cur_tab_name = "tabIntensity"
        else:
            cur_tab_name = self.main_window.tabWidget.currentWidget().objectName()

        if particle is None:
            particle = self.main_window.current_particle
            grouping_mode_tab_name = (
                self.main_window.tabGroupingMode.currentWidget().objectName()
            )
            is_global_fitting_ui = (
                cur_tab_name == "tabGrouping" and grouping_mode_tab_name == "tabGlobal"
            )
            should_use_global = (
                self.main_window.chbInt_Show_Global_Groups.isChecked()
                or is_global_fitting_ui
            )
            if particle.has_global_grouping and should_use_global:
                particle = self.main_window.current_dataset.global_particle
        if (
            cur_tab_name == "tabIntensity"
            or cur_tab_name == "tabGrouping"
            or cur_tab_name == "tabLifetime"
        ):
            if (
                not particle.has_groups
                or particle.ahca.best_step.single_level
                or particle.ahca.selected_step.num_groups < 2
            ):
                if lock:
                    self.main_window.lock.release()
                return
            try:
                # if particle.has_global_grouping and self.main_window.chbInt_Show_Global_Groups.isChecked():
                #     groups = particle.global_particle.ahca.selected_step.groups
                #     group_bounds = particle.global_particle.ahca.selected_step.calc_int_bounds()
                # else:
                groups = particle.groups
                group_bounds = particle.groups_bounds
            except AttributeError:
                logger.error("No groups!")
                return
            int_plot = None
            if cur_tab_name == "tabIntensity":
                mw = self.main_window
                if (
                    mw.chbInt_Show_Groups.isChecked()
                    or mw.chbInt_Show_Global_Groups.isChecked()
                    or for_export
                ):
                    int_plot = self.int_plot
                else:
                    return
            elif cur_tab_name == "tabGrouping":
                int_plot = self.groups_int_plot
            elif cur_tab_name == "tabLifetime":
                if self.main_window.chbLifetime_Show_Groups.isChecked():
                    int_plot = self.lifetime_plot
                else:
                    return

            int_conv = self.main_window.current_particle.bin_size / 1000

            if for_export:
                int_ax = self.temp_ax["int_ax"]
            for i, bound in enumerate(group_bounds):
                if i % 2:
                    bound = (bound[0] * int_conv, bound[1] * int_conv)
                    if not for_export:
                        int_plot.addItem(
                            pg.LinearRegionItem(
                                values=bound,
                                orientation="horizontal",
                                movable=False,
                                pen=QPen().setWidthF(0),
                            )
                        )
                    else:
                        ymin, ymax = bound
                        int_ax.axhspan(
                            ymin=ymin, ymax=ymax, color="k", alpha=0.15, linestyle=""
                        )

            if not for_export:
                line_pen = QPen()
                line_pen.setWidthF(1)
                line_pen.setStyle(Qt.DashLine)
                line_pen.brush()
                # plot_pen.setJoinStyle(Qt.RoundJoin)
                line_pen.setColor(QColor(0, 0, 0, 150))
                line_pen.setCosmetic(True)
                line_times = [0, self.main_window.current_particle.dwell_time_s]
            for group in groups:
                g_int = group.int_p_s * int_conv
                if not for_export:
                    g_ints = [g_int] * 2
                    int_plot.plot(x=line_times, y=g_ints, pen=line_pen, symbol=None)
                else:
                    int_ax.axhline(g_int, linestyle="--", linewidth=0.5, color="k")

            if for_export and export_path is not None:
                if not (os.path.exists(export_path) and os.path.isdir(export_path)):
                    raise AssertionError("Provided path not valid")
                full_path = os.path.join(
                    export_path, particle.name + " trace (levels and groups).png"
                )
                self.temp_fig.suptitle(
                    f"{particle.name} Intensity Trace with Levels and Groups"
                )
                self.plot_hist(
                    particle=particle,
                    for_export=for_export,
                    export_path=export_path,
                    for_groups=True,
                )
                # self.temp_fig.savefig(full_path, dpi=EXPORT_MPL_DPI)
                # export_plot_item(plot_item=int_plot, path=full_path)
        if lock:
            self.main_window.lock.release()

    def plot_all(self):
        self.plot_trace()
        self.plot_levels()
        self.plot_hist()
        self.plot_group_bounds()

    def start_resolve_thread(
        self, mode: str = "current", thread_finished=None, end_time_s=None
    ) -> None:
        """
        Creates a worker to resolve levels.

        Depending on the ``current_selected_all`` parameter the worker will be
        given the necessary parameter to fit the current, selected or all particles.

        Parameters
        ----------
        end_time_s : float
        thread_finished
        mode : {'current', 'selected', 'all'}
            Possible values are 'current' (default), 'selected', and 'all'.
        """

        mw = self.main_window
        if thread_finished is None:
            if mw.data_loaded:
                thread_finished = self.resolve_thread_complete
            else:
                thread_finished = mw.open_file_thread_complete

        _, conf = self.get_gui_confidence()
        data = mw.tree2dataset()
        currentparticle = mw.current_particle

        self.resolve_mode = mode
        if mode == "current":
            status_message = "Resolving current particle levels..."
            cpt_objs = [currentparticle.cpts]
        elif mode == "selected":
            status_message = "Resolving selected particle levels..."
            checked_parts = mw.get_checked_particles()
            cpt_objs = [part.cpts for part in checked_parts]
        elif mode == "all":
            status_message = "Resolving all particle levels..."
            cpt_objs = [part.cpts for part in data.particles]
        else:
            logger.error(msg="Provided mode not valid")
            raise TypeError

        all_sums = self.main_window.current_dataset.all_sums
        r_process_thread = ProcessThread()
        r_process_thread.add_tasks_from_methods(
            objects=cpt_objs, method_name="run_cpa", args=(all_sums, conf, True)
        )

        r_process_thread.signals.start_progress.connect(mw.start_progress)
        r_process_thread.signals.status_update.connect(mw.status_message)
        r_process_thread.signals.step_progress.connect(mw.update_progress)
        r_process_thread.signals.end_progress.connect(mw.end_progress)
        r_process_thread.signals.error.connect(self.error)
        r_process_thread.signals.results.connect(self.gather_replace_results)
        r_process_thread.signals.finished.connect(thread_finished)
        r_process_thread.worker_signals.reset_gui.connect(mw.reset_gui)
        r_process_thread.worker_signals.level_resolved.connect(mw.set_level_resolved)
        r_process_thread.status_message = status_message

        mw.threadpool.start(r_process_thread)
        mw.active_threads.append(r_process_thread)

    def gather_replace_results(
        self, results: Union[List[ProcessTaskResult], ProcessTaskResult]
    ):
        particles = self.main_window.current_dataset.particles
        part_uuids = [part.uuid for part in particles]
        if type(results) is not list:
            results = [results]
        result_part_uuids = [result.new_task_obj.uuid for result in results]
        try:
            for num, result in enumerate(results):
                result_part_ind = part_uuids.index(result_part_uuids[num])
                # target_particle = self.mainwindow.tree2particle(result_part_ind).cpts._particle
                target_particle = particles[result_part_ind]
                result.new_task_obj._particle = target_particle
                result.new_task_obj._cpa._particle = target_particle
                if result.new_task_obj.has_levels:
                    for level in result.new_task_obj.levels:
                        level._particle = target_particle
                        level.microtimes._particle = target_particle
                if result.new_task_obj._cpa.has_levels:
                    for level in result.new_task_obj._cpa.levels:
                        level._particle = target_particle
                        level.microtimes._particle = target_particle
                target_particle.cpts = result.new_task_obj
                # target_particle
            self.results_gathered = True
        except ValueError as e:
            logger.error(e)

    def resolve_thread_complete(self, thread: ProcessThread):
        count = 0

        # print("resolve complete")
        while self.results_gathered is False:
            time.sleep(1)
            count += 1
            if count >= 2:
                logger.error(msg="Results gathering timeout")
                break
                # raise RuntimeError

        self.main_window.current_dataset.has_levels = True
        if (
            self.main_window.treeViewParticles.currentIndex().data(Qt.UserRole)
            is not None
        ):
            self.main_window.display_data()
        self.main_window.remove_bursts(mode=self.resolve_mode)
        # self.mainwindow.chbEx_Levels.setEnabled(True)
        # self.mainwindow.rdbWith_Levels.setEnabled(True)
        self.main_window.set_startpoint()
        self.main_window.reset_gui()
        self.main_window.status_message("Done")
        logger.info("Resolving levels complete")

        self.results_gathered = False

    def get_gui_confidence(self):
        """Return current GUI value for confidence percentage."""

        return [
            self.main_window.cmbConfIndex.currentIndex(),
            self.confidence_index[self.main_window.cmbConfIndex.currentIndex()],
        ]

    def gui_quick_roi(self, mode: str):
        dialog = QuickROIDialog(mainwindow=self.main_window)
        dialog.exec_()
        # if dialog.should_trim_traces:
        #     if dialog.rdbCurrent.isChecked():
        #         particles = [self.mainwindow.current_particle]
        #     elif dialog.rdbSelected.isChecked():
        #         particles = self.mainwindow.get_checked_particles()
        #     elif dialog.rdbAll.isChecked():
        #         particles = self.mainwindow.current_dataset.particles
        #
        #     for particle in particles:
        #         if dialog.rdbManual.isChecked():
        #             trimmed = particle.trim_trace(min_level_int=dialog.spbManual_Min_Int.value(),
        #                                           min_level_dwell_time=dialog.dsbManual_Min_Time.value(),
        #                                           reset_roi=dialog.chbReset_ROI.isChecked())
        #             if trimmed is False and dialog.chbUncheck_If_Not_Valid.isChecked():
        #                 self.mainwindow.set_particle_check_state(particle.dataset_ind, False)
        #     self.mainwindow.lifetime_controller.test_need_roi_apply()
        #     self.plot_all()

    # def gui_reset_roi_current(self):
    #     self.reset_roi(mode='current')
    #
    # def gui_reset_roi_selected(self):
    #     self.reset_roi(mode='selected')
    #
    # def gui_reset_roi_all(self):
    #     self.reset_roi(mode='all')
    #
    # def reset_roi(self, mode=str):
    #     if mode == 'current':
    #         particles = [self.mainwindow.current_particle]
    #     elif mode == 'selected':
    #         particles = self.mainwindow.get_checked_particles()
    #     elif mode == 'all':
    #         particles = self.mainwindow.current_dataset.particles
    #     else:
    #         return
    #
    #     for particle in particles:
    #         particle.roi_region = (0, particle.abstimes[-1])
    #     self.plot_all()

    def any_int_plot_double_click(self, event: MouseClickEvent):
        if event.double():
            event.accept()
            cp = self.main_window.current_particle
            if cp.has_levels:
                use_groups = False
                use_global_groups = False
                select_groups = self.main_window.chbInt_Select_Groups.isChecked()
                current_tab = self.main_window.tabWidget.currentWidget().objectName()
                if current_tab == "tabIntensity":
                    use_groups = self.main_window.chbInt_Show_Groups.isChecked()
                    use_global_groups = (
                        self.main_window.chbInt_Show_Global_Groups.isChecked()
                    )
                elif current_tab == "tabGrouping":
                    use_groups = True
                    use_global_groups = (
                        self.main_window.chbInt_Show_Global_Groups.isChecked()
                    )
                elif current_tab == "tabLifetime":
                    use_groups = self.main_window.chbLifetime_Show_Groups.isChecked()
                    use_global_groups = (
                        self.main_window.chbInt_Show_Global_Groups.isChecked()
                    )

                if (
                    type(event.currentItem)
                    is pyqtgraph.graphicsItems.PlotCurveItem.PlotCurveItem
                    or type(event.currentItem) is pyqtgraph.LinearRegionItem
                ):
                    clicked_mapped_pos = event.currentItem.getViewBox().mapSceneToView(
                        event.scenePos()
                    )
                elif type(event.currentItem) is pyqtgraph.ViewBox:
                    clicked_mapped_pos = event.currentItem.mapSceneToView(
                        event.scenePos()
                    )
                else:
                    try:
                        clicked_mapped_pos = (
                            event.currentItem.getViewBox().mapSceneToView(
                                event.scenePos()
                            )
                        )
                    except AttributeError:
                        cp.level_or_group_selected = None
                        self.main_window.display_data()
                        return

                if select_groups and (
                    (use_groups and cp.has_groups)
                    or (use_global_groups and cp.global_particle.has_groups)
                ):
                    clicked_int = clicked_mapped_pos.y()
                    clicked_int = clicked_int * (
                        1000 / self.main_window.spbBinSize.value()
                    )
                    clicked_group = None
                    groups = cp.groups if use_groups else cp.global_particle.groups
                    # groups = groups[::-1]
                    group_bounds = (
                        cp.groups_bounds
                        if use_groups
                        else cp.global_particle.groups_bounds
                    )
                    group_bounds = group_bounds[::-1]
                    for group, (group_low, group_high) in zip(groups, group_bounds):
                        if group_low <= clicked_int <= group_high:
                            clicked_group = group
                            break
                    if clicked_group is not None:
                        cp.level_or_group_selected = clicked_group
                        self.main_window.display_data()
                else:
                    clicked_time = clicked_mapped_pos.x()
                    levels = (
                        cp.levels if not use_global_groups else cp.global_group_levels
                    )
                    level_times = [lvl.times_s for lvl in levels]
                    clicked_level = None
                    for level, (start, end) in zip(levels, level_times):
                        if start <= clicked_time <= end:
                            clicked_level = level
                            break
                    if clicked_level is not None:
                        cp.level_or_group_selected = clicked_level
                        self.main_window.display_data()

    def error(self, e):
        logger.error(e)


class LifetimeController(QObject):
    def __init__(self, main_window: MainWindow):
        super().__init__()
        self.all_should_apply = None
        self.main_window = main_window

        self.lifetime_hist_widget = self.main_window.pgLifetime_Hist_PlotWidget
        self.life_hist_plot = self.main_window.pgLifetime_Hist_PlotWidget.getPlotItem()
        self.setup_widget(self.lifetime_hist_widget)

        self.residual_widget = self.main_window.pgLieftime_Residuals_PlotWidget
        self.residual_plot = (
            self.main_window.pgLieftime_Residuals_PlotWidget.getPlotItem()
        )
        self.setup_widget(self.residual_widget)
        self.residual_widget.hide()

        self.residual_plot.vb.setXLink(self.life_hist_plot.vb)

        self.setup_plot(self.life_hist_plot)
        self.setup_plot(self.residual_plot, is_residuals=True)

        self.fitparamdialog = FittingDialog(self.main_window, self)
        self.fitparam = FittingParameters(self)
        self.irf_loaded = False

        self.first = 0
        self.startpoint = None
        self.tmin = 0

        self.temp_fig = None
        self.temp_ax = None

        self.main_window.btnPrevLevel.clicked.connect(self.gui_prev_lev)
        self.main_window.btnNextLevel.clicked.connect(self.gui_next_lev)
        self.main_window.btnWholeTrace.clicked.connect(self.gui_whole_trace)
        self.main_window.chbLifetime_Show_Groups.stateChanged.connect(self.plot_all)
        self.main_window.chbShow_Residuals.stateChanged.connect(
            self.gui_show_hide_residuals
        )
        self.main_window.chbLifetime_Use_ROI.stateChanged.connect(
            self.gui_use_roi_changed
        )
        self.main_window.btnLifetime_Apply_ROI.clicked.connect(
            self.gui_apply_roi_current
        )
        self.main_window.btnLifetime_Apply_ROI_Selected.clicked.connect(
            self.gui_apply_roi_selected
        )
        self.main_window.btnLifetime_Apply_ROI_All.clicked.connect(
            self.gui_apply_roi_all
        )
        self.main_window.btnJumpToGroups.clicked.connect(self.gui_jump_to_groups)
        self.main_window.btnLoadIRF.clicked.connect(self.gui_load_irf)
        self.main_window.btnFitParameters.clicked.connect(self.gui_fit_param)
        self.main_window.btnFitCurrent.clicked.connect(self.gui_fit_current)
        self.main_window.btnFit.clicked.connect(self.gui_fit_levels)
        self.main_window.btnFitSelected.clicked.connect(self.gui_fit_selected)
        self.main_window.btnFitAll.clicked.connect(self.gui_fit_all)

    def setup_plot(self, plot: pg.PlotItem, is_residuals: bool = False):
        # Set axis label bold and size
        axis_line_pen = pg.mkPen(color=(0, 0, 0), width=2)
        plot.getAxis("left").setPen(axis_line_pen)
        plot.getAxis("bottom").setPen(axis_line_pen)
        plot.getAxis("left").label.font().setBold(True)
        plot.getAxis("bottom").label.font().setBold(True)
        plot.getAxis("left").label.font().setPointSize(16)
        plot.getAxis("bottom").label.font().setPointSize(16)

        # Setup axes and limits
        if not is_residuals:
            plot.getAxis("left").setLabel("Num. of occur.", "counts/bin")
            plot.getAxis("bottom").setLabel("Decay time", "ns")
            plot.getViewBox().setLimits(xMin=0, yMin=0)
        else:
            plot.getAxis("left").setLabel("Weighted residual", "au")
            plot.getAxis("bottom").setLabel("Time", "ns")
            plot.getViewBox().setLimits(xMin=0)

    @staticmethod
    def setup_widget(plot_widget: pg.PlotWidget):
        # Set widget background and antialiasing
        plot_widget.setBackground(background=None)
        plot_widget.setAntialiasing(True)

    def gui_prev_lev(self):
        """Moves to the previous resolves level and displays its decay curve."""
        cp = self.main_window.current_particle
        selected_level_or_group = cp.level_or_group_selected
        if selected_level_or_group is cp.groups[0]:
            cp.level_or_group_selected = cp.levels[-1]
        elif selected_level_or_group is cp.levels[0]:
            cp.level_or_group_selected = None
        elif selected_level_or_group is None:
            return
        elif type(selected_level_or_group) in [Level, GlobalLevel]:
            level_ind = np.argmax(
                [selected_level_or_group is level for level in cp.levels]
            )
            cp.level_or_group_selected = cp.levels[level_ind - 1]
        else:
            group_ind = np.argmax(
                [selected_level_or_group is group for group in cp.groups]
            )
            cp.level_or_group_selected = cp.groups[group_ind - 1]

        self.main_window.display_data()

    def gui_next_lev(self):
        """Moves to the next resolves level and displays its decay curve."""

        cp = self.main_window.current_particle
        selected_level_or_group = cp.level_or_group_selected
        if selected_level_or_group is None:
            cp.level_or_group_selected = cp.levels[0]
        elif selected_level_or_group is cp.levels[-1]:
            cp.level_or_group_selected = cp.groups[0]
        elif selected_level_or_group is cp.groups[-1]:
            return
        elif type(selected_level_or_group) in [Level, GlobalLevel]:
            level_ind = np.argmax(
                [selected_level_or_group is level for level in cp.levels]
            )
            cp.level_or_group_selected = cp.levels[level_ind + 1]
        else:
            group_ind = np.argmax(
                [selected_level_or_group is group for group in cp.groups]
            )
            cp.level_or_group_selected = cp.groups[group_ind + 1]

        self.main_window.display_data()

    def gui_whole_trace(self):
        "Unselects selected level and shows whole trace's decay curve"

        # self.mainwindow.current_level = None
        self.main_window.current_particle.level_or_group_selected = None
        self.main_window.display_data()

    def gui_jump_to_groups(self):
        cp = self.main_window.current_particle
        if cp.has_groups:
            cp.level_or_group_selected = cp.groups[0]
            self.main_window.display_data()

    def gui_show_hide_residuals(self):
        show = self.main_window.chbShow_Residuals.isChecked()

        if show:
            self.residual_widget.show()
        else:
            self.residual_widget.hide()

    def gui_load_irf(self):
        """Allow the user to load a IRF instead of the IRF that has already been loaded."""

        file_path = QFileDialog.getOpenFileName(
            self.main_window, "Open HDF5 file", "", "HDF5 files (*.h5)"
        )
        if file_path != ("", ""):  # fname will equal ('', '') if the user canceled.
            mw = self.main_window
            mw.status_message(message="Opening IRF file...")
            of_process_thread = ProcessThread(num_processes=1)
            of_process_thread.worker_signals.add_datasetindex.connect(mw.add_dataset)
            of_process_thread.worker_signals.add_particlenode.connect(mw.add_node)
            of_process_thread.worker_signals.add_all_particlenodes.connect(
                mw.add_all_nodes
            )
            of_process_thread.worker_signals.bin_size.connect(mw.set_bin_size)
            of_process_thread.worker_signals.data_loaded.connect(mw.set_data_loaded)
            of_process_thread.worker_signals.add_irf.connect(self.add_irf)
            of_process_thread.signals.status_update.connect(mw.status_message)
            of_process_thread.signals.start_progress.connect(mw.start_progress)
            of_process_thread.signals.set_progress.connect(mw.set_progress)
            of_process_thread.signals.step_progress.connect(mw.update_progress)
            of_process_thread.signals.add_progress.connect(mw.update_progress)
            of_process_thread.signals.end_progress.connect(mw.end_progress)
            of_process_thread.signals.error.connect(mw.error_handler)
            of_process_thread.signals.finished.connect(mw.reset_gui)

            of_obj = OpenFile(file_path=file_path, is_irf=True, tmin=self.tmin)
            of_process_thread.add_tasks_from_methods(of_obj, "open_irf")
            mw.threadpool.start(of_process_thread)
            mw.active_threads.append(of_process_thread)

    def add_irf(self, decay, t, irfdata):
        self.fitparam.irf = decay
        self.fitparam.irft = t
        # self.fitparam.irfdata = irfdata
        self.irf_loaded = True
        self.main_window.set_startpoint(irf_data=irfdata)
        self.main_window.dataset_node.dataobj.irf = decay
        self.main_window.dataset_node.dataobj.irf_t = t
        self.main_window.dataset_node.dataobj.has_irf = True
        self.fitparamdialog.updateplot()

    def gui_fit_param(self):
        """Opens a dialog to choose the setting with which the decay curve will be fitted."""

        if self.fitparamdialog.exec():
            self.fitparam.getfromdialog()
            if self.fitparam.fwhm is not None:
                self.irf_loaded = True
                self.main_window.reset_gui()

    def gui_fit_current(self):
        """Fits the currently selected level's decay curve using the provided settings."""

        cp = self.main_window.current_particle
        selected_level = cp.level_or_group_selected
        if selected_level is None:
            histogram = cp.histogram
        else:
            # level = self.mainwindow.current_level
            if selected_level <= cp.num_levels - 1:
                histogram = cp.cpts.levels[selected_level].histogram
            else:
                selected_group = selected_level - cp.num_levels
                histogram = cp.groups[selected_group].histogram
        try:
            channelwidth = self.main_window.current_particle.channelwidth
            f_p = self.fitparam
            shift = f_p.shift[:-1] / channelwidth
            shiftfix = f_p.shift[-1]
            shift = [*shift, shiftfix]
            if f_p.autostart != "Manual":
                start = None
            elif f_p.start is not None:
                start = int(f_p.start / channelwidth)
            else:
                start = None
            # print(f_p.autoend, f_p.end)
            if f_p.autoend:
                end = None
            elif f_p.end is not None:
                end = int(f_p.end / channelwidth)
            else:
                end = None
            boundaries = [start, end, f_p.autostart, f_p.autoend]
            if not histogram.fit_intensity_lifetime(
                f_p.numexp,
                f_p.tau,
                f_p.amp,
                shift,
                f_p.decaybg,
                f_p.irfbg,
                boundaries,
                f_p.addopt,
                f_p.irf,
                f_p.fwhm,
            ):
                return  # fit unsuccessful
            else:
                cp.has_fit_a_lifetime = True
        except AttributeError:
            logger.error("No decay")
        else:
            # self.mainwindow.display_data()
            self.fitting_thread_complete("current")

    def gui_fit_selected(self):
        """Fits the all the levels decay curves in the all the selected particles using the provided settings."""

        self.start_fitting_thread(mode="selected")

    def gui_fit_all(self):
        """Fits the all the levels decay curves in the all the particles using the provided settings."""

        self.start_fitting_thread(mode="all")

    def gui_fit_levels(self):
        """Fits the all the levels decay curves for the current particle."""

        self.start_fitting_thread()

    def gui_use_roi_changed(self):
        use_roi = self.main_window.chbLifetime_Use_ROI.isChecked()
        for particle in self.main_window.current_dataset.particles:
            particle.use_roi_for_histogram = use_roi
        if use_roi:
            self.test_need_roi_apply()
        else:
            self.update_apply_roi_button_colors()
        self.plot_all()

    def test_need_roi_apply(
        self, particle: Particle = None, update_buttons: bool = True
    ):
        if self.all_should_apply is None:
            self.all_should_apply = np.empty(self.main_window.current_dataset.num_parts)
            particle = None

        if particle is not None:
            particles_to_check = [particle]
        else:
            particles_to_check = self.main_window.current_dataset.particles
        for part in particles_to_check:
            part_ind = part.dataset_ind
            region_same = (
                part.roi_region[0:2] == part._histogram_roi.roi_region_used[0:2]
            )
            self.all_should_apply[part_ind] = not region_same

        if update_buttons:
            self.update_apply_roi_button_colors()

    def update_apply_roi_button_colors(self):
        use_roi_checked = self.main_window.chbLifetime_Use_ROI.isChecked()
        color_current = "None"
        color_selected = "None"
        color_all = "None"
        if use_roi_checked and self.all_should_apply is not None:
            if self.all_should_apply[self.main_window.current_particle.dataset_ind]:
                color_current = "red"
            if any(
                self.all_should_apply[
                    [
                        part.dataset_ind
                        for part in self.main_window.get_checked_particles()
                    ]
                ]
            ):
                color_selected = "red"
            if any(self.all_should_apply):
                color_all = "red"
        self.main_window.btnLifetime_Apply_ROI.setStyleSheet(
            f"background-color: {color_current}"
        )
        self.main_window.btnLifetime_Apply_ROI_Selected.setStyleSheet(
            f"background-color: {color_selected}"
        )
        self.main_window.btnLifetime_Apply_ROI_All.setStyleSheet(
            f"background-color: {color_all}"
        )

    def apply_roi(self, particles: list):
        for part in particles:
            if self.all_should_apply[part.dataset_ind]:
                if (
                    self.main_window.chbLifetime_Use_ROI.isChecked()
                    and not part.use_roi_for_histogram
                ):
                    part.use_roi_for_histogram = True
                part._histogram_roi.update_roi()
                self.all_should_apply[part.dataset_ind] = False
        self.test_need_roi_apply()
        self.plot_all()

    def gui_apply_roi_current(self):
        self.apply_roi(particles=[self.main_window.current_particle])

    def gui_apply_roi_selected(self):
        self.apply_roi(particles=self.main_window.get_checked_particles())

    def gui_apply_roi_all(self):
        self.apply_roi(particles=self.main_window.current_dataset.particles)

    def plot_all(self):
        self.main_window.display_data()

    def update_results(
        self,
        use_selected: bool = False,
        selected_level_or_group: Union[Level, GlobalLevel, Group] = None,
        particle: Particle = None,
        for_export: bool = False,
        str_return: bool = False,
    ) -> Union[str, None]:
        if use_selected:
            if selected_level_or_group is None:
                selected_level_or_group = (
                    self.main_window.current_particle.level_or_group_selected
                )
        else:
            selected_level_or_group = None
        if particle is None:
            particle = self.main_window.current_particle
        is_group = False
        is_level = False

        fit_name = f"{particle.name}"
        if selected_level_or_group is None:
            histogram = particle.histogram
            fit_name = fit_name + ", Whole Trace"
        else:
            histogram = selected_level_or_group.histogram
            if type(selected_level_or_group) in [Level, GlobalLevel]:
                level_ind = np.argmax(
                    [selected_level_or_group is level for level in particle.levels]
                )
                fit_name = fit_name + f", Level #{level_ind + 1}"
                is_level = True
            elif type(selected_level_or_group) is Group:
                group_ind = np.argmax(
                    [selected_level_or_group is group for group in particle.groups]
                )
                histogram = selected_level_or_group.histogram
                is_group = True
                fit_name = fit_name + f", Group #{group_ind + 1}"
            else:
                raise AssertionError(
                    "Provided `selected_level_or_group` is not a level or a group"
                )

        if not histogram.fitted:
            self.main_window.textBrowser.setText("")
            return

        info = ""
        if not for_export:
            info = fit_name + f"\n{len(fit_name) * '*'}\n"

        tau = histogram.tau
        amp = histogram.amp
        stds = histogram.stds
        avtau = np.dot(histogram.amp, histogram.tau)
        avtaustd = histogram.avtaustd
        if type(avtau) is list or type(avtau) is np.ndarray:
            avtau = avtau[0]
        if np.size(tau) == 1:
            info = info + f"Tau = {tau[0]:.3g} ± {stds[0]:.1g} ns"
            info = info + f"\nAmp = {amp[0]:.3g}"
        elif np.size(tau) == 2:
            info = info + f"Tau 1 = {tau[0]:.3g} ± {stds[0]:.1g} ns"
            info = info + f"\nTau 2 = {tau[1]:.3g} ± {stds[1]:.1g} ns"
            info = info + f"\nAmp 1 = {amp[0]:.3g} ± {stds[2]:.1g}"
            info = info + f"\nAmp 2 = {amp[1]:.3g} ± {stds[3]:.1g}"
        elif np.size(tau) == 3:
            info = info + f"Tau 1 = {tau[0]:.3g} ± {stds[0]:.1g} ns"
            info = info + f"\nTau 2 = {tau[1]:.3g} ± {stds[1]:.1g} ns"
            info = info + f"\nTau 3 = {tau[2]:.3g} ± {stds[2]:.1g} ns"
            info = info + f"\nAmp 1 = {amp[0]:.3g} ± {stds[3]:.1g}"
            info = info + f"\nAmp 2 = {amp[1]:.3g} ± {stds[4]:.1g}"
            info = info + f"\nAmp 3 = {amp[2]:.3g} ± {stds[5]:.1g}"
        info = info + f"\nAverage Tau = {avtau:.3g} ± {avtaustd:.1g} ns"

        info = (
            info
            + f"\n\nShift = {histogram.shift: .3g} ± {stds[2 * np.size(tau)]: .1g} ns"
        )
        if not for_export:
            info = info + f"\nDecay BG = {histogram.bg: .3g}"
            info = info + f"\nIRF BG = {histogram.irfbg: .3g}"
        if hasattr(histogram, "fwhm") and histogram.fwhm is not None:
            info = (
                info
                + f"\nSim. IRF FWHM = {histogram.fwhm: .3g} ± {stds[2 * np.size(tau) + 1]: .1g} ns"
            )

        info = info + f"\nChi-Sq = {histogram.chisq: .3g}"
        if not for_export:
            info = info + f"\n(0.8 <- 1 -> 1.3)"
        info = info + f"\nDurbin-Watson = {histogram.dw: .3g}"
        if not for_export:
            info = info + f"\n(DW (5%) > {histogram.dw_bound[0]: .4g})"
            info = info + f"\n(DW (1%) > {histogram.dw_bound[1]: .4g})"
            info = info + f"\n(DW (0.3%) > {histogram.dw_bound[2]: .4g})"
            info = info + f"\n(DW (0.1%) > {histogram.dw_bound[3]: .4g})"

        if is_group:
            group = selected_level_or_group
            info = info + f"\n\nTotal Dwell Time (s) = {group.dwell_time_s: .3g}"
            info = info + f"\n# of photons = {group.num_photons}"
            info = info + f"\n# used for fit = {group.histogram.num_photons_used}"
        elif is_level:
            level = selected_level_or_group
            info = info + f"\n\nDwell Time (s) {level.dwell_time_s: .3g}"
            info = info + f"\n# of photons = {level.num_photons}"
            info = info + f"\n# used for fit = {level.histogram.num_photons_used}"
        else:
            info = info + f"\n\nDwell Times (s) = {particle.dwell_time_s: .3g}"
            info = info + f"\n# of photons = {particle.num_photons}"
            info = info + f"\n# used for fit = {particle.histogram.num_photons_used}"

        if not for_export:
            self.main_window.textBrowser.setText(info)

        if str_return:
            return info

    def plot_decay_and_convd(
        self,
        particle: Particle,
        export_path: str,
        has_groups: bool,
        only_groups: bool = False,
        lock: bool = False,
    ):
        use_selected = True if particle.level_or_group_selected is None else False
        if not only_groups:
            for level in particle.levels:
                self.plot_decay(
                    selected_level_or_group=level,
                    use_selected=use_selected,
                    particle=particle,
                    remove_empty=False,
                    for_export=True,
                    export_path=None,
                )
                self.plot_convd(
                    selected_level_or_group=level,
                    use_selected=use_selected,
                    particle=particle,
                    remove_empty=False,
                    for_export=True,
                    export_path=export_path,
                )
        if has_groups:
            for group in particle.groups:
                self.plot_decay(
                    selected_level_or_group=group,
                    use_selected=use_selected,
                    particle=particle,
                    remove_empty=False,
                    for_export=True,
                    export_path=None,
                )
                self.plot_convd(
                    selected_level_or_group=group,
                    use_selected=use_selected,
                    particle=particle,
                    remove_empty=False,
                    for_export=True,
                    export_path=export_path,
                )
        if lock:
            self.main_window.lock.release()

    def plot_decay_convd_and_hist(
        self,
        particle: Particle,
        export_path: str,
        has_groups: bool,
        only_groups: bool = False,
        lock: bool = False,
    ):
        use_selected = True if particle.level_or_group_selected is None else False
        if not only_groups:
            for level in particle.levels:
                self.plot_decay(
                    selected_level_or_group=level,
                    use_selected=use_selected,
                    particle=particle,
                    remove_empty=False,
                    for_export=True,
                    export_path=None,
                )
                self.plot_convd(
                    selected_level_or_group=level,
                    use_selected=use_selected,
                    particle=particle,
                    remove_empty=False,
                    for_export=True,
                    export_path=None,
                )
                self.plot_residuals(
                    selected_level_or_group=level,
                    use_selected=use_selected,
                    particle=particle,
                    for_export=True,
                    export_path=export_path,
                )
        if has_groups:
            for group in particle.groups:
                self.plot_decay(
                    selected_level_or_group=group,
                    use_selected=use_selected,
                    particle=particle,
                    remove_empty=False,
                    for_export=True,
                    export_path=None,
                )
                self.plot_convd(
                    selected_level_or_group=group,
                    use_selected=use_selected,
                    particle=particle,
                    remove_empty=False,
                    for_export=True,
                    export_path=None,
                )
                self.plot_residuals(
                    selected_level_or_group=group,
                    use_selected=use_selected,
                    particle=particle,
                    for_export=True,
                    export_path=export_path,
                )
        if lock:
            self.main_window.lock.release()

    def plot_decay(
        self,
        selected_level_or_group: Union[None, Level, GlobalLevel, Group] = None,
        use_selected: bool = False,
        particle: Particle = None,
        remove_empty: bool = False,
        for_export: bool = False,
        export_path: str = None,
        lock: bool = False,
    ) -> None:
        """Used to display the histogram of the decay data of the current particle."""

        if type(export_path) is bool:
            lock = export_path
            export_path = None

        if use_selected:
            if selected_level_or_group is None:
                selected_level_or_group = (
                    self.main_window.current_particle.level_or_group_selected
                )
        else:
            selected_level_or_group = None
        if particle is None:
            particle = self.main_window.current_particle

        min_t = 0
        decay = None
        t = None
        if selected_level_or_group is None:
            if particle.histogram.fitted:
                decay = particle.histogram.fit_decay
                t = particle.histogram.convd_t
                min_t = particle.histogram.convd_t[0]
            else:
                try:
                    decay = particle.histogram.decay
                    t = particle.histogram.t
                except AttributeError:
                    logger.error("No Decay!")
                    return
        elif type(selected_level_or_group) in [Level, GlobalLevel]:
            if selected_level_or_group.histogram.fitted:
                decay = selected_level_or_group.histogram.fit_decay
                t = selected_level_or_group.histogram.convd_t
                min_t = t[0]
            else:
                try:
                    decay = selected_level_or_group.histogram.decay
                    t = selected_level_or_group.histogram.t
                except ValueError:
                    return
        elif type(selected_level_or_group) is Group:
            if selected_level_or_group.histogram.fitted:
                decay = selected_level_or_group.histogram.fit_decay
                t = selected_level_or_group.histogram.convd_t
                min_t = t[0]
            else:
                try:
                    decay = selected_level_or_group.histogram.decay
                    t = selected_level_or_group.histogram.t
                except ValueError:
                    return
        else:
            raise AttributeError(
                "Provided `selected_level_or_group` not a level or group"
            )

        try:
            decay.size
        except AttributeError as e:
            print(e)
        if decay.size == 0:
            return  # some levels have no photons

        cur_tab_name = self.main_window.tabWidget.currentWidget().objectName()
        if cur_tab_name == "tabLifetime" or for_export:
            if remove_empty:
                self.first = (decay > 4).argmax(axis=0)
                t = t[self.first : -1] - t[self.first]
                decay = decay[self.first : -1]
            else:
                self.first = 0
            unit = f"ns with {particle.channelwidth: .3g} ns bins"
            max_t = particle.histogram.t[-1]
            max_t_fitted = t[-1]

            if len(t) != len(decay):
                shortest = min([len(t), len(decay)])
                t = t[:shortest]
                decay = decay[:shortest]

            if not for_export:
                life_hist_plot = self.life_hist_plot
                life_hist_plot.clear()
                plot_pen = QPen()
                plot_pen.setWidthF(2)
                plot_pen.setJoinStyle(Qt.RoundJoin)
                plot_pen.setColor(QColor("blue"))
                plot_pen.setCosmetic(True)
                life_hist_plot.plot(x=t, y=decay, pen=plot_pen, symbol=None)

                life_hist_plot.getAxis("bottom").setLabel("Decay time", unit)
                life_hist_plot.getViewBox().setLimits(xMin=min_t, yMin=0, xMax=max_t)
                life_hist_plot.getViewBox().setRange(xRange=[min_t, max_t_fitted])
                self.fitparamdialog.updateplot()
            else:
                if self.temp_fig is None:
                    self.temp_fig = plt.figure()
                else:
                    self.temp_fig.clf()
                if self.main_window.rdbAnd_Residuals.isChecked():
                    self.temp_fig.set_size_inches(
                        EXPORT_MPL_WIDTH, 1.5 * EXPORT_MPL_HEIGHT
                    )
                    gs = self.temp_fig.add_gridspec(
                        5, 1, hspace=0, left=0.1, right=0.95
                    )
                    decay_ax = self.temp_fig.add_subplot(gs[0:-1, 0])
                    decay_ax.tick_params(direction="in", labelbottom=False)
                    residual_ax = self.temp_fig.add_subplot(gs[-1, 0])
                    residual_ax.spines["right"].set_visible(False)
                    self.temp_ax = {"decay_ax": decay_ax, "residual_ax": residual_ax}
                else:
                    self.temp_fig.set_size_inches(EXPORT_MPL_WIDTH, EXPORT_MPL_HEIGHT)
                    gs = self.temp_fig.add_gridspec(1, 1, left=0.05, right=0.95)
                    decay_ax = self.temp_fig.add_subplot(gs[0, 0])
                    self.temp_ax = {"decay_ax": decay_ax}

                decay_ax.spines["top"].set_visible(False)
                decay_ax.spines["right"].set_visible(False)
                decay_ax.semilogy(t, decay)

                min_pos_decay = decay[np.where(decay > 0, decay, np.inf).argmin()]
                min_pos_decay = max(
                    [min_pos_decay, 1e-5]
                )  # Min minimum positive decay set to be 1E-5
                max_decay = max(decay)
                if min_pos_decay >= max(decay):
                    max_decay = min_pos_decay * 2
                decay_ax.set(
                    xlabel=f"decay time ({unit})",
                    ylabel="counts",
                    xlim=[t[0], max_t],
                    ylim=[min_pos_decay, max_decay],
                )

            if for_export and export_path is not None:
                if not (os.path.exists(export_path) and os.path.isdir(export_path)):
                    raise AssertionError("Provided path not valid")
                pname = particle.unique_name
                logger.info(selected_level_or_group)
                if selected_level_or_group is None:
                    type_str = " hist (whole trace).png"
                    title_str = f"{pname} Decay Trace"
                elif type(selected_level_or_group) in [Level, GlobalLevel]:
                    level_ind = np.argmax(
                        [selected_level_or_group is level for level in particle.levels]
                    )
                    type_str = f" hist (level {level_ind + 1}).png"
                    title_str = f"{pname}, Level {level_ind + 1} Decay Trace"
                elif type(selected_level_or_group) is Group:
                    group_ind = np.argmax(
                        [selected_level_or_group is level for level in particle.groups]
                    )
                    type_str = f" hist (group {group_ind + 1}).png"
                    title_str = f"{pname}, Group {group_ind + 1} Decay Trace"
                else:
                    raise AttributeError(
                        "Provides `selected_level_or_group` is not a level or group"
                    )
                self.temp_fig.suptitle(title_str)
                full_path = os.path.join(export_path, pname + type_str)
                self.temp_fig.savefig(full_path, dpi=EXPORT_MPL_DPI)
                # sleep(1)
                # export_plot_item(plot_item=life_hist_plot, path=full_path)
        if lock:
            self.main_window.lock.release()

    def plot_convd(
        self,
        selected_level_or_group: Union[Level, GlobalLevel, Group] = None,
        use_selected: bool = False,
        particle: Particle = None,
        remove_empty: bool = False,
        for_export: bool = False,
        export_path: str = None,
        lock: bool = False,
    ) -> None:
        """Used to display the histogram of the decay data of the current particle."""

        if type(export_path) is bool:
            lock = export_path
            export_path = None

        if use_selected:
            if selected_level_or_group is None:
                selected_level_or_group = (
                    self.main_window.current_particle.level_or_group_selected
                )
        else:
            selected_level_or_group = None
        if particle is None:
            particle = self.main_window.current_particle

        group_ind = None
        convd = None
        t = None
        if selected_level_or_group is None:
            try:
                convd = particle.histogram.convd
                t = particle.histogram.convd_t
            except AttributeError:
                logger.error("No Decay!")
                return
        else:
            try:
                convd = selected_level_or_group.histogram.convd
                t = selected_level_or_group.histogram.convd_t
            except ValueError:
                return

        if convd is None or t is None:
            return

        # convd = convd / convd.max()

        cur_tab_name = self.main_window.tabWidget.currentWidget().objectName()
        decay_ax = None
        if cur_tab_name == "tabLifetime" or for_export:
            if not for_export:
                plot_pen = QPen()
                plot_pen.setWidthF(1)
                plot_pen.setJoinStyle(Qt.RoundJoin)
                plot_pen.setColor(QColor("red"))
                plot_pen.setCosmetic(True)

                self.life_hist_plot.plot(x=t, y=convd, pen=plot_pen, symbol=None)
                unit = f"ns with {particle.channelwidth: .3g} ns bins"
                self.life_hist_plot.getAxis("bottom").setLabel("Decay time", unit)
                # self.life_hist_plot.getViewBox().setXRange(min=t[0], max=t[-1], padding=0)
                # self.life_hist_plot.getViewBox().setLimits(xMin=0, yMin=0, xMax=t[-1])
            else:
                decay_ax = self.temp_ax["decay_ax"]
                decay_ax.semilogy(t, convd)
                _, max_y = decay_ax.get_ylim()
                min_y = min(convd)
                if min_y <= 0:
                    min_y = 1e-1
                if not min_y < max_y:
                    max_y = min_y + 10
                decay_ax.set_ylim(min_y, max_y)

            if for_export and export_path is not None:
                # plot_item = self.life_hist_plot
                if selected_level_or_group is None:
                    type_str = f"{particle.unique_name} hist-fitted (whole trace).png"
                    title_str = f"{particle.unique_name} Decay Trace and Fit"
                elif type(selected_level_or_group) in [Level, GlobalLevel]:
                    level_ind = np.argmax(
                        [selected_level_or_group is level for level in particle.levels]
                    )
                    type_str = f"{particle.unique_name} hist-fitted (level {selected_level_or_group + 1}).png"
                    title_str = f"{particle.unique_name}, Level {selected_level_or_group + 1} Decay Trace and Fit"
                elif type(selected_level_or_group) is Group:
                    group_ind = np.argmax(
                        [selected_level_or_group is level for level in particle.groups]
                    )
                    type_str = f"{particle.unique_name} hist-fitted (group {group_ind + 1}).png"
                    title_str = f"{particle.unique_name}, Group {group_ind + 1} Decay Trace and Fit"
                else:
                    raise AttributeError(
                        "Provided `selected_level_or_group` is not a level or a group"
                    )
                full_path = os.path.join(export_path, type_str)
                text_select_ind = selected_level_or_group
                if text_select_ind is None:
                    text_select_ind = -1
                text_str = self.update_results(
                    selected_level_or_group=text_select_ind,
                    particle=particle,
                    for_export=True,
                    str_return=True,
                )
                decay_ax.text(
                    0.8, 0.9, text_str, fontsize=6, transform=decay_ax.transAxes
                )
                self.temp_fig.suptitle(title_str)
                if EXPORT_MPL_DPI > 50:
                    export_dpi = 50
                else:
                    export_dpi = EXPORT_MPL_DPI
                self.temp_fig.savefig(full_path, dpi=export_dpi)
                # export_plot_item(plot_item=plot_item, path=full_path, text=text_str)
        if lock:
            self.main_window.lock.release()

    def plot_residuals(
        self,
        selected_level_or_group: Union[Level, GlobalLevel, Group] = None,
        use_selected: bool = False,
        particle: Particle = None,
        for_export: bool = False,
        export_path: str = None,
        lock: bool = False,
    ) -> None:
        """Used to display the histogram of the decay data of the current particle."""

        if type(export_path) is bool:
            lock = export_path
            export_path = None
        if selected_level_or_group is None:
            selected_level_or_group = (
                self.main_window.current_particle.level_or_group_selected
            )
        if particle is None:
            particle = self.main_window.current_particle

        group_ind = None
        residuals = None
        t = None
        if selected_level_or_group is None:
            selected_level_or_group = particle.level_or_group_selected
        if use_selected and selected_level_or_group is not None:
            try:
                residuals = selected_level_or_group.histogram.residuals
                t = selected_level_or_group.histogram.convd_t
            except ValueError:
                return
        else:
            selected_level_or_group = None
            residuals = particle.histogram.residuals
            t = particle.histogram.convd_t

        cur_tab_name = self.main_window.tabWidget.currentWidget().objectName()
        if cur_tab_name == "tabLifetime" or for_export:
            unit = f"ns with {particle.channelwidth: .3g} ns bins"
            if not for_export:
                if residuals is None or t is None:
                    self.residual_plot.clear()
                    return
                self.residual_plot.clear()
                scat_plot = pg.ScatterPlotItem(
                    x=t, y=residuals, symbol="o", size=3, pen="#0000CC", brush="#0000CC"
                )
                self.residual_plot.addItem(scat_plot)
                self.residual_plot.getAxis("bottom").setLabel("Decay time", unit)
                self.residual_plot.getViewBox().setXRange(
                    min=t[0], max=t[-1], padding=0
                )
                self.residual_plot.getViewBox().setYRange(
                    min=residuals.min(), max=residuals.max(), padding=0
                )
                self.residual_plot.getViewBox().setLimits(xMin=t[0], xMax=t[-1])
            else:
                residual_ax = self.temp_ax["residual_ax"]
                residual_ax.scatter(t, residuals, s=1)
                min_x, max_x = self.temp_ax["decay_ax"].get_xlim()
                residual_ax.set(xlim=[min_x, max_x], xlabel=f"decay time ({unit})")

            if for_export and export_path is not None:
                if selected_level_or_group is None:
                    type_str = " residuals (whole trace).png"
                    title_str = f"{particle.unique_name} Decay Trace, Fit and Residuals"
                elif type(selected_level_or_group) in [Level, GlobalLevel]:
                    level_ind = np.argmax(
                        [selected_level_or_group is level for level in particle.levels]
                    )
                    type_str = f" residuals (level {level_ind + 1} with residuals).png"
                    title_str = (
                        f"{particle.unique_name},"
                        f" Level {level_ind + 1} Decay Trace, Fit and Residuals"
                    )
                elif type(selected_level_or_group) is Group:
                    group_ind = np.argmax(
                        [selected_level_or_group is level for level in particle.groups]
                    )
                    type_str = f" residuals (group {group_ind + 1} with residuals).png"
                    title_str = (
                        f"{particle.unique_name}, Group {group_ind + 1}"
                        f" Decay Trace, Fit and Residuals"
                    )
                else:
                    raise AssertionError(
                        "Provided `selected_level_or_group` is not a level or a group"
                    )
                text_str = self.update_results(
                    selected_level_or_group=selected_level_or_group,
                    particle=particle,
                    for_export=True,
                    str_return=True,
                )
                decay_ax = self.temp_ax["decay_ax"]
                decay_ax.text(
                    0.9, 0.9, text_str, fontsize=6, transform=decay_ax.transAxes
                )
                full_path = os.path.join(export_path, particle.unique_name + type_str)
                self.temp_fig.suptitle(title_str)
                self.temp_fig.savefig(full_path, dpi=EXPORT_MPL_DPI)
        if lock:
            self.main_window.lock.release()

    def start_fitting_thread(self, mode: str = "current") -> None:
        """
        Creates a worker to resolve levels.ckibacxxx

        Depending on the ``current_selected_all`` parameter the worker will be
        given the necessary parameter to fit the current, selected or all particles.

        Parameters
        ----------
        mode : {'current', 'selected', 'all'}
            Possible values are 'current' (default), 'selected', and 'all'.
        """

        assert mode in [
            "current",
            "selected",
            "all",
        ], "'resolve_all' and 'resolve_selected' can not both be given as parameters."

        mw = self.main_window
        if mode == "current":
            status_message = "Fitting Levels for Current Particle..."
            particles = [mw.current_particle]
        elif mode == "selected":
            status_message = "Fitting Levels for Selected Particles..."
            particles = mw.get_checked_particles()
        elif mode == "all":
            status_message = "Fitting Levels for All Particles..."
            particles = mw.current_dataset.particles

        f_p = self.fitparam
        channelwidth = particles[0].channelwidth

        if f_p.autostart != "Manual":
            start = None
        elif f_p.start is not None:
            start = int(f_p.start / channelwidth)
        else:
            start = None
        if f_p.autoend:
            end = None
        elif f_p.end is not None:
            end = int(f_p.end / channelwidth)
        else:
            end = None

        part_hists = list()
        for part in particles:
            part_hists.append(ParticleAllHists(particle=part))

        clean_fit_param = copy(self.fitparam)
        clean_fit_param.parent = None
        clean_fit_param.fpd = None

        f_process_thread = ProcessThread()
        f_process_thread.add_tasks_from_methods(
            objects=part_hists,
            method_name="fit_part_and_levels",
            args=(channelwidth, start, end, clean_fit_param),
        )
        f_process_thread.signals.start_progress.connect(mw.start_progress)
        f_process_thread.signals.status_update.connect(mw.status_message)
        f_process_thread.signals.step_progress.connect(mw.update_progress)
        f_process_thread.signals.end_progress.connect(mw.end_progress)
        f_process_thread.signals.error.connect(self.error)
        f_process_thread.signals.results.connect(self.gather_replace_results)
        f_process_thread.signals.finished.connect(self.fitting_thread_complete)
        f_process_thread.worker_signals.reset_gui.connect(mw.reset_gui)
        f_process_thread.status_message = status_message

        mw.threadpool.start(f_process_thread)
        mw.active_threads.append(f_process_thread)

    def gather_replace_results(
        self, results: Union[List[ProcessTaskResult], ProcessTaskResult]
    ):
        particles = self.main_window.current_dataset.particles
        part_uuids = [part.uuid for part in particles]
        if type(results) is not list:
            results = [results]
        result_part_uuids = [result.new_task_obj.part_uuid for result in results]
        try:
            for num, result in enumerate(results):
                any_successful_fit = None
                result_part_ind = part_uuids.index(result_part_uuids[num])
                target_particle = self.main_window.current_dataset.particles[
                    result_part_ind
                ]

                target_hist = target_particle.histogram
                target_microtimes = target_hist.microtimes

                result.new_task_obj.part_hist._particle = target_particle
                result.new_task_obj.part_hist.microtimes = target_microtimes

                if not result.new_task_obj.part_hist.is_for_roi:
                    target_particle._histogram = result.new_task_obj.part_hist
                else:
                    target_particle._histogram_roi = result.new_task_obj.part_hist
                any_successful_fit = [result.new_task_obj.part_hist.fitted]

                if result.new_task_obj.has_level_hists:
                    for i, res_hist in enumerate(result.new_task_obj.level_hists):
                        target_level = target_particle.cpts.levels[i]
                        target_level_microtimes = target_level.microtimes

                        res_hist._particle = target_particle
                        res_hist.microtimes = target_level_microtimes
                        res_hist.level = target_level

                        target_level.histogram = res_hist
                        any_successful_fit.append(res_hist.fitted)

                if result.new_task_obj.has_group_hists:
                    for i, res_group_hist in enumerate(result.new_task_obj.group_hists):
                        target_group_lvls_inds = target_particle.groups[i].lvls_inds
                        target_g_lvls_microtimes = np.array([])
                        for lvls_ind in target_group_lvls_inds:
                            m_times = target_particle.cpts.levels[lvls_ind].microtimes
                            target_g_lvls_microtimes = np.append(
                                target_g_lvls_microtimes, m_times
                            )

                        res_group_hist._particle = target_particle
                        res_group_hist.microtimes = target_g_lvls_microtimes
                        res_group_hist.level = target_group_lvls_inds

                        target_particle.groups[i].histogram = res_group_hist
                        any_successful_fit.append(res_group_hist.fitted)

                    group_hists = [g.histogram for g in target_particle.groups]
                    for g_l in target_particle.ahca.selected_step.group_levels:
                        g_l.histogram = group_hists[g_l.group_ind]

                if any(any_successful_fit):
                    target_particle.has_fit_a_lifetime = True

        except ValueError as e:
            logger.error(e)

    def fitting_thread_complete(self, mode: str = None):
        if self.main_window.current_particle is not None:
            self.main_window.display_data()
        # self.mainwindow.chbEx_Lifetimes.setEnabled(False)
        # self.mainwindow.chbEx_Lifetimes.setEnabled(True)
        # self.mainwindow.chbEx_Hist.setEnabled(True)
        # self.mainwindow.rdbWith_Fit.setEnabled(True)
        # self.mainwindow.rdbAnd_Residuals.setEnabled(True)
        self.main_window.chbShow_Residuals.setChecked(True)
        if not mode == "current":
            self.main_window.status_message("Done")
        self.main_window.current_dataset.has_lifetimes = True
        logger.info("Fitting levels complete")

    def change_irf_start(self, start, irf_data):
        # dataset = self.fitparam.irfdata
        dataset = irf_data

        dataset.makehistograms(remove_zeros=False, startpoint=start, channel=True)
        irfhist = dataset.particles[0].histogram
        # irfhist.t -= irfhist.t.min()
        self.fitparam.irf = irfhist.decay
        self.fitparam.irft = irfhist.t
        # ind = np.searchsorted(self.fitparam.irft, start)
        # print(self.fitparam.irft)
        # print(ind)
        # self.fitparam.irft = self.fitparam.irft[ind:]
        # self.fitparam.irf = self.fitparam.irf[ind:]
        # print(self.fitparam.irft)

    def set_tmin(self, tmin=0):
        self.tmin = tmin

    def show_residuals_widget(self, show: bool = True, lock: bool = None):
        if show:
            self.residual_widget.show()
        else:
            self.residual_widget.hide()
        self.main_window.chbShow_Residuals.setChecked(show)
        if lock:
            self.main_window.lock.release()

    def error(self, e):
        logger.error(e)


class GroupingController(QObject):
    def __init__(self, main_widow: MainWindow):
        super().__init__()
        self.main_window = main_widow

        # self.groups_hist_widget = groups_hist_widget
        # self.groups_hist_plot = groups_hist_widget.addPlot()
        # self.groups_hist_widget.setBackground(background=None)

        self.bic_plot_widget = self.main_window.pgGroups_BIC_PlotWidget
        self.bic_scatter_plot = self.bic_plot_widget.getPlotItem()
        self.bic_plot_widget.setBackground(background=None)

        # Set axis label bold and size
        axis_line_pen = pg.mkPen(color=(0, 0, 0), width=2)

        self.bic_scatter_plot.getAxis("left").setPen(axis_line_pen)
        self.bic_scatter_plot.getAxis("bottom").setPen(axis_line_pen)
        self.bic_scatter_plot.getAxis("left").label.font().setBold(True)
        self.bic_scatter_plot.getAxis("bottom").label.font().setBold(True)
        self.bic_scatter_plot.getAxis("left").label.font().setPointSize(12)
        self.bic_scatter_plot.getAxis("bottom").label.font().setPointSize(12)

        self.bic_scatter_plot.getAxis("left").setLabel("BIC")
        self.bic_scatter_plot.getAxis("bottom").setLabel("Number of Groups")
        self.bic_scatter_plot.getViewBox().setLimits(xMin=0)

        self.all_bic_plots = None
        self.all_last_solutions = None

        self.temp_dir = None
        self.temp_fig = None
        self.temp_ax = None

        self.main_window.btnGroupCurrent.clicked.connect(self.gui_group_current)
        self.main_window.btnGroupSelected.clicked.connect(self.gui_group_selected)
        self.main_window.btnGroupAll.clicked.connect(self.gui_group_all)
        self.main_window.btnApplyGroupsCurrent.clicked.connect(
            self.gui_apply_groups_current
        )
        self.main_window.btnApplyGroupsSelected.clicked.connect(
            self.gui_apply_groups_selected
        )
        self.main_window.btnApplyGroupsAll.clicked.connect(self.gui_apply_groups_all)
        self.main_window.btnGroupGlobal.clicked.connect(self.gui_group_global)

    def clear_bic(self):
        self.bic_scatter_plot.clear()

    def solution_clicked(self, plot, points):
        curr_part = self.main_window.current_particle
        last_solution = self.all_last_solutions[curr_part.dataset_ind]
        if last_solution != points[0]:
            curr_part = self.main_window.current_particle
            point_num_groups = int(points[0].pos()[0])
            new_ind = curr_part.ahca.steps_num_groups.index(point_num_groups)
            curr_part.ahca.set_selected_step(new_ind)
            curr_part.using_group_levels = False
            curr_part.level_or_group_selected = None
            if last_solution:
                last_solution.setPen(pg.mkPen(width=1, color="k"))
            for p in points:
                p.setPen("r", width=2)
            last_solution = points[0]
            self.all_last_solutions[curr_part.dataset_ind] = last_solution

            if curr_part.using_group_levels:
                curr_part.using_group_levels = False
            self.main_window.display_data()

    def plot_group_bic(
        self,
        particle: Particle = None,
        for_export: bool = False,
        export_path: str = None,
        lock: bool = False,
        is_global_group=False,
    ):
        if type(export_path) is bool:
            lock = export_path
            export_path = None

        self.clear_bic()
        if particle is None:
            if is_global_group:
                particle = self.main_window.current_dataset.global_particle
            else:
                particle = self.main_window.current_particle
                if (
                    self.main_window.tabGroupingMode.currentWidget().objectName()
                    == "tabGlobal"
                ):
                    if particle.has_global_grouping:
                        particle = self.main_window.current_dataset.global_particle
                        is_global_group = True
                    else:
                        return

        if not particle.has_groups:
            return

        if particle.ahca.best_step.single_level:
            self.bic_plot_widget.getPlotItem().clear()
            return
        try:
            grouping_bics = particle.grouping_bics.copy()
            grouping_selected_ind = particle.grouping_selected_ind
            best_grouping_ind = particle.best_grouping_ind
            grouping_num_groups = particle.grouping_num_groups.copy()
        except AttributeError:
            logger.error("No groups!")
            return

        cur_tab_name = "tabGrouping"
        if cur_tab_name == "tabGrouping":  # or for_export:
            num_parts = self.main_window.tree2dataset().num_parts
            if self.all_bic_plots is None and self.all_last_solutions is None:
                self.all_bic_plots = [None] * (num_parts + 1)
                self.all_last_solutions = [None] * (num_parts + 1)

            dataset_ind = particle.dataset_ind if not is_global_group else num_parts
            if particle.ahca.plots_need_to_be_updated:
                self.all_bic_plots[dataset_ind] = None
                self.all_last_solutions[dataset_ind] = None
            scat_plot_item = self.all_bic_plots[dataset_ind]
            if scat_plot_item is None:
                spot_other_pen = pg.mkPen(width=1, color="k")
                spot_selected_pen = pg.mkPen(width=2, color="r")
                spot_other_brush = pg.mkBrush(color="k")
                spot_best_brush = pg.mkBrush(color="g")

                scat_plot_item = pg.ScatterPlotItem()
                bic_spots = []
                for i, g_bic in enumerate(grouping_bics):
                    if i == best_grouping_ind:
                        spot_brush = spot_best_brush
                    else:
                        spot_brush = spot_other_brush

                    if i == grouping_selected_ind:
                        spot_pen = spot_selected_pen
                    else:
                        spot_pen = spot_other_pen

                    bic_spots.append(
                        {
                            "pos": (grouping_num_groups[i], g_bic),
                            "size": 10,
                            "pen": spot_pen,
                            "brush": spot_brush,
                        }
                    )

                scat_plot_item.addPoints(bic_spots)

                self.all_bic_plots[dataset_ind] = scat_plot_item
                best_solution = scat_plot_item.points()[best_grouping_ind]
                self.all_last_solutions[dataset_ind] = best_solution
                scat_plot_item.sigClicked.connect(self.solution_clicked)

            if not for_export:
                self.bic_scatter_plot.clear()
                # self.bic_plot_widget.getPlotItem().clear()
                self.bic_scatter_plot.addItem(scat_plot_item)
            elif particle.has_groups:
                # grouping_bics = particle.grouping_bics.copy()
                # grouping_selected_ind = particle.grouping_selected_ind
                # best_grouping_ind = particle.best_grouping_ind
                # grouping_num_groups = particle.grouping_num_groups.copy()
                if self.temp_fig is None:
                    self.temp_fig, self.temp_ax = plt.subplots()
                else:
                    # self.temp_fig.clear()
                    self.temp_ax.cla()
                self.temp_fig.set_size_inches(EXPORT_MPL_WIDTH, EXPORT_MPL_HEIGHT)
                self.temp_ax.set(xlabel="Solution's Number of Groups", ylabel="BIC")
                # self.temp_ax.tick_params(labeltop=False, labelright=False)
                self.temp_ax.spines["right"].set_visible(False)
                self.temp_ax.spines["top"].set_visible(False)
                self.temp_ax.tick_params(axis="x", top=False)
                self.temp_ax.tick_params(axis="y", right=False)

                norm_points = [
                    [grouping_num_groups[i], bic]
                    for i, bic in enumerate(grouping_bics)
                    if (
                        i != best_grouping_ind
                        or i != grouping_selected_ind
                        or grouping_num_groups[i] == 1
                    )
                ]
                norm_points = np.array(norm_points)

                marker_size = 70
                marker_line_width = 2
                norm_color = "lightgrey"
                norm_line_color = "k"
                best_color = "lightgreen"
                selected_line_color = "r"

                self.temp_ax.scatter(
                    norm_points[:, 0],
                    norm_points[:, 1],
                    s=marker_size,
                    color=norm_color,
                    linewidths=marker_line_width,
                    edgecolors=norm_line_color,
                    label="Solutions",
                )

                if grouping_selected_ind == best_grouping_ind:
                    num_groups = grouping_num_groups[best_grouping_ind]
                    bic_value = grouping_bics[best_grouping_ind]
                    self.temp_ax.scatter(
                        num_groups,
                        bic_value,
                        s=marker_size,
                        color=best_color,
                        linewidths=marker_line_width,
                        edgecolors=selected_line_color,
                        label="Best Solution Selected",
                    )
                else:
                    selected_num_groups = grouping_num_groups[grouping_selected_ind]
                    selected_bic_value = grouping_bics[grouping_selected_ind]
                    self.temp_ax.scatter(
                        selected_num_groups,
                        selected_bic_value,
                        s=marker_size,
                        color=norm_color,
                        linewidths=marker_line_width,
                        edgecolors=selected_line_color,
                        label="Solution Selected",
                    )

                    best_num_groups = grouping_num_groups[best_grouping_ind]
                    best_bic_value = grouping_bics[best_grouping_ind]
                    self.temp_ax.scatter(
                        best_num_groups,
                        best_bic_value,
                        s=marker_size,
                        color=best_color,
                        linewidths=marker_line_width,
                        edgecolors=norm_line_color,
                        label="Best Solution",
                    )

                self.temp_ax.set_title(f"{particle.name} Grouping Steps")
                self.temp_ax.legend(frameon=False, loc="lower right")

            if for_export and export_path is not None:
                if not (os.path.exists(export_path) and os.path.isdir(export_path)):
                    raise AssertionError("Provided path not valid")
                full_path = os.path.join(export_path, particle.name + " BIC.png")
                self.temp_fig.savefig(full_path, dpi=EXPORT_MPL_DPI)
                sleep(1)
                # export_plot_item(plot_item=self.bic_scatter_plot, path=full_path)
        if lock:
            self.main_window.lock.release()

    def gui_group_current(self):
        self.start_grouping_thread(mode="current")

    def gui_group_selected(self):
        self.start_grouping_thread(mode="selected")

    def gui_group_all(self):
        self.start_grouping_thread(mode="all")

    def gui_apply_groups_current(self):
        self.apply_groups()

    def gui_apply_groups_selected(self):
        self.apply_groups("selected")

    def gui_apply_groups_all(self):
        self.apply_groups("all")

    def start_grouping_thread(self, mode: str = "current") -> None:
        """
        Creates a worker to resolve levels.

        Depending on the ``current_selected_all`` parameter the worker will be
        given the necessary parameter to fit the current, selected or all particles.

        Parameters
        ----------
        thread_finished
        mode : {'current', 'selected', 'all'}
            Possible values are 'current' (default), 'selected', and 'all'.
        """

        mw = self.main_window

        if mode == "current":
            grouping_objs = [mw.current_particle.ahca]
            status_message = "Grouping levels for current particle..."
        elif mode == "selected":
            checked_particles = mw.get_checked_particles()
            grouping_objs = [particle.ahca for particle in checked_particles]
            status_message = "Grouping levels for selected particle..."
        elif mode == "all":
            all_particles = mw.current_dataset.particles
            grouping_objs = [particle.ahca for particle in all_particles]
            # print(grouping_objs)
            status_message = "Grouping levels for all particle..."

        # g_process_thread = ProcessThread(num_processes=1, task_buffer_size=1)

        self.temp_dir = tempfile.TemporaryDirectory(prefix="Full_SMS_Grouping")
        g_process_thread = ProcessThread(temp_dir=self.temp_dir)
        g_process_thread.add_tasks_from_methods(
            objects=grouping_objs, method_name="run_grouping"
        )

        g_process_thread.signals.status_update.connect(mw.status_message)
        g_process_thread.signals.start_progress.connect(mw.start_progress)
        g_process_thread.signals.step_progress.connect(mw.update_progress)
        g_process_thread.signals.end_progress.connect(mw.end_progress)
        g_process_thread.signals.error.connect(self.error)
        g_process_thread.signals.results.connect(self.gather_replace_results)
        g_process_thread.signals.finished.connect(self.grouping_thread_complete)
        g_process_thread.worker_signals.reset_gui.connect(mw.reset_gui)
        g_process_thread.status_message = status_message

        self.main_window.threadpool.start(g_process_thread)

    def gather_replace_results(
        self, results: Union[List[ProcessTaskResult], ProcessTaskResult]
    ):
        particles = self.main_window.current_dataset.particles
        part_uuids = [part.uuid for part in particles]
        if type(results) is not list:
            results = [results]
        result_part_uuids = [result.new_task_obj.uuid for result in results]
        try:
            for num, result in enumerate(results):
                result_part_ind = part_uuids.index(result_part_uuids[num])
                new_part = self.main_window.current_dataset.particles[result_part_ind]
                new_part.level_or_group_selected = None

                result_ahca = None
                if new_part.has_levels:
                    result_ahca = result.new_task_obj
                    result_ahca._particle = new_part
                    result_ahca.best_step._particle = new_part
                    for step in result_ahca.steps:
                        step._particle = new_part
                        for group_attr_name in [
                            "_ahc_groups",
                            "groups",
                            "_seed_groups",
                            "group_levels",
                        ]:
                            if hasattr(step, group_attr_name):
                                group_attr = getattr(step, group_attr_name)
                                for group in group_attr:
                                    lvls = new_part
                                    if group_attr_name == "group_levels":
                                        lvls = group_attr
                                    else:
                                        if hasattr(group, "lvls"):
                                            lvls = group.lvls
                                    if lvls is not None:
                                        for ahc_lvl in lvls:
                                            if hasattr(ahc_lvl, "_particle"):
                                                ahc_lvl._particle = new_part
                                            if hasattr(ahc_lvl.microtimes, "_particle"):
                                                ahc_lvl.microtimes._particle = new_part
                                            ahc_hist = ahc_lvl.histogram
                                            if hasattr(ahc_hist, "_particle"):
                                                ahc_hist._particle = new_part
                new_part.ahca = result_ahca

                if new_part.has_groups:
                    new_part.makegrouphists()
                    new_part.makegrouplevelhists()
        except ValueError as e:
            logger.error(e)

    def grouping_thread_complete(self, mode):
        # results = list()
        # for result_file in os.listdir(self.temp_dir.name):
        #     with open(os.path.join(self.temp_dir.name, result_file), 'rb') as f:
        #         results.append(pickle.load(f))
        # self.temp_dir.cleanup()
        # self.temp_dir = None
        # self.gather_replace_results(results=results)
        if self.main_window.chbGroup_Auto_Apply.isChecked():
            self.apply_groups(particles=self.main_window.current_dataset.particles)
        self.main_window.current_dataset.has_groups = True
        if self.main_window.current_particle is not None:
            self.main_window.display_data()
        self.main_window.status_message("Done")
        self.main_window.reset_gui()
        self.check_rois_and_set_label()
        logger.info("Grouping levels complete")

    def check_rois_and_set_label(self):
        export_group_roi_label = ""
        label_color = "black"
        all_has_groups = np.array(
            [p.has_groups for p in self.main_window.current_dataset.particles]
        )
        if any(all_has_groups):
            all_grouped_with_roi = np.array(
                [p.grouped_with_roi for p in self.main_window.current_dataset.particles]
            )
            all_grouped_and_with_roi = all_grouped_with_roi[all_has_groups]
            if all(all_grouped_and_with_roi):
                export_group_roi_label = "All have ROI\n"
            elif any(all_grouped_and_with_roi):
                export_group_roi_label = "Some have ROI\n"
                label_color = "red"

            checked_particles = self.main_window.get_checked_particles()
            if len(checked_particles) > 0:
                all_checked_has_groups = np.array(
                    [p.has_groups for p in checked_particles]
                )
                all_checked_grouped_with_roi = np.array(
                    [p.grouped_with_roi for p in checked_particles]
                )
                all_checked_grouped_and_with_roi = all_checked_grouped_with_roi[
                    all_checked_has_groups
                ]
                if all(all_checked_grouped_and_with_roi):
                    export_group_roi_label += "All selected have ROI\n"
                elif any(all_checked_grouped_and_with_roi):
                    export_group_roi_label += "Some selected have ROI\n"
                else:
                    export_group_roi_label += "None selected have ROI\n"

            if self.main_window.current_particle.has_groups:
                if self.main_window.current_particle.grouped_with_roi:
                    export_group_roi_label += "Current has ROI"
                else:
                    export_group_roi_label += "Current doesn't have ROI"

        if export_group_roi_label == "":
            self.main_window.lblGrouping_ROI.setVisible(False)
        else:
            if export_group_roi_label[-1] == "\n":
                export_group_roi_label = export_group_roi_label[:-1]
            self.main_window.lblGrouping_ROI.setVisible(True)
            self.main_window.lblGrouping_ROI.setText(export_group_roi_label)
            self.main_window.lblGrouping_ROI.setStyleSheet(f"color: {label_color}")

    def apply_groups(self, mode: str = "current", particles=None):
        if particles is None:
            if mode == "current":
                particles = [self.main_window.current_particle]
            elif mode == "selected":
                particles = self.main_window.get_checked_particles()
            else:
                particles = self.main_window.current_dataset.particles

        bool_use = not all([part.using_group_levels for part in particles])
        for particle in particles:
            particle.using_group_levels = bool_use
            particle.level_or_group_selected = None

        self.main_window.intensity_controller.plot_all()

    def build_global(self):
        if self.main_window.cmbGlobalParticleSelection.currentText() == "Selected":
            particles = self.main_window.get_checked_particles()
        else:
            particles = self.main_window.current_dataset.particles

        use_roi = self.main_window.chbGroup_Use_ROI.isChecked()
        self.main_window.current_dataset.global_particle = GlobalParticle(
            particles=particles, use_roi=use_roi
        )
        self.main_window.status_message("Global particle built...")

    def global_gather_replace_results(self, result: ProcessTaskResult):
        new_global_particle = self.main_window.current_dataset.global_particle
        try:
            result_ahca = None
            if new_global_particle.has_levels:
                result_ahca = result.new_task_obj
                result_ahca._particle = new_global_particle
                result_ahca.best_step._particle = new_global_particle
                for step in result_ahca.steps:
                    step._particle = new_global_particle
                    for group_attr_name in [
                        "_ahc_groups",
                        "groups",
                        "_seed_groups",
                        "group_levels",
                    ]:
                        if hasattr(step, group_attr_name):
                            group_attr = getattr(step, group_attr_name)
                            for group in group_attr:
                                lvls = new_global_particle
                                if group_attr_name == "group_levels":
                                    lvls = group_attr
                                else:
                                    if hasattr(group, "lvls"):
                                        lvls = group.lvls
                                if lvls is not None:
                                    for ahc_lvl in lvls:
                                        if hasattr(ahc_lvl, "_particle"):
                                            ahc_lvl._particle = new_global_particle
                                        # if hasattr(ahc_lvl.microtimes, '_particle'):
                                        #     ahc_lvl.microtimes._particle = new_global_particle
                                        # ahc_hist = ahc_lvl.histogram
                                        # if hasattr(ahc_hist, '_particle'):
                                        #     ahc_hist._particle = new_global_particle
            new_global_particle.ahca = result_ahca
            self.global_results_gathered = True
        except ValueError as e:
            logger.error(e)

    def global_grouping_thread_complete(self):
        # if self.main_window.chbGroup_Auto_Apply.isChecked():
        #     self.apply_groups(particles=self.main_window.current_dataset.particles)
        # self.main_window.current_dataset.has_groups = True
        self.main_window.display_data(is_global_group=True)
        self.main_window.status_message("Done")
        self.main_window.reset_gui()
        # self.check_rois_and_set_label()
        logger.info("Global Grouping has been completed.")

    def start_global_grouping_thread(self):
        mw = self.main_window
        global_ahca = mw.current_dataset.global_particle.ahca

        gg_process_thread = ProcessThread(num_processes=1)
        gg_process_thread.add_tasks_from_methods(
            objects=global_ahca, method_name="run_grouping"
        )

        gg_process_thread.signals.status_update.connect(mw.status_message)
        gg_process_thread.signals.start_progress.connect(mw.start_progress)
        gg_process_thread.signals.step_progress.connect(mw.update_progress)
        gg_process_thread.signals.set_progress.connect(mw.set_progress)
        gg_process_thread.signals.end_progress.connect(mw.end_progress)
        gg_process_thread.signals.error.connect(self.error)
        gg_process_thread.signals.results.connect(self.global_gather_replace_results)
        gg_process_thread.signals.finished.connect(self.global_grouping_thread_complete)
        gg_process_thread.worker_signals.reset_gui.connect(mw.reset_gui)
        gg_process_thread.status_message = "Starting Global Grouping..."

        mw.threadpool.start(gg_process_thread)

    def gui_group_global(self):
        dataset = self.main_window.current_dataset
        if not (
            hasattr(dataset, "global_particle") and dataset.global_particle is not None
        ):
            self.build_global()
        self.start_global_grouping_thread()
        # self.main_window.status_message("No global particle found.")

    def error(self, e: Exception):
        logger.error(e)
        print(e)
        raise e


class SpectraController(QObject):
    def __init__(self, main_window: MainWindow):
        super().__init__()

        self.main_window = main_window

        self.main_window.pgSpectra_Image_View = pg.ImageView(view=pg.PlotItem())
        self.spectra_image_view = self.main_window.pgSpectra_Image_View
        self.main_window.laySpectra.addWidget(self.spectra_image_view)
        self.spectra_image_view.setPredefinedGradient("plasma")
        self.spectra_image_view.view.getAxis("left").setLabel("Wavelength (nm)")
        self.spectra_image_view.view.getAxis("bottom").setLabel("Time (s)")
        self.spectra_image_view.show()

        self.temp_fig = None
        self.temp_ax = None

        # self.spectra_imv = self.spectra_widget
        # self.spectra_widget.view = pg.PlotItem()

        # self.spectra_imv = self.spectra_widget.addItem(pg.ImageItem())
        # self.spectra_imv = pg.ImageView(view=self.spectra_widget.plotItem, parent=self.spectra_widget)
        # self.spectra_imv.show()

        # blue, red = Color('blue'), Color('red')
        # colours = blue.range_to(red, 256)
        # c_array = np.array([np.array(colour.get_rgb())*255 for colour in colours])
        # self._look_up_table = c_array.astype(np.uint8)

        # self.spectra_plot = spectra_widget.addPlot()
        # self.spectra_plot_item = self.spectra_widget.plotItem
        # self.spectra_image_item = pg.ImageItem()
        # self.spectra_widget.addItem(self.spectra_image_item)
        #
        # axis_line_pen = pg.mkPen(color=(0, 0, 0), width=2)
        # self.spectra_plot_item.getAxis('left').setPen(axis_line_pen)
        # self.spectra_plot_item.getAxis('bottom').setPen(axis_line_pen)
        #
        # # Set axis label bold and size
        # font = self.spectra_plot_item.getAxis('left').label.font()
        # font.setBold(True)
        #
        # self.spectra_image_item.getAxis('left').label.setFont(font)
        # self.spectra_image_item.getAxis('bottom').label.setFont(font)
        #
        # self.spectra_image_item.getAxis('left').setLabel('X Range', 'um')
        # self.spectra_image_item.getAxis('bottom').setLabel('Y Range', '<span>&#181;</span>m')
        # self.spectra_image_item.getViewBox().setAspectLocked(lock=True, ratio=1)
        # self.spectra_image_item.getViewBox().setLimits(xMin=0, yMin=0)
        # self.spectra_plot.setContentsMargins(5, 5, 5, 5)

    def gui_sub_bkg(self):
        """Used to subtract the background"""

        print("gui_sub_bkg")

    def plot_spectra(
        self,
        particle: Particle = None,
        for_export: bool = False,
        export_path: str = None,
        lock: bool = False,
    ):
        if type(export_path) is bool:
            lock = export_path
            export_path = None
        if particle is None:
            particle = self.main_window.current_particle
        # spectra_data = np.flip(particle.spectra.data[:])
        spectra_data = particle.spectra.data[:]
        # spectra_data = spectra_data.transpose()
        if not for_export:
            data_shape = spectra_data.shape
            current_ratio = data_shape[1] / data_shape[0]
            self.spectra_image_view.getView().setAspectLocked(False, current_ratio)

            self.spectra_image_view.setImage(spectra_data)

            wl = particle.spectra.wavelengths
            y_ticks_wavelength = np.linspace(wl.max(), wl.min(), 15)
            y_ticks_pixel = np.linspace(0, 512, 15)
            y_ticks = [
                [(y_ticks_pixel[i], f"{y_ticks_wavelength[i]: .1f}") for i in range(15)]
            ]
            self.spectra_image_view.view.getAxis("left").setTicks(y_ticks)

            t_series = particle.spectra.series_times
            mod_selector = len(t_series) // 30 + 1
            x_ticks_t = list()
            for i in range(len(t_series)):
                if not (mod_selector + i) % mod_selector:
                    x_ticks_t.append(t_series[i])
            x_ticks_value = np.linspace(0, spectra_data.shape[0], len(x_ticks_t))
            x_ticks = [
                [
                    (x_ticks_value[i], f"{x_ticks_t[i]:.1f}")
                    for i in range(len(x_ticks_t))
                ]
            ]
            self.spectra_image_view.view.getAxis("bottom").setTicks(x_ticks)
        else:
            if self.temp_fig is None:
                self.temp_fig = plt.figure()
            else:
                self.temp_fig.clf()
            gs = self.temp_fig.add_gridspec(1, 1, left=0.1, right=0.99)
            self.temp_ax = self.temp_fig.add_subplot(gs[0, 0])
            self.temp_fig.set_size_inches(EXPORT_MPL_WIDTH, EXPORT_MPL_HEIGHT)
            spectra_data = np.flip(spectra_data, axis=1)
            spectra_data = spectra_data.transpose()
            avg_int = np.mean(spectra_data[1:5, :])
            spectra_data -= avg_int
            times = particle.spectra.series_times
            wavelengths = np.flip(particle.spectra.wavelengths)
            c = self.temp_ax.pcolormesh(
                times, wavelengths, spectra_data, shading="auto", cmap="inferno"
            )
            c_bar = self.temp_fig.colorbar(c, ax=self.temp_ax)
            c_bar.set_label("Intensity (counts/s)")
            self.temp_ax.set(
                xlabel="times (s)",
                ylabel="wavelength (nm)",
                title=f"{particle.name} Spectral Trace",
            )

        # self.spectra_image_view.view.getAxis('left').setTicks([particle.spectra.wavelengths.tolist()])

        if for_export and export_path is not None:
            full_path = os.path.join(export_path, f"{particle.name} spectra.png")
            self.temp_fig.savefig(full_path, dpi=EXPORT_MPL_DPI)
            sleep(1)
            # ex = ImageExporter(self.spectra_image_view.getView())
            # ex.parameters()['width'] = EXPORT_WIDTH
            # ex.export(full_path)

        # print('here')
        # self.spectra_widget.getImageItem().setLookupTable(self._look_up_table)

        if lock:
            self.main_window.lock.release()


class MyCrosshairOverlay(pg.CrosshairROI):
    def __init__(self, pos=None, size=None, **kargs):
        self._shape = None
        pg.ROI.__init__(self, pos, size, **kargs)
        self.sigRegionChanged.connect(self.invalidate)
        self.aspectLocked = True


class RasterScanController(QObject):
    def __init__(self, main_window: MainWindow):
        super().__init__()
        self.main_window = main_window

        self.raster_scan_image_view = self.main_window.pgRaster_Scan_Image_View
        self.raster_scan_image_view.setPredefinedGradient("plasma")
        self.list_text = self.main_window.txtRaster_Scan_List
        self._crosshair_item = None
        self._text_item = None

        self.temp_fig = None
        self.temp_ax = None

    @staticmethod
    def create_crosshair_item(pos: Tuple[int, int]) -> MyCrosshairOverlay:
        pen = QPen(Qt.green, 0.1)
        pen.setWidthF(0.5)
        crosshair_item = MyCrosshairOverlay(pos=pos, size=2, pen=pen, movable=False)
        return crosshair_item

    @staticmethod
    def create_text_item(text: str, pos: Tuple[int, int]) -> pg.TextItem:
        text_item = pg.TextItem(text=text)
        # Offset
        text_item.setPos(*pos)
        text_item.setColor(QColor(Qt.green))
        font = QFont()
        font.setPointSize(12)
        font.setBold(True)
        text_item.setFont(font)
        text_item.setAnchor(anchor=(1, 0))
        return text_item

    def plot_raster_scan(
        self,
        particle: Particle = None,
        raster_scan: RasterScan = None,
        for_export: bool = False,
        export_path: str = None,
        lock: bool = False,
    ):
        if type(export_path) is bool:
            lock = export_path
            export_path = None
        dataset = self.main_window.current_dataset
        if particle is None and raster_scan is None:
            particle = self.main_window.current_particle
            raster_scan = particle.raster_scan
        elif particle is not None:
            if raster_scan is None:
                raster_scan = particle.raster_scan
        else:
            particle = dataset.particles[raster_scan.particle_indexes[0]]
        raster_scan_data = raster_scan.dataset[:]
        # data_shape = raster_scan_data.shape
        # current_ratio = data_shape[1]/data_shape[0]
        # self.raster_scan_image_view.getView().setAspectLocked(False, current_ratio)

        if for_export and export_path is not None:
            if self.temp_fig is None:
                self.temp_fig = plt.figure()
            else:
                self.temp_fig.clear()
                # self.temp_ax.clear()
            self.temp_fig.set_size_inches(8, 8)
            gs = self.temp_fig.add_gridspec(
                1, 1, left=0.1, right=0.97, bottom=0.05, top=0.97
            )
            self.temp_ax = self.temp_fig.add_subplot(gs[0, 0])

            left = raster_scan.x_start
            right = left + raster_scan.range
            bottom = raster_scan.y_start
            top = bottom + raster_scan.range
            raster_scan_data = np.flip(raster_scan_data, axis=1)
            raster_scan_data = raster_scan_data.transpose()
            c = self.temp_ax.imshow(
                raster_scan_data,
                cmap="inferno",
                aspect="equal",
                extent=(left, right, bottom, top),
            )
            if len(raster_scan.particle_indexes) > 1:
                first_part = raster_scan.particle_indexes[0] + 1
                last_part = raster_scan.particle_indexes[-1] + 1
                title = f"Raster Scan for Particles {first_part}-{last_part}"
            else:
                title = (
                    f"Raster Scan for Particle {raster_scan.particle_indexes[0] + 1}"
                )
            self.temp_ax.set(xlabel="x axis (um)", ylabel="y axis (um)", title=title)
            c_bar = self.temp_fig.colorbar(c, ax=self.temp_ax)
            c_bar.set_label("intensity (counts/s)")
            hw = 0.25
            for ind in raster_scan.particle_indexes:
                part_pos = dataset.particles[ind].raster_scan_coordinates
                h_line = (
                    [part_pos[0] - hw, part_pos[0] + hw],
                    [part_pos[1], part_pos[1]],
                )
                v_line = (
                    [part_pos[0], part_pos[0]],
                    [part_pos[1] - hw, part_pos[1] + hw],
                )
                self.temp_ax.plot(*h_line, linewidth=3, color="lightgreen")
                self.temp_ax.plot(*v_line, linewidth=3, color="lightgreen")
                self.temp_ax.text(
                    part_pos[0] - hw,
                    part_pos[1] - hw,
                    str(ind + 1),
                    fontsize=14,
                    color="lightgreen",
                    fontweight="heavy",
                )
            full_path = os.path.join(export_path, title + ".png")
            self.temp_fig.savefig(full_path, dpi=EXPORT_MPL_DPI)

            # if self._crosshair_item is not None:
            #     self.raster_scan_image_view.getView().removeItem(self._crosshair_item)
            # if self._text_item is not None:
            #     self.raster_scan_image_view.getView().removeItem(self._text_item)
            # all_crosshair_items = list()
            # all_text_items = list()
            # for part_index in raster_scan.particle_indexes:
            #     this_particle = dataset.particles[part_index]
            #     raw_coords = this_particle.raster_scan_coordinates
            #     coords = (raw_coords[0] - raster_scan.x_start) / um_per_pixel, \
            #              (raw_coords[1] - raster_scan.y_start) / um_per_pixel
            #     crosshair_item = self.create_crosshair_item(pos=coords)
            #     all_crosshair_items.append(crosshair_item)
            #     text_item = self.create_text_item(text=str(this_particle.dataset_ind + 1),
            #                                       pos=coords)
            #     all_text_items.append(text_item)
            #     self.raster_scan_image_view.getView().addItem(crosshair_item)
            #     self.raster_scan_image_view.getView().addItem(text_item)
            #
            #     # for text_item in all_text_items:
            #     #     text_item.setScale(0.1)
            #
            # self.raster_scan_image_view.autoRange()
            # self.raster_scan_image_view.autoLevels()
            # # self.raster_scan_image_view.getView()
            # sleep(1)
            # full_path = os.path.join(export_path,
            #                          f"Raster Scan {raster_scan.dataset_index + 1}.png")
            # ex = ImageExporter(self.raster_scan_image_view.getView())
            # ex.parameters()['width'] = EXPORT_WIDTH
            # image = ex.export(toBytes=True)
            # image.save(full_path)
            #
            # for crosshair_item in all_crosshair_items:
            #     self.raster_scan_image_view.getView().removeItem(crosshair_item)
            # for text_item in all_text_items:
            #     self.raster_scan_image_view.getView().removeItem(text_item)
            # if self._crosshair_item is not None:
            #     self.raster_scan_image_view.getView().addItem(self._crosshair_item)
            # if self._text_item is not None:
            #     self.raster_scan_image_view.getView().addItem(self._text_item)

        else:
            self.raster_scan_image_view.setImage(raster_scan_data)

            um_per_pixel = raster_scan.range / particle.raster_scan.pixel_per_line

            raw_coords = particle.raster_scan_coordinates
            coords = (raw_coords[0] - raster_scan.x_start) / um_per_pixel, (
                raw_coords[1] - raster_scan.y_start
            ) / um_per_pixel

            if self._crosshair_item is None:
                self._crosshair_item = self.create_crosshair_item(pos=coords)
                self.raster_scan_image_view.getView().addItem(self._crosshair_item)
            else:
                self._crosshair_item.setPos(pos=coords)

            # part_text = particle.name.split(' ')[1]
            # Offset text
            text_coords = (coords[0] - 1, coords[1] + 1)
            if self._text_item is None:
                self._text_item = self.create_text_item(
                    text=str(particle.dataset_ind + 1), pos=text_coords
                )
                self.raster_scan_image_view.getView().addItem(self._text_item)
            else:
                self._text_item.setText(text=str(particle.dataset_ind + 1))
                self._text_item.setPos(*text_coords)

            self.list_text.clear()
            dataset = self.main_window.current_dataset
            all_text = f"<h3>Raster Scan {raster_scan.h5dataset_index + 1}</h3><p>"
            rs_part_coord = [
                dataset.particles[part_ind].raster_scan_coordinates
                for part_ind in raster_scan.particle_indexes
            ]
            all_text = (
                all_text + f"<p>Range (um) = {raster_scan.range}<br></br>"
                f"Pixels per line = {raster_scan.pixel_per_line}<br></br>"
                f"Int time (ms/um) = {raster_scan.integration_time}<br></br>"
                f"X Start (um) = {raster_scan.x_start: .1f}<br></br>"
                f"Y Start (um) = {raster_scan.y_start: .1f}</p><p>"
            )
            for num, part_index in enumerate(raster_scan.particle_indexes):
                if num != 0:
                    all_text = all_text + "<br></br>"
                if particle is dataset.particles[part_index]:
                    all_text = (
                        all_text + f"<strong>{num + 1}) {particle.name}</strong>: "
                    )
                else:
                    all_text = (
                        all_text + f"{num + 1}) {dataset.particles[part_index].name}: "
                    )
                all_text = (
                    all_text + f"x={rs_part_coord[num][0]: .1f}, "
                    f"y={rs_part_coord[num][1]: .1f}"
                )
            self.list_text.setText(all_text)

        if lock:
            self.main_window.lock.release()


class AntibunchingController(QObject):
<<<<<<< HEAD
    def __init__(self, main_window: MainWindow):
=======

    def __init__(self, mainwindow: MainWindow, corr_widget: pg.PlotWidget, corr_sum_widget: pg.PlotWidget):
>>>>>>> 3aa652fc
        super().__init__()
        self.main_window = main_window

        self.resolve_mode = None
        self.results_gathered = False

<<<<<<< HEAD
        self.corr_widget = self.main_window.pgAntibunching_PlotWidget
        self.corr_plot = self.corr_widget.getPlotItem()

=======
        self.corr_widget = corr_widget
        self.corr_plot = corr_widget.getPlotItem()
>>>>>>> 3aa652fc
        self.setup_widget(self.corr_widget)
        self.setup_plot(self.corr_plot)

        self.corr_sum_widget = corr_sum_widget
        self.corr_sum_plot = corr_sum_widget.getPlotItem()
        self.setup_widget(self.corr_sum_widget)
        self.setup_plot(self.corr_sum_plot)

        self.temp_fig = None
        self.temp_ax = None

        self.corr = None
        self.bins = None
        self.irfdiff = 0

        self.main_window.btnLoadIRFCorr.clicked.connect(self.gui_load_irf)
        self.main_window.btnCorrCurrent.clicked.connect(self.gui_correlate_current)
        self.main_window.btnCorrSelected.clicked.connect(self.gui_correlate_selected)
        self.main_window.btnCorrAll.clicked.connect(self.gui_correlate_all)
        self.main_window.chbIRFCorrDiff.stateChanged.connect(self.gui_irf_chb)
        self.main_window.chbCurrCorrDiff.stateChanged.connect(self.gui_curr_chb)

    def setup_plot(self, plot_item: pg.PlotItem):
        # Set axis label bold and size
        axis_line_pen = pg.mkPen(color=(0, 0, 0), width=2)

        left_axis = plot_item.getAxis("left")
        bottom_axis = plot_item.getAxis("bottom")

        left_axis.setPen(axis_line_pen)
        bottom_axis.setPen(axis_line_pen)

        font = left_axis.label.font()
        font.setPointSize(10)

        left_axis.label.setFont(font)
        bottom_axis.label.setFont(font)

<<<<<<< HEAD
        left_axis.setLabel("Number of occur.", "counts/bin")
        bottom_axis.setLabel("Delay time", "ns")
        plot_item.vb.setLimits(xMin=0, yMin=0)
=======
        left_axis.setLabel('Number of occur.', 'counts/bin')
        bottom_axis.setLabel('Delay time', 'ns')
        # plot_item.vb.setLimits(xMin=0, yMin=0)
>>>>>>> 3aa652fc

    @staticmethod
    def setup_widget(plot_widget: pg.PlotWidget):
        # Set widget background and antialiasing
        plot_widget.setBackground(background=None)
        plot_widget.setAntialiasing(True)

    @property
    def difftime(self):
        return self.main_window.spbCorrDiff.value()

    def gui_correlate_current(self):
        self.start_corr_thread("current")

    def gui_correlate_selected(self):
        self.start_corr_thread("selected")
        # checked_parts = self.mainwindow.get_checked_particles()
        # allcorr = None
        # for part in checked_parts:
        #     bins, corr, events = self.correlate_particle(part, self.difftime)
        #     if allcorr is None:
        #         allcorr = corr
        #     else:
        #         allcorr += corr
        # self.bins = bins[:-1]
        # self.corr = allcorr
        # # plt.plot(bins[:-1], corr)
        # print(np.size(events))
        # self.plot_corr()

    def gui_correlate_all(self):
        self.start_corr_thread("all")

<<<<<<< HEAD
    def gui_load_irf(self):
        """Allow the user to load a IRF instead of the IRF that has already been loaded."""

        file_path = QFileDialog.getOpenFileName(
            self.main_window, "Open HDF5 file", "", "HDF5 files (*.h5)"
        )
        if file_path != ("", ""):  # fname will equal ('', '') if the user canceled.
            mw = self.main_window
            mw.status_message(message="Opening IRF file...")
            of_process_thread = ProcessThread(num_processes=1)
            of_process_thread.worker_signals.add_datasetindex.connect(mw.add_dataset)
            of_process_thread.worker_signals.add_particlenode.connect(mw.add_node)
            of_process_thread.worker_signals.add_all_particlenodes.connect(
                mw.add_all_nodes
            )
            of_process_thread.worker_signals.bin_size.connect(mw.set_bin_size)
            of_process_thread.worker_signals.data_loaded.connect(mw.set_data_loaded)
            of_process_thread.worker_signals.add_irf.connect(self.add_irf)
            of_process_thread.signals.status_update.connect(mw.status_message)
            of_process_thread.signals.start_progress.connect(mw.start_progress)
            of_process_thread.signals.set_progress.connect(mw.set_progress)
            of_process_thread.signals.step_progress.connect(mw.update_progress)
            of_process_thread.signals.add_progress.connect(mw.update_progress)
            of_process_thread.signals.end_progress.connect(mw.end_progress)
            of_process_thread.signals.error.connect(mw.error_handler)
            of_process_thread.signals.finished.connect(mw.reset_gui)

            of_obj = OpenFile(file_path=file_path, is_irf=True, tmin=0)
            of_process_thread.add_tasks_from_methods(of_obj, "open_irf")
            mw.threadpool.start(of_process_thread)
            mw.active_threads.append(of_process_thread)

    def add_irf(self, decay, t, irfdata):
        irfhist2 = irfdata.particles[0].sec_part.histogram
        decay2 = irfhist2.decay
        t2 = irfhist2.t

        irf1_maxt = t[np.argmax(decay)]
        irf2_maxt = t2[np.argmax(decay2)]
        irfdiff = np.around(irf1_maxt - irf2_maxt, 2)
        self.main_window.chbIRFCorrLoaded.setChecked(True)
        self.main_window.spbCorrDiff.setValue(irfdiff)
        self.irfdiff = irfdiff
=======
>>>>>>> 3aa652fc

    def plot_corr(
        self,
        particle: Particle = None,
        for_export: bool = False,
        export_path: str = None,
        lock: bool = False,
    ) -> None:
        if type(export_path) is bool:
            lock = export_path
            export_path = None

        if particle is None:
            particle = self.main_window.current_particle

        plot_item = self.corr_widget
        plot_item.clear()

        ab_analysis = self.main_window.current_particle.ab_analysis
        if not ab_analysis.has_corr:
            logger.info("No correlation for this particle")
            return
        bins = ab_analysis.corr_bins
        corr = ab_analysis.corr_hist

        if not for_export:
            plot_pen = QPen()
            plot_pen.setCosmetic(True)

            plot_pen.setWidthF(1.5)
            plot_pen.setColor(QColor("green"))

            plot_pen.setJoinStyle(Qt.RoundJoin)
            plot_item.plot(x=bins, y=corr, pen=plot_pen, symbol=None)
            self.plot_corr_sum()
        else:
            if self.temp_fig is None:
                self.temp_fig = plt.figure()
            else:
                self.temp_fig.clf()
            self.temp_fig.set_size_inches(EXPORT_MPL_WIDTH, EXPORT_MPL_HEIGHT)
            gs = self.temp_fig.add_gridspec(1, 1, left=0.05, right=0.95)
            corr_ax = self.temp_fig.add_subplot(gs[0, 0])
            self.temp_ax = {"decay_ax": corr_ax}

            corr_ax.spines["top"].set_visible(False)
            corr_ax.spines["right"].set_visible(False)
            corr_ax.semilogy(bins, corr)

            corr_ax.set(xlabel=f"Delay time (ns)", ylabel="Correlation (counts/bin)")

        if for_export and export_path is not None:
            if not (os.path.exists(export_path) and os.path.isdir(export_path)):
                raise AssertionError("Provided path not valid")
            pname = particle.unique_name
            type_str = " corr hist.png"
            title_str = f"{pname} Second Order Correlation"
            self.temp_fig.suptitle(title_str)
            full_path = os.path.join(export_path, pname + type_str)
            self.temp_fig.savefig(full_path, dpi=EXPORT_MPL_DPI)
        if lock:
            self.main_window.lock.release()

    def plot_corr_sum(self):
        plot_item = self.corr_sum_widget
        plot_item.clear()

        allcorr = None
        bins = None
        for particle in self.mainwindow.get_checked_particles():
            ab_analysis = particle.ab_analysis
            if not ab_analysis.has_corr:
                logger.info(particle.name + ' has no correlation')
                return
            else:
                bins = ab_analysis.corr_bins
                corr = ab_analysis.corr_hist
                if allcorr is None:
                    allcorr = corr.copy()
                else:
                    allcorr += corr

        plot_pen = QPen()
        plot_pen.setCosmetic(True)

        plot_pen.setWidthF(1.5)
        plot_pen.setColor(QColor('green'))

        plot_pen.setJoinStyle(Qt.RoundJoin)
        plot_item.plot(x=bins, y=allcorr, pen=plot_pen, symbol=None)

    def gui_curr_chb(self, checked):
        mw = self.main_window
        if checked or mw.chbIRFCorrDiff.isChecked():
            mw.spbCorrDiff.setEnabled(False)
        else:
            mw.spbCorrDiff.setEnabled(True)
        if checked:
            if mw.chbIRFCorrDiff.isChecked():
                mw.chbIRFCorrDiff.setChecked(False)
<<<<<<< HEAD
            irfhist1 = mw.current_particle.histogram
            irfhist2 = mw.current_particle.sec_part.histogram
            decay1 = irfhist1.decay
            decay2 = irfhist2.decay
            t1 = irfhist1.t
            t2 = irfhist2.t

            irf1_maxt = t1[np.argmax(decay1)]
            irf2_maxt = t2[np.argmax(decay2)]
            irfdiff = np.around(irf1_maxt - irf2_maxt, 2)
            self.main_window.spbCorrDiff.setValue(irfdiff)

    def gui_irf_chb(self, checked):
        mw = self.main_window
        if checked or mw.chbCurrCorrDiff.isChecked():
            mw.spbCorrDiff.setEnabled(False)
        else:
            mw.spbCorrDiff.setEnabled(True)
        if checked:
            if mw.chbCurrCorrDiff.isChecked():
                mw.chbCurrCorrDiff.setChecked(False)
            mw.spbCorrDiff.setValue(self.irfdiff)
=======
            self.update_corr_diff()
>>>>>>> 3aa652fc

    def start_corr_thread(self, mode: str = "current") -> None:
        """
        Creates a worker to calculate correlations.

        Depending on the ``current_selected_all`` parameter the worker will be
        given the necessary parameter to correlate the current, selected or all particles.

        Parameters
        ----------
        mode : {'current', 'selected', 'all'}
            Possible values are 'current' (default), 'selected', and 'all'.
        """

        assert mode in [
            "current",
            "selected",
            "all",
        ], "'corr_all' and 'corr_selected' can not both be given as parameters."

        mw = self.main_window
        cp = mw.current_particle
        if cp.is_secondary_part:
            cp = cp.prim_part
        if mode == "current":
            status_message = "Calculating correlation for Current Particle..."
            ab_objs = [cp.ab_analysis]
        elif mode == "selected":
            status_message = "Calculating correlations for Selected Particles..."
            ab_objs = [part.ab_analysis for part in mw.get_checked_particles()]
        elif mode == "all":
            status_message = "Calculating correlations for All Particles..."
            ab_objs = [part.ab_analysis for part in mw.current_dataset.particles]

        difftime = self.difftime
        window = self.main_window.spbWindow.value()
        binsize = self.main_window.spbBinSizeCorr.value()
        binsize = binsize / 1000  # convert to ns

        c_process_thread = ProcessThread()
        c_process_thread.add_tasks_from_methods(
            objects=ab_objs,
            method_name="correlate_particle",
            args=(difftime, window, binsize),
        )
        c_process_thread.signals.start_progress.connect(mw.start_progress)
        c_process_thread.signals.status_update.connect(mw.status_message)
        c_process_thread.signals.step_progress.connect(mw.update_progress)
        c_process_thread.signals.end_progress.connect(mw.end_progress)
        c_process_thread.signals.error.connect(self.error)
        c_process_thread.signals.results.connect(self.gather_replace_results)
        c_process_thread.signals.finished.connect(self.corr_thread_complete)
        c_process_thread.worker_signals.reset_gui.connect(mw.reset_gui)
        c_process_thread.status_message = status_message

        mw.threadpool.start(c_process_thread)
        mw.active_threads.append(c_process_thread)

    def gather_replace_results(
        self, results: Union[List[ProcessTaskResult], ProcessTaskResult]
    ):
        particles = self.main_window.current_dataset.particles
        part_uuids = [part.uuid for part in particles]
        if type(results) is not list:
            results = [results]
        result_part_uuids = [result.new_task_obj.uuid for result in results]
        try:
            for num, result in enumerate(results):
                result_part_ind = part_uuids.index(result_part_uuids[num])
                target_particle = particles[result_part_ind]
                result.new_task_obj._particle = target_particle
                target_particle.ab_analysis = result.new_task_obj
                print('lala', target_particle)
            self.results_gathered = True
        except ValueError as e:
            logger.error(e)

<<<<<<< HEAD
    def fitting_thread_complete(self, mode: str = None):
        if self.main_window.current_particle is not None:
            self.main_window.display_data()
        if not mode == "current":
            self.main_window.status_message("Done")
        self.main_window.current_dataset.has_corr = True
        logger.info("Correlation complete")
=======
    def corr_thread_complete(self, mode: str = None):
        if self.mainwindow.current_particle is not None:
            self.mainwindow.display_data()
        if not mode == 'current':
            self.mainwindow.status_message("Done")
        self.mainwindow.current_dataset.has_corr = True
        logger.info('Correlation complete')
>>>>>>> 3aa652fc

    def rebin_corrs(self):
        window = self.mainwindow.spbWindow.value()
        binsize = self.mainwindow.spbBinSizeCorr.value()
        if binsize == 0:
            return
        binsize = binsize / 1000  # convert to ns
        ab_objs = [part.ab_analysis for part in self.mainwindow.current_dataset.particles]
        for ab in ab_objs:
            if ab.has_corr:
                ab.rebin_corr(window, binsize)
        self.mainwindow.display_data()

    def error(self, e):
        logger.error(e)


@dataclass
class PlotFeature:
    PhotonNumber = "Photon Number"
    Intensity = "Intensity"
    Lifetime = "Lifetime"
    DW = "DW"
    ChiSquared = "Chi-Squared"
    IRFShift = "IRF Shift"

    @classmethod
    def get_list(cls) -> list:
        return [
            cls.PhotonNumber,
            cls.Intensity,
            cls.Lifetime,
            cls.DW,
            cls.ChiSquared,
            cls.IRFShift,
        ]

    @classmethod
    def get_dict(cls) -> dict:
        all_dict = {
            str(cls.PhotonNumber): cls.PhotonNumber,
            str(cls.Intensity): cls.Intensity,
            str(cls.Lifetime): cls.Lifetime,
            str(cls.DW): cls.DW,
            str(cls.ChiSquared): cls.ChiSquared,
            str(cls.IRFShift): cls.IRFShift,
        }
        return all_dict


class FilteringController(QObject):
    def __init__(self, main_window: MainWindow):
        super().__init__()
        self.main_window = main_window
        mw = main_window

        self.plot_widget = mw.pgFilteringPlotWidget
        self.plot = self.plot_widget.getPlotItem()
        self.plot_widget.setBackground(background=None)
        self.plot_widget.setAntialiasing(True)

        self.option_linker = {
            "min_photons": (mw.chbFiltMinPhotons, mw.spnFiltMinPhotons),
            "min_intensity": (mw.chbFiltMinIntensity, mw.dsbFiltMinIntensity),
            "max_intensity": (mw.chbFiltMaxIntensity, mw.dsbFiltMaxIntensity),
            "min_lifetime": (mw.chbFiltMinLifetime, mw.dsbFiltMinLifetime),
            "max_lifetime": (mw.chbFiltMaxLifetime, mw.dsbFiltMaxLifetime),
            "use_dw": (mw.chbFiltUseDW, mw.cmbFiltDWTest),
            "min_chi_squared": (mw.chbFiltMinChiSquared, mw.dsbFiltMinChiSquared),
            "max_chi_squared": (mw.chbFiltMaxChiSquared, mw.dsbFiltMaxChiSquared),
            "min_irf_shift": (mw.chbFiltMinIRFShift, mw.dsbFiltMinIRFShift),
            "max_irf_shift": (mw.chbFiltMaxIRFShift, mw.dsbFiltMaxIRFShift),
            "force_through_origin": (mw.chbFiltForceOrigin, None),
        }

        for option, check_box_and_value_object in self.option_linker.items():
            check_box, value_object = check_box_and_value_object
            if value_object is not None:
                check_box.stateChanged.connect(
                    (lambda opt: lambda: self.filter_option_changed(option=opt))(option)
                )

        mw.btnFiltPhotonNumberDistribution.clicked.connect(
            lambda: self.plot_features(feature_x=PlotFeature.PhotonNumber)
        )
        mw.btnFiltIntensityDistribution.clicked.connect(
            lambda: self.plot_features(feature_x=PlotFeature.Intensity)
        )
        mw.btnFiltLifetimeDistribution.clicked.connect(
            lambda: self.plot_features(feature_x=PlotFeature.Lifetime)
        )
        mw.btnFiltDWDistribution.clicked.connect(
            lambda: self.plot_features(feature_x=PlotFeature.DW)
        )
        mw.btnFiltChiSquaredDistribution.clicked.connect(
            lambda: self.plot_features(feature_x=PlotFeature.ChiSquared)
        )
        mw.btnFiltIRFShiftDistribution.clicked.connect(
            lambda: self.plot_features(feature_x=PlotFeature.IRFShift)
        )

        filter_nums = [
            mw.spnFiltMinPhotons,
            mw.dsbFiltMinIntensity,
            mw.dsbFiltMaxIntensity,
            mw.dsbFiltMinLifetime,
            mw.dsbFiltMaxLifetime,
            mw.dsbFiltMinChiSquared,
            mw.dsbFiltMaxChiSquared,
            mw.dsbFiltMinIRFShift,
            mw.dsbFiltMaxIRFShift,
        ]

        for num_control in filter_nums:
            num_control.valueChanged.connect(
                lambda: self.plot_features(use_current_plot=True)
            )
        mw.cmbFiltDWTest.currentTextChanged.connect(
            lambda: self.plot_features(use_current_plot=True)
        )

        self.current_plot_type = (
            None,
            None,
        )  # (PlotFeature.Intensity, PlotFeature.Lifetime)
        self.current_particles_to_use = None
        self.current_data_points_to_use = None
        self.current_particles = list()
        self.levels_to_use = None
        self.fit_result = None
        self.has_fit = False
        self.is_normalized = False

        self.setup_plot(*self.current_plot_type, clear_plot=False, is_first_setup=True)

        mw.cmbFiltFeatureX.currentTextChanged.connect(
            lambda: self.two_features_changed(x_changed=True)
        )
        mw.cmbFiltFeatureY.currentTextChanged.connect(
            lambda: self.two_features_changed(x_changed=False)
        )
        mw.tlbFiltSwitchFeatures.clicked.connect(lambda: self.switch_two_features())
        mw.btnFiltPlotTwoFeatures.clicked.connect(
            lambda: self.plot_features(use_selected_two_features=True)
        )
        mw.btnFiltFit.clicked.connect(self.fit_intensity_lifetime)

        mw.chbFiltAutoNumBins.stateChanged.connect(self.auto_num_bins_changed)
        mw.spnFiltNumBins.valueChanged.connect(
            lambda: self.plot_features(use_current_plot=True)
        )

        mw.cmbFiltParticlesToUse.currentTextChanged.connect(
            lambda: self.plot_features(use_current_plot=True)
        )
        mw.cmbFiltUseResolvedOrGrouped.currentTextChanged.connect(
            lambda: self.plot_features(use_current_plot=True)
        )
        mw.chbFiltUseROI.stateChanged.connect(
            lambda: self.plot_features(use_current_plot=True)
        )

        mw.chbFiltApplyAllFilters.stateChanged.connect(
            lambda: self.plot_features(use_current_plot=True)
        )

        mw.btnFiltApplyFilters.clicked.connect(self.apply_filters)
        mw.btnFiltApplyNormalization.clicked.connect(self.apply_normalization)
        mw.btnFiltResetFilters.clicked.connect(self.reset_filters)
        mw.btnFiltResetAllFilters.clicked.connect(self.reset_dataset_filter)
        mw.btnFiltResetNormalization.clicked.connect(self.reset_normalization)

        self.plot_pen = QPen()
        self.plot_pen.setCosmetic(True)
        self.plot_pen.setWidthF(2)
        self.plot_pen.setColor(QColor("black"))

        self.distribution_item = pg.PlotCurveItem(
            x=[0, 0],
            y=[0],
            stepMode=True,
            pen=self.plot_pen,
            fillLevel=0,
            brush=QColor("lightGray"),
        )

        self.two_feature_item = pg.ScatterPlotItem(
            x=[0], y=[0], pen=self.plot_pen, size=3
        )

        self.plot_fit_pen = QPen()
        self.plot_fit_pen.setCosmetic(True)
        self.plot_fit_pen.setWidthF(2)
        self.plot_fit_pen.setColor(QColor("red"))

        self.int_lifetime_fit_item = pg.PlotCurveItem(
            x=[0],
            y=[0],
            pen=self.plot_fit_pen,
        )

    @staticmethod
    def _get_label(feature: PlotFeature = None) -> tuple:
        label = "Count"
        unit = None
        if feature is not None:
            label = str(feature)
            if feature == PlotFeature.Intensity:
                unit = "counts/s"
            elif feature == PlotFeature.Lifetime or feature == PlotFeature.IRFShift:
                unit = "ns"
            else:
                unit = None
        return label, unit

    def setup_plot(
        self,
        feature_x: PlotFeature,
        feature_y: PlotFeature = None,
        clear_plot: bool = True,
        is_first_setup: bool = False,
    ):
        left_axis = self.plot.getAxis("left")
        bottom_axis = self.plot.getAxis("bottom")
        if is_first_setup:
            self.plot.vb.setLimits(yMin=0)
            axis_line_pen = pg.mkPen(color=(0, 0, 0), width=2)
            left_axis.setPen(axis_line_pen)
            bottom_axis.setPen(axis_line_pen)
            font = left_axis.label.font()
            font.setPointSize(10)
            left_axis.label.setFont(font)
            bottom_axis.label.setFont(font)
            # lef
        # if clear_plot:
        #     plot_item.clear()

        bottom_axis.setLabel(*self._get_label(feature_x))
        left_axis.setLabel(*self._get_label(feature_y))

        self.current_plot_type = (feature_x, feature_y)

    def filter_option_changed(self, option: str):
        check_box, value_object = self.option_linker[option]
        value_object.setEnabled(check_box.isChecked())
        self.plot_features(*self.current_plot_type)

    def auto_num_bins_changed(self):
        self.main_window.spnFiltNumBins.setEnabled(
            not self.main_window.chbFiltAutoNumBins.isChecked()
        )
        self.plot_features(*self.current_plot_type)

    def get_two_features(self) -> tuple:
        return (
            self.main_window.cmbFiltFeatureX.currentText(),
            self.main_window.cmbFiltFeatureY.currentText(),
        )

    def change_plot_type(
        self,
        feature_x: Union[PlotFeature, str] = None,
        feature_y: Union[PlotFeature, str] = None,
    ):
        if feature_x is None and feature_y is None:
            feature_x, feature_y = self.get_two_features()
        self.setup_plot(feature_x=feature_x, feature_y=feature_y)

    def set_levels_to_use(self):
        particles_changed = False
        particles_to_use = self.main_window.cmbFiltParticlesToUse.currentText()
        if particles_to_use != self.current_particles_to_use:
            particles = list()
            if particles_to_use == "Current":
                particles = [self.main_window.current_particle]
            elif particles_to_use == "Selected":
                particles = self.main_window.get_checked_particles()
            elif particles_to_use == "All":
                particles = self.main_window.current_dataset.particles
            self.current_particles = particles

            self.current_particles_to_use = particles_to_use
            particles_changed = True

        data_points_to_use = self.main_window.cmbFiltUseResolvedOrGrouped.currentText()
        if data_points_to_use != self.current_data_points_to_use or particles_changed:
            particles = self.current_particles
            if data_points_to_use == "Grouped":
                if not self.main_window.chbFiltUseROI.isChecked():
                    levels = [
                        particle.group_levels
                        for particle in particles
                        if particle.has_groups
                    ]
                else:
                    levels = [
                        particle.group_levels_roi
                        for particle in particles
                        if particle.has_groups
                    ]
            else:
                if not self.main_window.chbFiltUseROI.isChecked():
                    levels = [
                        particle.cpts.levels
                        for particle in particles
                        if particle.has_levels
                    ]
                else:
                    levels = [
                        particle.levels_roi_force
                        for particle in particles
                        if particle.has_levels
                    ]
            self.levels_to_use = (
                list(np.concatenate(levels)) if len(levels) > 0 else list()
            )
            self.current_data_points_to_use = data_points_to_use

    def get_data(self) -> tuple:
        self.set_levels_to_use()

        ints = list()
        taus = list()
        for level in self.levels_to_use:
            if level.histogram.fitted:
                ints.append(level.int_p_s)
                taus.append(level.histogram.avtau)
        else:
            ints, taus = None, None

        return ints, taus

    def two_features_changed(self, x_changed: bool = None):
        self.set_levels_to_use()
        if x_changed is None:
            raise ValueError("No argument provided.")
        feature_changed_cmb = (
            self.main_window.cmbFiltFeatureX
            if x_changed
            else self.main_window.cmbFiltFeatureY
        )
        other_feature_cmb = (
            self.main_window.cmbFiltFeatureY
            if x_changed
            else self.main_window.cmbFiltFeatureX
        )

        feature_changed_cmb.blockSignals(True)
        other_feature_cmb.blockSignals(True)

        new_other_features = PlotFeature.get_dict()
        feature_selected = new_other_features.pop(feature_changed_cmb.currentText())

        new_changed_features = PlotFeature.get_dict()
        other_selected_feature = new_changed_features.pop(
            other_feature_cmb.currentText()
        )

        feature_changed_cmb.clear()
        feature_changed_cmb.addItems(new_changed_features.keys())
        feature_changed_cmb.setCurrentText(feature_selected)

        other_feature_cmb.clear()
        other_feature_cmb.addItems(new_other_features.keys())
        other_feature_cmb.setCurrentText(other_selected_feature)

        feature_changed_cmb.blockSignals(False)
        other_feature_cmb.blockSignals(False)

        current_feature_x, current_feature_y = self.current_plot_type
        if (
            current_feature_x is not None and current_feature_y is not None
        ):  # True if current is two feature plot
            self.plot_features(use_current_plot=True)

    def switch_two_features(self):
        self.set_levels_to_use()
        selected_feature_x = self.main_window.cmbFiltFeatureX.currentText()
        selected_feature_y = self.main_window.cmbFiltFeatureY.currentText()
        items_x = PlotFeature.get_dict()
        _ = items_x.pop(selected_feature_y)
        items_y = PlotFeature.get_dict()
        _ = items_y.pop(selected_feature_x)

        selected_feature_x, selected_feature_y = selected_feature_y, selected_feature_x
        items_x, items_y = items_y, items_x

        self.main_window.cmbFiltFeatureX.blockSignals(True)
        self.main_window.cmbFiltFeatureX.clear()
        self.main_window.cmbFiltFeatureX.addItems(items_x)
        self.main_window.cmbFiltFeatureX.setCurrentText(selected_feature_x)
        self.main_window.cmbFiltFeatureX.blockSignals(False)

        self.main_window.cmbFiltFeatureY.blockSignals(True)
        self.main_window.cmbFiltFeatureY.clear()
        self.main_window.cmbFiltFeatureY.addItems(items_y)
        self.main_window.cmbFiltFeatureY.setCurrentText(selected_feature_y)
        self.main_window.cmbFiltFeatureY.blockSignals(False)

        self.plot_features(use_selected_two_features=True)

    def plot_features(
        self,
        feature_x: Union[PlotFeature, str] = None,
        feature_y: Union[PlotFeature, str] = None,
        use_current_plot: bool = False,
        use_selected_two_features: bool = False,
    ):
        self.set_levels_to_use()
        if use_current_plot:
            if use_selected_two_features:
                raise ValueError("Conflicting options")
            if feature_x is not None or feature_y is not None:
                raise ValueError("Use current plot option excludes provided features")
            feature_x, feature_y = self.current_plot_type
            use_selected_two_features = feature_x is not None and feature_y is not None

        if not use_current_plot or use_selected_two_features:
            if use_selected_two_features:
                if not use_current_plot and (
                    feature_x is not None or feature_y is not None
                ):
                    raise ValueError(
                        "Use selected two features excludes provided features"
                    )
                else:
                    feature_x = self.main_window.cmbFiltFeatureX.currentText()
                    feature_y = self.main_window.cmbFiltFeatureY.currentText()
            else:
                if feature_x is None and feature_y is not None:
                    raise ValueError(
                        "Can not provide only a plot feature for the Y-Axis"
                    )
                elif (
                    feature_x is not None or feature_y is not None
                ) and feature_x == feature_y:
                    raise ValueError("Can not provide the same feature for x and y")
                if feature_x is None and feature_y is None:
                    logger.warning("No feature(s) provided and no options selected")
                    return None

        if (feature_x, feature_y) != (None, None):
            if self.current_plot_type != (feature_x, feature_y):
                self.change_plot_type(feature_x=feature_x, feature_y=feature_y)

            self.set_levels_to_use()

            is_distribution = True if feature_y is None else False
            plot_item = (
                self.distribution_item if is_distribution else self.two_feature_item
            )
            could_have_fit_and_shouldnt = self.has_fit
            if could_have_fit_and_shouldnt:
                could_have_fit_and_shouldnt &= (feature_x, feature_y) != (
                    PlotFeature.Intensity,
                    PlotFeature.Lifetime,
                )
            if plot_item not in self.plot.items or could_have_fit_and_shouldnt:
                self.plot.clear()
                self.plot.addItem(plot_item)
            if is_distribution:
                self.plot_distribution()
            else:
                self.plot_two_features()

    @staticmethod
    def _filter_numeric_data(
        feature_data: np.ndarray,
        are_used_flags: List[bool],
        test_min: bool = False,
        test_max: bool = False,
        min_value=None,
        max_value=None,
    ):
        num_datapoints_filtered = None

        if test_min:
            are_used_flags = np.logical_and(
                are_used_flags,
                [not np.isnan(value) and value >= min_value for value in feature_data],
            )
            feature_data = np.array(
                [
                    value if passed_filter else np.NaN
                    for value, passed_filter in zip(feature_data, are_used_flags)
                ]
            )
        if test_max:
            are_used_flags = np.logical_and(
                are_used_flags,
                [not np.isnan(value) and value <= max_value for value in feature_data],
            )
            feature_data = np.array(
                [
                    value if passed_filter else np.NaN
                    for value, passed_filter in zip(feature_data, are_used_flags)
                ]
            )
        if test_min or test_max:
            num_datapoints_filtered = np.sum(~np.isnan(feature_data))

        return feature_data, num_datapoints_filtered, are_used_flags

    def get_feature_data(self, feature: Union[PlotFeature, str]) -> tuple:
        if self.levels_to_use is None:
            self.set_levels_to_use()
        levels = self.levels_to_use
        histograms = [level.histogram for level in levels]
        feature_data = None
        num_datapoints = 0
        num_datapoints_filtered = None
        is_intensity_or_histogram = None
        are_used_flags = None

        if feature == PlotFeature.PhotonNumber:
            are_used_flags = [level.num_photons is not None for level in levels]
            feature_data = np.array(
                [
                    level.num_photons if is_used else np.NaN
                    for level, is_used in zip(levels, are_used_flags)
                ]
            )
            num_datapoints = np.sum(~np.isnan(feature_data))
            (
                feature_data,
                num_datapoints_filtered,
                passed_filter_flags,
            ) = self._filter_numeric_data(
                feature_data=feature_data,
                are_used_flags=are_used_flags,
                test_min=self.main_window.chbFiltMinPhotons.isChecked(),
                min_value=self.main_window.spnFiltMinPhotons.value(),
            )
            are_used_flags = np.logical_and(are_used_flags, passed_filter_flags)
            is_intensity_or_histogram = "level"

        elif feature == PlotFeature.Intensity:
            are_used_flags = [level.int_p_s is not None for level in levels]
            feature_data = np.array(
                [
                    level.int_p_s if is_used else np.NaN
                    for level, is_used in zip(levels, are_used_flags)
                ]
            )
            num_datapoints = np.sum(~np.isnan(feature_data))
            (
                feature_data,
                num_datapoints_filtered,
                passed_filter_flags,
            ) = self._filter_numeric_data(
                feature_data=feature_data,
                are_used_flags=are_used_flags,
                test_min=self.main_window.chbFiltMinIntensity.isChecked(),
                test_max=self.main_window.chbFiltMaxIntensity.isChecked(),
                min_value=self.main_window.dsbFiltMinIntensity.value(),
                max_value=self.main_window.dsbFiltMaxIntensity.value(),
            )
            are_used_flags = np.logical_and(are_used_flags, passed_filter_flags)
            is_intensity_or_histogram = "level"

        elif feature == PlotFeature.Lifetime:
            are_used_flags = [
                histogram.fitted and histogram.avtau is not None
                for histogram in histograms
            ]
            feature_data = [
                histogram.avtau if is_used else np.NaN
                for histogram, is_used in zip(histograms, are_used_flags)
            ]
            feature_data = np.array(
                [
                    value[0] if type(value) is list and len(value) == 1 else value
                    for value in feature_data
                ]
            )
            num_datapoints = np.sum(~np.isnan(feature_data))
            (
                feature_data,
                num_datapoints_filtered,
                passed_filter_flags,
            ) = self._filter_numeric_data(
                feature_data=feature_data,
                are_used_flags=are_used_flags,
                test_min=self.main_window.chbFiltMinLifetime.isChecked(),
                test_max=self.main_window.chbFiltMaxLifetime.isChecked(),
                min_value=self.main_window.dsbFiltMinLifetime.value(),
                max_value=self.main_window.dsbFiltMaxLifetime.value(),
            )
            are_used_flags = np.logical_and(are_used_flags, passed_filter_flags)
            is_intensity_or_histogram = "histogram"

        elif feature == PlotFeature.DW:
            are_used_flags = [
                histogram.fitted and histogram.dw is not None
                for histogram in histograms
            ]
            feature_data = np.array(
                [
                    histogram.dw if is_used else np.NaN
                    for histogram, is_used in zip(histograms, are_used_flags)
                ]
            )
            num_datapoints = np.sum(~np.isnan(feature_data))
            if self.main_window.chbFiltUseDW.isChecked():
                selected_dw_test = self.main_window.cmbFiltDWTest.currentText()
                dw_ind = None
                if selected_dw_test == "5%":
                    dw_ind = 0
                elif selected_dw_test == "1%":
                    dw_ind = 1
                elif selected_dw_test == "0.3%":
                    dw_ind = 2
                elif selected_dw_test == "0.1%":
                    dw_ind = 3
                are_used_flags = np.logical_and(
                    are_used_flags,
                    [
                        not np.isnan(value)
                        and histogram.dw >= histogram.dw_bound[dw_ind]
                        for value, histogram in zip(feature_data, histograms)
                    ],
                )
                feature_data = np.array(
                    [
                        value if is_used else np.NaN
                        for (value, is_used) in zip(feature_data, are_used_flags)
                    ]
                )
                num_datapoints_filtered = np.sum(~np.isnan(feature_data))
            is_intensity_or_histogram = "histogram"

        elif feature == PlotFeature.IRFShift:
            are_used_flags = [
                histogram.fitted and histogram.shift is not None
                for histogram in histograms
            ]
            feature_data = np.array(
                [
                    histogram.shift if is_used else np.NaN
                    for histogram, is_used in zip(histograms, are_used_flags)
                ]
            )
            num_datapoints = np.sum(~np.isnan(feature_data))
            (
                feature_data,
                num_datapoints_filtered,
                passed_filter_flags,
            ) = self._filter_numeric_data(
                feature_data=feature_data,
                are_used_flags=are_used_flags,
                test_min=self.main_window.chbFiltMinIRFShift.isChecked(),
                test_max=self.main_window.chbFiltMaxIRFShift.isChecked(),
                min_value=self.main_window.dsbFiltMinIRFShift.value(),
                max_value=self.main_window.dsbFiltMaxIRFShift.value(),
            )
            are_used_flags = np.logical_and(are_used_flags, passed_filter_flags)
            is_intensity_or_histogram = "histogram"

        elif feature == PlotFeature.ChiSquared:
            are_used_flags = [
                histogram.fitted and histogram.chisq is not None
                for histogram in histograms
            ]
            feature_data = np.array(
                [
                    histogram.chisq if is_used else np.NaN
                    for histogram, is_used in zip(histograms, are_used_flags)
                ]
            )
            num_datapoints = np.sum(~np.isnan(feature_data))
            (
                feature_data,
                num_datapoints_filtered,
                passed_filter_flags,
            ) = self._filter_numeric_data(
                feature_data=feature_data,
                are_used_flags=are_used_flags,
                test_min=self.main_window.chbFiltMinChiSquared.isChecked(),
                test_max=self.main_window.chbFiltMaxChiSquared.isChecked(),
                min_value=self.main_window.dsbFiltMinChiSquared.value(),
                max_value=self.main_window.dsbFiltMaxChiSquared.value(),
            )
            are_used_flags = np.logical_and(are_used_flags, passed_filter_flags)
            is_intensity_or_histogram = "histogram"

        return (
            feature_data,
            num_datapoints,
            num_datapoints_filtered,
            are_used_flags,
            is_intensity_or_histogram,
        )

    def get_all_feature_data(
        self,
    ) -> tuple[dict[Any, dict[str, Any]], list[bool] | Any, list[bool] | Any]:
        all_features = PlotFeature.get_dict()
        all_feature_data = dict()
        levels_used = [True] * len(self.levels_to_use)
        histograms_used = [True] * len(self.levels_to_use)
        for key, item in all_features.items():
            (
                feature_data,
                num_datapoints,
                num_datapoints_filtered,
                filter_flags,
                level_or_hist,
            ) = self.get_feature_data(feature=item)
            all_feature_data[key] = {
                "feature_data": feature_data,
                "num_datapoints": num_datapoints,
                "num_datapoints_filtered": num_datapoints_filtered,
            }
            if level_or_hist == "level":
                levels_used = np.logical_and(levels_used, filter_flags)
            else:
                histograms_used = np.logical_and(histograms_used, filter_flags)

        return all_feature_data, levels_used, histograms_used

    def get_all_filter(self) -> np.ndarray:
        all_feature_data, levels_used, histograms_used = self.get_all_feature_data()
        all_filter = None
        for _, feature_all_data in all_feature_data.items():
            if all_filter is None:
                all_filter = ~np.isnan(feature_all_data["feature_data"])
            else:
                all_filter &= ~np.isnan(feature_all_data["feature_data"])
        return all_filter

    def set_limits(
        self,
        feature_x: Union[PlotFeature, str] = None,
        feature_y: Union[PlotFeature, str] = None,
    ):
        if feature_x is None and feature_y is None:
            feature_x, feature_y = self.current_plot_type

        if feature_y == PlotFeature.IRFShift:
            self.plot.vb.setLimits(yMin=None)
        else:
            self.plot.vb.setLimits(yMin=0)

        if feature_x == PlotFeature.IRFShift:
            self.plot.vb.setLimits(xMin=None)
        else:
            self.plot.vb.setLimits(xMin=0)

    def plot_distribution(self):
        feature, _ = self.current_plot_type

        (
            feature_data,
            num_datapoints,
            num_datapoints_filtered,
            _,
            _,
        ) = self.get_feature_data(feature=feature)
        feature_data = feature_data[~np.isnan(feature_data)]

        if feature_data is not None:
            self.set_limits(feature_x=feature)

            is_auto_num_bins = self.main_window.chbFiltAutoNumBins.isChecked()
            if is_auto_num_bins:
                bin_edges = "auto"
            else:
                num_bins = self.main_window.spnFiltNumBins.value()
                bin_edges = np.histogram_bin_edges(feature_data, num_bins)

            bin_edges, hist_data = np.histogram(
                feature_data, bins=bin_edges, density=False
            )

            if is_auto_num_bins:
                self.main_window.spnFiltNumBins.blockSignals(True)
                self.main_window.spnFiltNumBins.setValue(len(bin_edges))
                self.main_window.spnFiltNumBins.blockSignals(False)

            self.distribution_item.setData(x=hist_data, y=bin_edges)

            if num_datapoints_filtered is None:
                num_datapoints_text = f"# Datapoints: {num_datapoints}"
            else:
                num_datapoints_text = f"# Datapoints: {num_datapoints_filtered} ({num_datapoints} unfiltered)"
            self.main_window.lblFiltNumDatapoints.setText(num_datapoints_text)
            self.plot.autoRange()
        else:
            logger.warning("No feature data found")

    def plot_two_features(self):
        feature_x, feature_y = self.current_plot_type

        self.set_limits(feature_x=feature_x, feature_y=feature_y)

        featured_x_data, num_data_x, num_data_x_filt, _, _ = self.get_feature_data(
            feature=feature_x
        )
        featured_y_data, num_data_y, num_data_y_filt, _, _ = self.get_feature_data(
            feature=feature_y
        )

        not_nan_values = (~np.isnan(featured_x_data)) & (~np.isnan(featured_y_data))
        did_all_filter = False
        if self.main_window.chbFiltApplyAllFilters.isChecked():
            all_filter = self.get_all_filter()
            did_all_filter = np.sum(all_filter) < np.sum(not_nan_values)
            not_nan_values &= all_filter

        featured_x_data = featured_x_data[not_nan_values]
        featured_y_data = featured_y_data[not_nan_values]

        self.two_feature_item.setData(x=featured_x_data, y=featured_y_data)

        num_data = np.min([num_data_y, num_data_y])
        if not did_all_filter and (num_data_x_filt is None and num_data_y_filt is None):
            num_datapoints_text = f"# Datapoints: {num_data}"
        else:
            num_data_filtered = np.sum(not_nan_values)
            num_datapoints_text = (
                f"# Datapoints: {num_data_filtered} ({num_data} unfiltered)"
            )
        self.main_window.lblFiltNumDatapoints.setText(num_datapoints_text)

        if (feature_x, feature_y) == (
            PlotFeature.Intensity,
            PlotFeature.Lifetime,
        ) and self.has_fit:
            self.plot_fit_result()
        self.plot.autoRange()

    def prepare_plot_for_int_lifetime_fit(self):
        feature_x, feature_y = self.current_plot_type
        if (feature_x, feature_y) != (PlotFeature.Intensity, PlotFeature.Lifetime):
            self.plot_features(
                feature_x=PlotFeature.Intensity, feature_y=PlotFeature.Lifetime
            )
            feature_x, feature_y = (PlotFeature.Intensity, PlotFeature.Lifetime)
            self.main_window.cmbFiltFeatureX.blockSignals(True)
            self.main_window.cmbFiltFeatureY.blockSignals(True)

            other_x_features = PlotFeature.get_dict()
            _ = other_x_features.pop(feature_x)
            other_y_features = PlotFeature.get_dict()
            _ = other_y_features.pop(feature_y)

            self.main_window.cmbFiltFeatureX.clear()
            self.main_window.cmbFiltFeatureX.addItems(other_y_features.keys())
            self.main_window.cmbFiltFeatureX.setCurrentText(feature_x)

            self.main_window.cmbFiltFeatureY.clear()
            self.main_window.cmbFiltFeatureY.addItems(other_x_features.keys())
            self.main_window.cmbFiltFeatureY.setCurrentText(feature_y)

            self.main_window.cmbFiltFeatureX.blockSignals(False)
            self.main_window.cmbFiltFeatureY.blockSignals(False)

    def plot_fit_result(self):
        assert self.has_fit, "No fit to plot"
        assert self.current_plot_type == (
            PlotFeature.Intensity,
            PlotFeature.Lifetime,
        ), "Incorrect plot type for fit"

        slope = self.fit_result["slope"]
        slope_err = self.fit_result["slope_err"]
        has_intercept = self.fit_result["has_intercept"]
        intercept = self.fit_result["intercept"]
        intercept_err = self.fit_result["intercept_err"]
        rsquared = self.fit_result["rsquared"]

        int_data, tau_data = self.two_feature_item.getData()

        int_model = np.linspace(0, np.max(int_data), 100)
        tau_model = int_model * slope
        if has_intercept:
            tau_model += intercept

        self.int_lifetime_fit_item.setData(x=int_model, y=tau_model)
        if self.int_lifetime_fit_item in self.plot.items:
            pass
        else:
            self.plot.addItem(self.int_lifetime_fit_item)

        fit_result_text = f"Fit: tau = ({slope:.3e} +- {slope_err:.1e})*int"
        fit_result_text += (
            f" + ({intercept:.3e} +- {intercept_err:.1e})" if has_intercept else ""
        )
        fit_result_text += f"  with R^2 = {rsquared:.3f}"
        self.main_window.lblFiltResults.setText(fit_result_text)

    def fit_intensity_lifetime(self):
        self.prepare_plot_for_int_lifetime_fit()
        force_origin = self.main_window.chbFiltForceOrigin.isChecked()
        int_data, lifetime_data = self.two_feature_item.getData()
        df = pd.DataFrame(data={"int": int_data, "tau": lifetime_data})
        formula = "tau ~ int + 0" if force_origin else "tau ~ int"
        model = smf.ols(formula=formula, data=df)
        fit = model.fit()

        slope = fit.params.int
        slope_err = fit.bse.int
        intercept = None
        intercept_err = None
        if not force_origin:
            intercept = fit.params.Intercept
            intercept_err = fit.bse.Intercept
        rsquared = fit.rsquared
        self.fit_result = {
            "slope": slope,
            "slope_err": slope_err,
            "has_intercept": not force_origin,
            "intercept": intercept,
            "intercept_err": intercept_err,
            "rsquared": rsquared,
            "fit": fit,
        }
        self.has_fit = True

        self.plot_fit_result()

    def apply_filters(self):
        self.set_levels_to_use()
        all_filters = self.get_all_filter()
        for level, level_filter in zip(self.levels_to_use, all_filters):
            level.is_filtered_out = not level_filter
        self.main_window.lblFiltResults.setText("Filters Applied")

    def reset_filters(self):
        self.set_levels_to_use()
        for level in self.levels_to_use:
            level.is_filtered_out = False
        self.main_window.lblFiltResults.setText("Filters Reset")

    def reset_dataset_filter(self):
        for particle in self.main_window.current_dataset.particles:
            if particle.has_levels:
                for level in particle.cpts.levels:
                    level.is_filtered_out = False
                if particle.has_groups:
                    for step in particle.ahca.steps:
                        for group_level in step.group_levels:
                            group_level.is_filtered_out = False
        self.main_window.lblFiltResults.setText("All Filters Reset")

    def get_all_levels_with_lifetime(self) -> list:
        levels = list()
        if not self.main_window.chbFiltApplyNormalizationAll.isChecked():
            levels = self.levels_to_use
        else:
            for particle in self.main_window.current_dataset.particles:
                if particle.has_levels:
                    for level in particle.cpts.levels:
                        if level.histogram.fitted:
                            levels.append(level)
                    if particle.has_groups:
                        for level in particle.ahca.selected_step.group_levels:
                            if (
                                hasattr(level, "histogram")
                                and level.histogram is not None
                                and level.histogram.fitted
                            ):
                                levels.append(level)
        return levels

    def reset_normalization(self):
        all_levels = self.get_all_levels_with_lifetime()
        for level in all_levels:
            if hasattr(level, "is_normalized") and level.is_normalized:
                level.int_p_s = level.unnorm_int_p_s
                level.num_photons = level.unnorm_num_photons
            level.is_normalized = False
        self.is_normalized = False

    def apply_normalization(self):
        fit_result = self.fit_result
        intercept = fit_result["intercept"]
        intercept = 0 if intercept is None else intercept
        only_drift = self.main_window.chbFiltOnlyDriftNormalization.isChecked()

        levels_to_norm = self.get_all_levels_with_lifetime()

        for level in levels_to_norm:
            if hasattr(level, "is_filtered_out") and level.is_filtered_out is True:
                if hasattr(level, "is_normalized") and level.is_normalized is True:
                    level.num_photons = level.unnorm_num_photons
                    level.int_p_s = level.unnorm_int_p_s
                    level.is_normalized = False
                continue
            level.unnorm_int_p_s = level.int_p_s
            level.unnorm_num_photons = level.num_photons
            avtau = level.histogram.tau
            if type(avtau) is list:
                if len(avtau) == 1:
                    avtau = avtau[0]
                else:
                    raise ValueError("Multiple average lifetime values")
            norm_int_p_s = (avtau - intercept) / fit_result["slope"]
            if only_drift:
                if norm_int_p_s >= level.int_p_s:
                    level.is_normalized = True
                    continue
            level.num_photons = int(np.round(norm_int_p_s * level.dwell_time_s))
            level.int_p_s = level.num_photons / level.dwell_time_s
            level.is_normalized = True

        self.is_normalized = True
<<<<<<< HEAD
        self.main_window.lblFiltResults.setText("Applied Normalization")
        self.plot_features(use_current_plot=True)
=======
        self.main_window.lblFiltResults.setText('Applied Normalization')
        self.plot_features(use_current_plot=True)
>>>>>>> 3aa652fc
<|MERGE_RESOLUTION|>--- conflicted
+++ resolved
@@ -3469,26 +3469,16 @@
 
 
 class AntibunchingController(QObject):
-<<<<<<< HEAD
-    def __init__(self, main_window: MainWindow):
-=======
 
     def __init__(self, mainwindow: MainWindow, corr_widget: pg.PlotWidget, corr_sum_widget: pg.PlotWidget):
->>>>>>> 3aa652fc
         super().__init__()
         self.main_window = main_window
 
         self.resolve_mode = None
         self.results_gathered = False
 
-<<<<<<< HEAD
-        self.corr_widget = self.main_window.pgAntibunching_PlotWidget
-        self.corr_plot = self.corr_widget.getPlotItem()
-
-=======
         self.corr_widget = corr_widget
         self.corr_plot = corr_widget.getPlotItem()
->>>>>>> 3aa652fc
         self.setup_widget(self.corr_widget)
         self.setup_plot(self.corr_plot)
 
@@ -3527,15 +3517,9 @@
         left_axis.label.setFont(font)
         bottom_axis.label.setFont(font)
 
-<<<<<<< HEAD
-        left_axis.setLabel("Number of occur.", "counts/bin")
-        bottom_axis.setLabel("Delay time", "ns")
-        plot_item.vb.setLimits(xMin=0, yMin=0)
-=======
         left_axis.setLabel('Number of occur.', 'counts/bin')
         bottom_axis.setLabel('Delay time', 'ns')
         # plot_item.vb.setLimits(xMin=0, yMin=0)
->>>>>>> 3aa652fc
 
     @staticmethod
     def setup_widget(plot_widget: pg.PlotWidget):
@@ -3569,52 +3553,6 @@
     def gui_correlate_all(self):
         self.start_corr_thread("all")
 
-<<<<<<< HEAD
-    def gui_load_irf(self):
-        """Allow the user to load a IRF instead of the IRF that has already been loaded."""
-
-        file_path = QFileDialog.getOpenFileName(
-            self.main_window, "Open HDF5 file", "", "HDF5 files (*.h5)"
-        )
-        if file_path != ("", ""):  # fname will equal ('', '') if the user canceled.
-            mw = self.main_window
-            mw.status_message(message="Opening IRF file...")
-            of_process_thread = ProcessThread(num_processes=1)
-            of_process_thread.worker_signals.add_datasetindex.connect(mw.add_dataset)
-            of_process_thread.worker_signals.add_particlenode.connect(mw.add_node)
-            of_process_thread.worker_signals.add_all_particlenodes.connect(
-                mw.add_all_nodes
-            )
-            of_process_thread.worker_signals.bin_size.connect(mw.set_bin_size)
-            of_process_thread.worker_signals.data_loaded.connect(mw.set_data_loaded)
-            of_process_thread.worker_signals.add_irf.connect(self.add_irf)
-            of_process_thread.signals.status_update.connect(mw.status_message)
-            of_process_thread.signals.start_progress.connect(mw.start_progress)
-            of_process_thread.signals.set_progress.connect(mw.set_progress)
-            of_process_thread.signals.step_progress.connect(mw.update_progress)
-            of_process_thread.signals.add_progress.connect(mw.update_progress)
-            of_process_thread.signals.end_progress.connect(mw.end_progress)
-            of_process_thread.signals.error.connect(mw.error_handler)
-            of_process_thread.signals.finished.connect(mw.reset_gui)
-
-            of_obj = OpenFile(file_path=file_path, is_irf=True, tmin=0)
-            of_process_thread.add_tasks_from_methods(of_obj, "open_irf")
-            mw.threadpool.start(of_process_thread)
-            mw.active_threads.append(of_process_thread)
-
-    def add_irf(self, decay, t, irfdata):
-        irfhist2 = irfdata.particles[0].sec_part.histogram
-        decay2 = irfhist2.decay
-        t2 = irfhist2.t
-
-        irf1_maxt = t[np.argmax(decay)]
-        irf2_maxt = t2[np.argmax(decay2)]
-        irfdiff = np.around(irf1_maxt - irf2_maxt, 2)
-        self.main_window.chbIRFCorrLoaded.setChecked(True)
-        self.main_window.spbCorrDiff.setValue(irfdiff)
-        self.irfdiff = irfdiff
-=======
->>>>>>> 3aa652fc
 
     def plot_corr(
         self,
@@ -3715,32 +3653,7 @@
         if checked:
             if mw.chbIRFCorrDiff.isChecked():
                 mw.chbIRFCorrDiff.setChecked(False)
-<<<<<<< HEAD
-            irfhist1 = mw.current_particle.histogram
-            irfhist2 = mw.current_particle.sec_part.histogram
-            decay1 = irfhist1.decay
-            decay2 = irfhist2.decay
-            t1 = irfhist1.t
-            t2 = irfhist2.t
-
-            irf1_maxt = t1[np.argmax(decay1)]
-            irf2_maxt = t2[np.argmax(decay2)]
-            irfdiff = np.around(irf1_maxt - irf2_maxt, 2)
-            self.main_window.spbCorrDiff.setValue(irfdiff)
-
-    def gui_irf_chb(self, checked):
-        mw = self.main_window
-        if checked or mw.chbCurrCorrDiff.isChecked():
-            mw.spbCorrDiff.setEnabled(False)
-        else:
-            mw.spbCorrDiff.setEnabled(True)
-        if checked:
-            if mw.chbCurrCorrDiff.isChecked():
-                mw.chbCurrCorrDiff.setChecked(False)
-            mw.spbCorrDiff.setValue(self.irfdiff)
-=======
             self.update_corr_diff()
->>>>>>> 3aa652fc
 
     def start_corr_thread(self, mode: str = "current") -> None:
         """
@@ -3818,15 +3731,6 @@
         except ValueError as e:
             logger.error(e)
 
-<<<<<<< HEAD
-    def fitting_thread_complete(self, mode: str = None):
-        if self.main_window.current_particle is not None:
-            self.main_window.display_data()
-        if not mode == "current":
-            self.main_window.status_message("Done")
-        self.main_window.current_dataset.has_corr = True
-        logger.info("Correlation complete")
-=======
     def corr_thread_complete(self, mode: str = None):
         if self.mainwindow.current_particle is not None:
             self.mainwindow.display_data()
@@ -3834,7 +3738,6 @@
             self.mainwindow.status_message("Done")
         self.mainwindow.current_dataset.has_corr = True
         logger.info('Correlation complete')
->>>>>>> 3aa652fc
 
     def rebin_corrs(self):
         window = self.mainwindow.spbWindow.value()
@@ -4842,10 +4745,5 @@
             level.is_normalized = True
 
         self.is_normalized = True
-<<<<<<< HEAD
         self.main_window.lblFiltResults.setText("Applied Normalization")
         self.plot_features(use_current_plot=True)
-=======
-        self.main_window.lblFiltResults.setText('Applied Normalization')
-        self.plot_features(use_current_plot=True)
->>>>>>> 3aa652fc
