"""Module for analysis of SMS data from HDF5 files

Bertus van Heerden and Joshua Botha
University of Pretoria
2020
"""

from __future__ import annotations

__docformat__ = "NumPy"

# import csv
import os
import sys
from platform import system
import ctypes
import importlib

from PyQt5.QtCore import Qt, QThreadPool, pyqtSlot, QRegExp
from PyQt5.QtGui import QIcon, QRegExpValidator  # , QResizeEvent
from PyQt5.QtWidgets import (
    QMainWindow,
    QProgressBar,
    QFileDialog,
    QMessageBox,
    QInputDialog,
    QApplication,
    QStyleFactory,
)  # , QTreeWidget
from PyQt5 import uic
import pyqtgraph as pg
from typing import Union
import time
from multiprocessing import Process, freeze_support
from threading import Lock

from controllers import (
    IntController,
    LifetimeController,
    GroupingController,
    SpectraController,
    RasterScanController,
    AntibunchingController,
    FilteringController,
)
from thread_tasks import OpenFile
from threads import ProcessThread
from tree_model import DatasetTreeNode, DatasetTreeModel

# import save_analysis
from settings_dialog import SettingsDialog, Settings

# try:
#     import pkg_resources.py2_warn
# except ImportError:
#     pass

import smsh5
from generate_sums import CPSums
from custom_dialogs import TimedMessageBox
import file_manager as fm
from my_logger import setup_logger
from convert_pt3 import ConvertPt3Dialog
from exporting import ExportWorker, DATAFRAME_FORMATS
from save_and_load import SaveAnalysisWorker, LoadAnalysisWorker
from selection import RangeSelectionDialog
import smsh5_file_reader

SMS_VERSION = "0.6.0"

#  TODO: Needs to rather be reworked not to use recursion, but rather a loop of some sort

sys.setrecursionlimit(1000 * 10)

main_window_file = fm.path(name="main_window.ui", file_type=fm.Type.UI)
UI_Main_Window, _ = uic.loadUiType(main_window_file)

logger = setup_logger(__name__, is_main=True)


# noinspection PyUnresolvedReferences
class MainWindow(QMainWindow, UI_Main_Window):
    """
    Class for Full SMS application that returns QMainWindow object.

    This class uses a *.ui converted to a *.py script to generate g Be
    sure to run convert_py after having made changes to main_window.
    """

    def __init__(self):
        """Initialise MainWindow object.

        Creates and populates QMainWindow object as described by main_window.py
        as well as creates MplWidget
        """

        self.threadpool = QThreadPool()
        logger.info(
            f"Multi-threading with maximum {self.threadpool.maxThreadCount()} threads"
        )
        self.active_threads = []

        self.confidence_index = {0: 99, 1: 95, 2: 90, 3: 69}

        if system() == "Windows":
            logger.info("System -> Windows")
        elif system() == "Darwin":
            logger.info("System -> Unix/Linus")
            os.environ["QT_MAC_WANTS_LAYER"] = "1"
        else:
            logger.info("System -> Other")

        QMainWindow.__init__(self)
        UI_Main_Window.__init__(self)
        self.setupUi(self)

        self.setWindowIcon(QIcon(fm.path("Full-SMS.ico", fm.Type.Icons)))

        self.tabWidget.setCurrentIndex(0)
        self.tabGroupingMode.setCurrentIndex(0)

        self.setWindowTitle("Full SMS")

        pg.setConfigOption("antialias", True)
        # pg.setConfigOption('leftButtonPan', False)

        self.settings_dialog = SettingsDialog(self, get_saved_settings=True)
        self.settings = self.settings_dialog.settings

        # self.intensity_lifetime_normalization_dialog = \
        #     FilteringNormalizationDialog(main_window=self)

        self.chbInt_Disp_Resolved.hide()
        self.chbInt_Disp_Photon_Bursts.hide()
        self.chbInt_Disp_Grouped.hide()
        self.chbInt_Disp_Using_Groups.hide()
        self.chbInt_Show_Groups.setEnabled(False)
        self.chbInt_Show_Global_Groups.setEnabled(False)

        self.intensity_controller = IntController(main_window=self)

        self.lifetime_controller = LifetimeController(main_window=self)

        self.grouping_controller = GroupingController(main_widow=self)

        self.spectra_controller = SpectraController(main_window=self)

<<<<<<< HEAD
        self.raster_scan_controller = RasterScanController(main_window=self)

        self.antibunch_controller = AntibunchingController(main_window=self)
=======
        self.int_controller = IntController(self, int_widget=self.pgIntensity_PlotWidget,
                                            int_hist_container=self.wdgInt_Hist_Container,
                                            int_hist_line=self.lineInt_Hist,
                                            int_hist_widget=self.pgInt_Hist_PlotWidget,
                                            lifetime_widget=self.pgLifetime_Int_PlotWidget,
                                            groups_int_widget=self.pgGroups_Int_PlotWidget,
                                            groups_hist_widget=self.pgGroups_Hist_PlotWidget,
                                            level_info_container=self.wdgInt_Level_Info_Container,
                                            level_info_text=self.txtLevelInfoInt,
                                            int_level_line=self.lineInt_Level)
        # Connect all GUI buttons with outside class functions
        i_c = self.int_controller
        self.btnApplyBin.clicked.connect(i_c.gui_apply_bin)
        self.btnApplyBinAll.clicked.connect(i_c.gui_apply_bin_all)
        self.btnResolve.clicked.connect(i_c.gui_resolve)
        self.btnResolve_Selected.clicked.connect(i_c.gui_resolve_selected)
        self.btnResolveAll.clicked.connect(i_c.gui_resolve_all)
        self.chbInt_Show_ROI.stateChanged.connect(i_c.roi_chb_changed)
        self.chbInt_Show_Hist.stateChanged.connect(i_c.hist_chb_changed)
        self.chbInt_Show_Level_Info.stateChanged.connect(i_c.level_info_chb_changed)
        self.chbInt_Show_Groups.stateChanged.connect(i_c.plot_all)
        self.actionInt_Trim_Traces.triggered.connect(i_c.gui_trim_traces)
        self.actionInt_Reset_ROI_Current.triggered.connect(i_c.gui_reset_roi_current)
        self.actionInt_Reset_ROI_Selected.triggered.connect(i_c.gui_reset_roi_selected)
        self.actionInt_Reset_ROI_All.triggered.connect(i_c.gui_reset_roi_all)
        # self.actionTime_Resolve_Current.triggered.connect(i_c.time_resolve_current)
        # self.actionTime_Resolve_Selected.triggered.connect(i_c.time_resolve_selected)
        # self.actionTime_Resolve_All.triggered.connect(i_c.time_resolve_all)
        self.chbInt_Exp_Trace.stateChanged.connect(i_c.exp_trace_chb_changed)
        self.chbSecondCard.stateChanged.connect(i_c.plot_all)

        self.lifetime_controller = \
            LifetimeController(self, lifetime_hist_widget=self.pgLifetime_Hist_PlotWidget,
                               residual_widget=self.pgLieftime_Residuals_PlotWidget)
        l_c = self.lifetime_controller
        self.btnPrevLevel.clicked.connect(l_c.gui_prev_lev)
        self.btnNextLevel.clicked.connect(l_c.gui_next_lev)
        self.btnWholeTrace.clicked.connect(l_c.gui_whole_trace)
        self.chbLifetime_Show_Groups.stateChanged.connect(l_c.plot_all)
        self.chbShow_Residuals.stateChanged.connect(l_c.gui_show_hide_residuals)
        self.chbLifetime_Use_ROI.stateChanged.connect(l_c.gui_use_roi_changed)
        self.btnLifetime_Apply_ROI.clicked.connect(l_c.gui_apply_roi_current)
        self.btnLifetime_Apply_ROI_Selected.clicked.connect(l_c.gui_apply_roi_selected)
        self.btnLifetime_Apply_ROI_All.clicked.connect(l_c.gui_apply_roi_all)
        self.btnJumpToGroups.clicked.connect(l_c.gui_jump_to_groups)
        self.btnLoadIRF.clicked.connect(l_c.gui_load_irf)
        self.btnFitParameters.clicked.connect(l_c.gui_fit_param)
        self.btnFitCurrent.clicked.connect(l_c.gui_fit_current)
        self.btnFit.clicked.connect(l_c.gui_fit_levels)
        self.btnFitSelected.clicked.connect(l_c.gui_fit_selected)
        self.btnFitAll.clicked.connect(l_c.gui_fit_all)

        self.grouping_controller = \
            GroupingController(self, bic_plot_widget=self.pgGroups_BIC_PlotWidget)
        g_c = self.grouping_controller
        self.btnGroupCurrent.clicked.connect(g_c.gui_group_current)
        self.btnGroupSelected.clicked.connect(g_c.gui_group_selected)
        self.btnGroupAll.clicked.connect(g_c.gui_group_all)
        self.btnApplyGroupsCurrent.clicked.connect(g_c.gui_apply_groups_current)
        self.btnApplyGroupsSelected.clicked.connect(g_c.gui_apply_groups_selected)
        self.btnApplyGroupsAll.clicked.connect(g_c.gui_apply_groups_all)

        self.pgSpectra_Image_View = pg.ImageView(view=pg.PlotItem())
        self.laySpectra.addWidget(self.pgSpectra_Image_View)
        self.pgSpectra_Image_View.show()
        self.spectra_controller = \
            SpectraController(self, spectra_image_view=self.pgSpectra_Image_View)

        self.raster_scan_controller = \
            RasterScanController(self, raster_scan_image_view=self.pgRaster_Scan_Image_View,
                                 list_text=self.txtRaster_Scan_List)

        self.antibunch_controller = AntibunchingController(self, corr_widget=self.pgAntibunching_PlotWidget,
                                                           corr_sum_widget=self.pgAntibunching_Sum_PlotWidget)
        a_c = self.antibunch_controller
        self.btnCorrCurrent.clicked.connect(a_c.gui_correlate_current)
        self.btnCorrSelected.clicked.connect(a_c.gui_correlate_selected)
        self.btnCorrAll.clicked.connect(a_c.gui_correlate_all)
        self.spbBinSizeCorr.valueChanged.connect(a_c.rebin_corrs)
>>>>>>> 3aa652fc

        self.filtering_controller = FilteringController(main_window=self)

        # reg_exp = QRegExp("[+-]?(\d+(\.\d+)?|\.\d+)([eE][+-]?\d+)?")
        # reg_val = QRegExpValidator(reg_exp)
        # self.spbCorrDiff.setValidator(reg_val)

        self.btnSubBackground.clicked.connect(self.spectra_controller.gui_sub_bkg)

        self.actionOpen_h5.triggered.connect(self.act_open_h5)
        self.actionSave_Selected.triggered.connect(self.act_save_selected)
        self.actionSave_Analysis.triggered.connect(self.act_save_analysis)
        self.actionSelect_All.triggered.connect(self.act_select_all)
        self.actionInvert_Selection.triggered.connect(self.act_invert_selection)
        self.actionDeselect_All.triggered.connect(self.act_deselect_all)
        self.actionTrim_Dead_Traces.triggered.connect(self.act_trim)
        self.actionSwitch_All.triggered.connect(self.act_switch_all)
        self.actionSwitch_Selected.triggered.connect(self.act_switch_selected)
        self.actionSet_Startpoint.triggered.connect(self.act_set_startpoint)
        self.actionConvert_pt3.triggered.connect(self.convert_pt3_dialog)
        self.actionRange_Selection.triggered.connect(self.range_selection)
        self.actionSettings.triggered.connect(self.act_open_settings_dialog)
        self.actionFiltering_Normalization.triggered.connect(
            self.act_filtering_and_normalization_dialog
        )
        self.actionDetect_Remove_Bursts_Current.triggered.connect(
            self.act_detect_remove_bursts_current
        )
        self.actionDetect_Remove_Bursts_Selected.triggered.connect(
            self.act_detect_remove_bursts_selected
        )
        self.actionDetect_Remove_Bursts_All.triggered.connect(
            self.act_detect_remove_bursts_all
        )
        self.actionRemove_Bursts_Current.triggered.connect(
            self.act_remove_bursts_current
        )
        self.actionRemove_Bursts_Selected.triggered.connect(
            self.act_remove_bursts_selected
        )
        self.actionRemove_Bursts_All.triggered.connect(self.act_remove_bursts_all)
        self.actionRestore_Bursts_Current.triggered.connect(
            self.act_restore_bursts_current
        )
        self.actionRestore_Bursts_Selected.triggered.connect(
            self.act_restore_bursts_selected
        )
        self.actionRestore_Bursts_All.triggered.connect(self.act_restore_bursts_all)
        self.actionClose.triggered.connect(self.close_file)

        self.chbGroup_Use_ROI.stateChanged.connect(self.gui_group_use_roi)
        self.btnEx_Current.clicked.connect(self.gui_export_current)
        self.btnEx_Selected.clicked.connect(self.gui_export_selected)
        self.btnEx_All.clicked.connect(self.gui_export_all)
        self.chbEx_Plot_Intensity.clicked.connect(self.gui_plot_intensity_clicked)
        self.chbEx_Plot_Lifetimes.clicked.connect(self.gui_plot_lifetime_clicked)
        self.chbEx_DF_Traces.stateChanged.connect(self.set_export_options)
        self.chbEx_DF_Levels.stateChanged.connect(self.set_export_options)
        self.chbEx_DF_Grouped_Levels.stateChanged.connect(self.set_export_options)
        self.btnSelectAllExport.clicked.connect(self.select_all_export_options)
        self.btnSelectAllExport_Plots.clicked.connect(
            self.select_all_plots_export_options
        )
        self.btnSelectAllExport_DataFrames.clicked.connect(
            self.select_all_dataframes_export_options
        )
        self.chbInt_Select_Groups.stateChanged.connect(
            lambda: self.gui_select_groups_changed(self.chbInt_Select_Groups)
        )
        self.chbLifetime_Select_Groups.stateChanged.connect(
            lambda: self.gui_select_groups_changed(self.chbLifetime_Select_Groups)
        )

        self.lblGrouping_ROI.setVisible(False)

        self.cmbEx_DataFrame_Format.addItems(DATAFRAME_FORMATS)

        # Create and connect model for dataset tree
        self.treemodel = DatasetTreeModel()
        self.treeViewParticles.setModel(self.treemodel)
        # Connect the tree selection to data display
        self.treeViewParticles.selectionModel().currentChanged.connect(
            self.display_data
        )
        self.treeViewParticles.clicked.connect(self.tree_view_clicked)
        # self.treeViewParticles.keyPressEvent().connect(self.tree_view_key_press)
        self._root_was_checked = False

        self.comboSelectCard.currentIndexChanged.connect(self.card_selected)

        self.part_nodes = list()
        self.part_index = list()

        self.tauparam = None
        self.ampparam = None
        self.shift = None
        self.decaybg = None
        self.irfbg = None
        self.start = None
        self.end = None
        self.addopt = None

        self.statusBar().showMessage("Ready...")
        self.progress = QProgressBar(self)
        self.progress.setMinimumSize(170, 19)
        self.progress.setVisible(False)
        self.progress.setValue(0)  # Range of values is from 0 to 100
        self.statusBar().addPermanentWidget(self.progress)
        self.current_progress = float()
        self.data_loaded = False
        self.irf_loaded = False

        # self._current_level = None

        self.tabWidget.currentChanged.connect(self.tab_change)
        self.tabGroupingMode.currentChanged.connect(self.tab_change)
        # self.tabGroupingMode.currentChanged.connect(lambda: self.grouping_controller.plot_group_bic())

        self.current_dataset = None
        self.current_particle = None

        self.reset_gui()
        self.repaint()

        self.lock = None

    """#######################################
    ######## GUI Housekeeping Methods ########
    #######################################"""

    def after_show(self):
        # self.pgSpectra.resize(self.tabSpectra.size().height(),
        #                       self.tabSpectra.size().height() - self.btnSubBackground.size().height() - 40)
        # QEvent.
        # QTimer.singleShot(1000)
        self.calc_store_sums()
        for i in range(100):
            time.sleep(1)
            print(i)
        pass

    # def resizeEvent(self, a0: QResizeEvent):
    # if self.tabSpectra.size().height() <= self.tabSpectra.size().width():
    #     self.pgSpectra.resize(self.tabSpectra.size().height(),
    #                           self.tabSpectra.size().height() - self.btnSubBackground.size().height() - 40)
    # else:
    #     self.pgSpectra.resize(self.tabSpectra.size().width(),
    #                           self.tabSpectra.size().width() - 40)
    # pass

    def sums_file_check(self) -> bool:
        should_calc = False
        sums_path = fm.path(name="all_sums.pickle", file_type=fm.Type.Data)
        if (not os.path.exists(sums_path)) and (not os.path.isfile(sums_path)):
            self.status_message(
                "Calculating change point sums, this may take several minutes."
            )
            should_calc = True

        return should_calc

    def calc_store_sums(self) -> None:
        """
        Check if the all_sums.pickle file exists, and if it doesn't creates it
        """

        create_all_sums = CPSums(only_pickle=True, n_min=10, n_max=1000)
        del create_all_sums
        self.status_message("Ready...")

    def gui_export_current(self):
        self.gui_export(mode="current")

    def gui_export_selected(self):
        self.gui_export(mode="selected")

    def gui_export_all(self):
        self.gui_export(mode="all")

    def gui_select_groups_changed(self, chb_changed):
        chb_other = (
            self.chbLifetime_Select_Groups
            if chb_changed is self.chbInt_Select_Groups
            else self.chbInt_Select_Groups
        )
        chb_other.setChecked(chb_changed.isChecked())

    def act_detect_remove_bursts_current(self):
        self.detect_remove_bursts(mode="current")

    def act_detect_remove_bursts_selected(self):
        self.detect_remove_bursts(mode="selected")

    def act_detect_remove_bursts_all(self):
        self.detect_remove_bursts(mode="all")

    def act_remove_bursts_current(self):
        self.remove_bursts(mode="current", confirm=False)

    def act_remove_bursts_selected(self):
        self.remove_bursts(mode="selected", confirm=False)

    def act_remove_bursts_all(self):
        self.remove_bursts(mode="all", confirm=False)

    def act_restore_bursts_current(self):
        self.restore_bursts(mode="current")

    def act_restore_bursts_selected(self):
        self.restore_bursts(mode="selected")

    def act_restore_bursts_all(self):
        self.restore_bursts(mode="all")

    def set_bin_size(self, bin_size: int):
        self.spbBinSize.setValue(bin_size)

    def act_open_settings_dialog(self):
        self.settings_dialog.exec()

    def act_filtering_and_normalization_dialog(self):
        self.intensity_lifetime_normalization_dialog.exec()

    def gui_group_use_roi(self):
        if self.data_loaded:
            use_roi = self.chbGroup_Use_ROI.isChecked()
            for particle in self.current_dataset.particles:
                particle.ahca.use_roi_for_grouping = use_roi

    def act_open_h5(self):
        """Allows the user to point to a h5 file and then starts a thread that reads and loads the file."""

        logger.info("Performing Open H5 Action")
        last_opened_file = fm.path(
            name="last_opened.txt", file_type=fm.Type.ResourcesRoot
        )
        last_opened_path = ""
        if os.path.exists(last_opened_file) and os.path.isfile(last_opened_file):
            with open(last_opened_file, "r") as file:
                last_opened_path = file.read()
            if not os.path.isdir(last_opened_path):
                last_opened_path = ""
        file_path = QFileDialog.getOpenFileName(
            self, "Open HDF5 file", last_opened_path, "HDF5 files (*.h5)"
        )
        did_open = False
        loading_analysis = False
        if os.path.exists(file_path[0][:-2] + "smsa") and os.path.isfile(
            file_path[0][:-2] + "smsa"
        ):
            msg_box = QMessageBox(parent=self)
            msg_box.setWindowTitle("Load analysis?")
            msg_box.setText("Analysis file found. Would you like to load it?")
            msg_box.setStandardButtons(QMessageBox.Yes | QMessageBox.No)
            msg_box.exec()
            if msg_box.result() == QMessageBox.Yes:
                load_analysis_worker = LoadAnalysisWorker(
                    main_window=self, file_path=file_path[0][:-2] + "smsa"
                )
                load_analysis_worker.signals.status_message.connect(self.status_message)
                load_analysis_worker.signals.start_progress.connect(self.start_progress)
                load_analysis_worker.signals.end_progress.connect(self.end_progress)
                load_analysis_worker.signals.error.connect(self.error_handler)
                load_analysis_worker.signals.openfile_finished.connect(
                    self.open_file_thread_complete
                )
                load_analysis_worker.signals.save_file_version_outdated.connect(
                    self.open_save_file_version_outdated
                )
                load_analysis_worker.signals.show_residual_widget.connect(
                    self.lifetime_controller.show_residuals_widget
                )
                self.threadpool.start(load_analysis_worker)
                loading_analysis = True
                did_open = True
        if file_path != ("", "") and not loading_analysis:
            self.status_message(message="Opening file...")
            # logger.info("About to create ProcessThread object")
            of_process_thread = ProcessThread(num_processes=1)
            # logger.info("About to connect signals")
            of_process_thread.worker_signals.add_datasetindex.connect(self.add_dataset)
            of_process_thread.worker_signals.add_particlenode.connect(self.add_node)
            of_process_thread.worker_signals.add_all_particlenodes.connect(
                self.add_all_nodes
            )
            of_process_thread.worker_signals.bin_size.connect(self.set_bin_size)
            of_process_thread.worker_signals.data_loaded.connect(self.set_data_loaded)
            of_process_thread.signals.status_update.connect(self.status_message)
            of_process_thread.signals.start_progress.connect(self.start_progress)
            of_process_thread.signals.set_progress.connect(self.set_progress)
            of_process_thread.signals.step_progress.connect(self.update_progress)
            of_process_thread.signals.add_progress.connect(self.update_progress)
            of_process_thread.signals.end_progress.connect(self.end_progress)
            of_process_thread.signals.error.connect(self.error_handler)
            of_process_thread.signals.finished.connect(self.open_file_thread_complete)

            # logger.info("About to create OpenFile object")
            of_obj = OpenFile(
                file_path=file_path
            )  # , progress_tracker=of_progress_tracker)
            of_process_thread.add_tasks_from_methods(of_obj, "open_h5")
            # logger.info("About to start Process Thread")
            self.threadpool.start(of_process_thread)
            # logger.info("Started Process Thread")
            self.active_threads.append(of_process_thread)
            did_open = True
        if did_open:
            with open(last_opened_file, "w") as file:
                file.write(os.path.split(file_path[0])[0])

    def act_save_selected(self):
        """ " Saves selected particles into a new HDF5 file."""

        msg = QMessageBox(self)
        msg.setWindowTitle("Still in development")
        msg.setText("This functionality is still in development")
        msg.setStandardButtons(QMessageBox.Ok)
        msg.exec_()
        return

        selected_nums = self.get_checked_nums()

        if not len(selected_nums):
            msg = QMessageBox(self)
            msg.setIcon(QMessageBox.Critical)
            msg.setWindowTitle("Save Error")
            msg.setText("No particles selected.")
            msg.setStandardButtons(QMessageBox.Ok)
            msg.exec()
            return

        fname, _ = QFileDialog.getSaveFileName(
            self,
            "New or Existing HDF5 file",
            "",
            "HDF5 files (*.h5)",
            options=QFileDialog.DontConfirmOverwrite,
        )
        if os.path.exists(fname[0]):
            msg = QMessageBox(self)
            msg.setIcon(QMessageBox.Question)
            msg.setWindowTitle("Add To Existing File")
            msg.setText("Do you want to add selected particles to existing file?")
            msg.setStandardButtons(QMessageBox.Yes | QMessageBox.Cancel)
            if msg.exec() == QMessageBox.Cancel:
                return

        if self.current_dataset.name == fname:
            msg = QMessageBox(self)
            msg.setIcon(QMessageBox.Critical)
            msg.setWindowTitle("Save Error")
            msg.setText("Can" "t add particles to currently opened file.")
            msg.setStandardButtons(QMessageBox.Ok)
            msg.exec()
            return

        self.current_dataset.save_particles(fname, selected_nums)

    def act_save_analysis(self):
        if self.current_dataset is not None:
            save_analysis_worker = SaveAnalysisWorker(
                main_window=self, dataset=self.current_dataset
            )
            save_analysis_worker.signals.status_message.connect(self.status_message)
            save_analysis_worker.signals.start_progress.connect(self.start_progress)
            save_analysis_worker.signals.end_progress.connect(self.end_progress)
            save_analysis_worker.signals.error.connect(self.error_handler)
            self.threadpool.start(save_analysis_worker)
            # save_analysis.save_analysis(self, self.current_dataset)

    def act_trim(self):
        """Used to trim the 'dead' part of a trace as defined by two parameters."""

        print("act_trim")

    def act_switch_all(self):
        self.switching_frequency(all_selected="all")

    def act_switch_selected(self):
        self.switching_frequency(all_selected="selected")

    def act_set_startpoint(self):
        start, ok = QInputDialog.getInt(self, "Input Dialog", "Enter startpoint:")
        self.set_startpoint(start)

    def set_startpoint(self, irf_data=None, start=None):
        if start is None:
            start = self.lifetime_controller.startpoint
        try:
            # self.tree2dataset().makehistograms(remove_zeros=False, startpoint=start, channel=True)
            dataset = self.current_dataset
            dataset.makehistograms(remove_zeros=False, startpoint=start, channel=True)
        except Exception as exc:
            print(exc)
        if self.lifetime_controller.irf_loaded and irf_data:
            self.lifetime_controller.change_irf_start(start, irf_data)
        if self.lifetime_controller.startpoint is None:
            self.lifetime_controller.startpoint = start
        self.display_data()
        logger.info("Set startpoint")

    """#######################################
    ############ Internal Methods ############
    #######################################"""

    def add_dataset(self, dataset_node):
        self.dataset_node = dataset_node
        self.dataset_index = self.treemodel.addChild(dataset_node)
        self.current_dataset = dataset_node.dataobj

    def add_node(self, particle_node, num):
        index = self.treemodel.addChild(
            particle_node, self.dataset_index
        )  # , progress_sig)
        if num == 0:
            self.treeViewParticles.expand(self.dataset_index)
            self.treeViewParticles.setCurrentIndex(index)
            self.current_particle = particle_node.dataobj

        self.part_nodes.append(particle_node)
        self.part_index.append(index)

    def add_all_nodes(self, all_nodes):
        for node, num in all_nodes:
            if num == -1:
                assert (
                    type(node.dataobj) is smsh5.H5dataset
                ), "First node must be for H5Dataset"
                self.add_dataset(node)
                self.treeViewParticles.expand(self.dataset_index)
            # index = self.treemodel.addChild(node, self.datasetindex)  # , progress_sig)
            else:
                assert type(node.dataobj) is smsh5.Particle, "Node must be for Particle"
                self.add_node(node, num)

    def tree_view_clicked(self, model_index):
        if type(self.treemodel.data(model_index, Qt.UserRole)) is smsh5.Particle:
            self.set_export_options()
            self.grouping_controller.check_rois_and_set_label()
            self.lifetime_controller.update_apply_roi_button_colors()
        if self.treemodel.data(model_index, Qt.UserRole) is self.dataset_node.dataobj:
            root_node_checked = self.dataset_node.checked()
            if all([node.checked() for node in self.part_nodes]) != root_node_checked:
                for part_node in self.part_nodes:
                    part_node.setChecked(root_node_checked)
                self._root_was_checked = root_node_checked
            if root_node_checked:
                self.lblNum_Selected.setText(str(len(self.part_nodes)))
            else:
                self.lblNum_Selected.setText("0")
            self.treeViewParticles.viewport().repaint()
        else:
            checked_list = [node.checked() for node in self.part_nodes]
            all_checked = all(checked_list)
            self.dataset_node.setChecked(all_checked)
            num_checked = sum(checked_list)
            self.lblNum_Selected.setText(str(num_checked))
            self.treeViewParticles.viewport().repaint()

    def tree_view_key_press(self, event):
        pass
        # print('here')

    def act_select_all(self, *args, **kwargs):
        if self.data_loaded:
            for node in self.part_nodes:
                node.setChecked(True)
            self.lblNum_Selected.setText(str(len(self.part_nodes)))

    def act_invert_selection(self, *args, **kwargs):
        if self.data_loaded:
            for node in self.part_nodes:
                node.setChecked(not node.checked())
            num_checked = sum([node.checked() for node in self.part_nodes])
            self.lblNum_Selected.setText(str(num_checked))
            self.treeViewParticles.viewport().repaint()

    def act_deselect_all(self, *args, **kwargs):
        if self.data_loaded:
            for node in self.part_nodes:
                node.setChecked(False)
            self.lblNum_Selected.setText("0")

    def tab_change(self, active_tab_index: int):
        if self.data_loaded and hasattr(self, "current_particle"):
            tabs_to_display = [
                "tabIntensity",
                "tabLifetime",
                "tabGrouping",
                "tabAntibunching",
                "tabSpectra",
                "tabRaster_Scan",
            ]
            if self.tabWidget.currentWidget().objectName() in tabs_to_display:
                self.display_data()
            elif self.tabWidget.currentWidget().objectName() == "tabFiltering":
                self.filtering_controller.set_levels_to_use()

    def update_int_gui(self):
        cur_part = self.current_particle

        if cur_part.has_levels:
            self.chbInt_Disp_Resolved.show()
        else:
            self.chbInt_Disp_Resolved.hide()

        if cur_part.has_burst:
            self.chbInt_Disp_Photon_Bursts.show()
            if cur_part.cpts.bursts_deleted is not None:
                self.chbInt_Disp_Photon_Bursts.setChecked(True)
            else:
                self.chbInt_Disp_Photon_Bursts.setChecked(False)
        else:
            self.chbInt_Disp_Photon_Bursts.hide()

        if cur_part.has_groups:
            self.chbInt_Disp_Grouped.show()
            self.chbInt_Show_Groups.setEnabled(True)
        else:
            self.chbInt_Disp_Grouped.hide()
            self.chbInt_Show_Groups.setEnabled(False)
        self.chbInt_Show_Global_Groups.setEnabled(cur_part.has_global_grouping)

        if cur_part.using_group_levels:
            self.chbInt_Disp_Using_Groups.show()
        else:
            self.chbInt_Disp_Using_Groups.hide()

    def card_selected(self) -> None:
        self.display_data(combocard=True)

    def display_data(
        self, current=None, prev=None, combocard=False, is_global_group=False
    ) -> None:
        """Displays the intensity trace and the histogram of the current particle.

            Directly called by the tree signal currentChanged, thus the two arguments.

        Parameters
        ----------
        current : QtCore.QModelIndex
            The index of the current selected particle as defined by QtCore.QModelIndex.
        prev : QtCore.QModelIndex
            The index of the previous selected particle as defined by QtCore.QModelIndex.
        combocard : bool
            True if called due to selecting other TCSPC card.
        """

        # self.current_level = None

        # self.current_ind = current
        # self.pre_ind = prev
        self.treeViewParticles.viewport().repaint()
        if current is not None:
            if hasattr(self, "current_particle"):
                self.current_particle = self.treemodel.get_particle(current)
            # self.current_level = None  # Reset current level when particle changes.
        if (
            hasattr(self, "current_particle")
            and type(self.current_particle) is smsh5.Particle
        ):
            # Select primary or secondary particle based on selected tcspc card
            if (
                self.comboSelectCard.currentIndex() == 1
                and self.current_particle.sec_part is not None
            ):
                assert not self.current_particle.is_secondary_part
                self.current_particle = self.current_particle.sec_part
            elif (
                self.comboSelectCard.currentIndex() == 0
                and self.current_particle.is_secondary_part
            ):
                self.current_particle = self.current_particle.prim_part

            cur_tab_name = self.tabWidget.currentWidget().objectName()

            self.txtDescription.setText(self.current_particle.description)

            # If not called due to a change in selected card, update the card selector with available choices
            if not combocard:
                if not self.current_particle.is_secondary_part:
                    card1 = self.current_particle.tcspc_card
                    if self.current_particle.sec_part is not None:
                        card2 = self.current_particle.sec_part.tcspc_card
                    else:
                        card2 = None
                else:
                    card1 = self.current_particle.prim_part.tcspc_card
                    card2 = self.current_particle.tcspc_card
                if self.comboSelectCard.count() == 0:
                    self.comboSelectCard.insertItem(0, card1)
                    self.comboSelectCard.insertItem(1, card2)
                else:
                    self.comboSelectCard.setItemText(0, card1)
                    if self.comboSelectCard.count() == 1:
                        self.comboSelectCard.insertItem(1, card2)
                    else:
                        self.comboSelectCard.setItemText(1, card2)
            assert self.comboSelectCard.count() <= 2

            if cur_tab_name in ["tabIntensity", "tabGrouping", "tabLifetime"]:
                if cur_tab_name == "tabIntensity":
                    self.update_int_gui()
                self.intensity_controller.set_bin(self.current_particle.bin_size)
                self.intensity_controller.plot_trace()
                if self.current_particle.has_levels:
                    self.intensity_controller.plot_levels()
                self.intensity_controller.update_level_info()
                if cur_tab_name != "tabLifetime":
                    self.intensity_controller.plot_hist()
                else:
                    use_selected = (
                        False
                        if self.current_particle.level_or_group_selected is None
                        else True
                    )
                    self.lifetime_controller.plot_decay(
                        use_selected=use_selected, remove_empty=False
                    )
                    self.lifetime_controller.plot_convd(use_selected=use_selected)
                    self.lifetime_controller.plot_residuals(use_selected=use_selected)
                    self.lifetime_controller.update_results(use_selected=use_selected)
                    self.lifetime_controller.update_apply_roi_button_colors()

                if (
                    self.current_particle.has_groups
                    or self.current_particle.has_global_grouping
                    or is_global_group
                ):
                    # if not is_global_group:
                    self.intensity_controller.plot_group_bounds()
                    if cur_tab_name == "tabGrouping":
                        self.grouping_controller.plot_group_bic(
                            is_global_group=is_global_group
                        )
                else:
                    self.grouping_controller.clear_bic()

            elif cur_tab_name == "tabSpectra" and self.current_particle.has_spectra:
                self.spectra_controller.plot_spectra()

            elif (
                cur_tab_name == "tabRaster_Scan"
                and self.current_particle.has_raster_scan
            ):
                self.raster_scan_controller.plot_raster_scan()

            elif cur_tab_name == "tabAntibunching":
                self.antibunch_controller.plot_corr()

            elif cur_tab_name == "tabExport":
                self.set_export_options()

            # Set Enables
            # set_apply_groups = False
            # if self.current_particle.has_levels:
            #     self.int_controller.plot_levels()
            #     set_group = True
            #     if self.current_particle.has_groups:
            #         set_apply_groups = True
            #     else:
            #         set_apply_groups = False
            # else:
            #     set_group = False
            # self.btnGroupCurrent.setEnabled(set_group)
            # self.btnGroupSelected.setEnabled(set_group)
            # self.btnGroupAll.setEnabled(set_group)
            # self.btnApplyGroupsCurrent.setEnabled(set_apply_groups)
            # self.btnApplyGroupsSelected.setEnabled(set_apply_groups)
            # self.btnApplyGroupsAll.setEnabled(set_apply_groups)

            logger.info(f"{self.current_particle.name} data displayed")

    def status_message(self, message: str) -> None:
        """
        Updates the status bar with the provided message argument.

        Parameters
        ----------
        message : str
            The message that is to be displayed in the status bar.
        """

        if message != "":
            self.statusBar().showMessage(message)
            # self.statusBar().show()
        else:
            self.statusBar().clearMessage()

    def start_progress(self, max_num: int = None) -> None:
        """
        Sets the maximum value of the progress bar before use.

        reset parameter can be optionally set to False to prevent the setting of the progress bar value to 0.

        Parameters
        ----------
        max_num : int
            The number of iterations or steps that the complete process is made up of.
        """

        if max_num:
            assert (
                type(max_num) is int
            ), "MainWindow:\tThe type of the 'max_num' parameter is not int."
            self.progress.setMaximum(max_num)
            # print(max_num)
        self.progress.setValue(0)
        self.progress.setVisible(True)
        self.current_progress = 0

        self.progress.repaint()
        self.statusBar().repaint()
        self.repaint()

    def set_progress(self, progress_value: int) -> None:
        """
        Sets the maximum value of the progress bar before use.

        reset parameter can be optionally set to False to prevent the setting of the progress bar value to 0.

        Parameters
        ----------
        progress_value : int
            The number of iterations or steps that the complete process is made up of.
        """

        assert (
            type(progress_value) is int
        ), "MainWindow:\tThe type of the 'max_num' parameter is not int."
        self.progress.setValue(progress_value)

        self.progress.repaint()
        self.statusBar().repaint()
        self.repaint()

    def update_progress(self, value: Union[int, float] = None) -> None:
        """Used to update the progress bar by an increment of one. If at maximum sets progress bars visibility to False"""

        if not value:
            value = 1.0

        if self.progress.isVisible():
            self.current_progress += value
            new_show_value = int(self.current_progress // 1)
            self.progress.setValue(new_show_value)
            # print(self.current_progress)
            if self.current_progress >= self.progress.maximum():
                self.end_progress()

        self.progress.repaint()
        self.statusBar().repaint()
        self.repaint()

    def end_progress(self):
        self.current_progress = 0
        self.progress.setValue(0)
        self.progress.setMaximum(0)
        self.progress.setVisible(False)
        self.progress.repaint()
        self.statusBar().repaint()
        self.repaint()

    def tree2particle(self, identifier):
        """Returns the particle dataset for the identifier given.
        The identifier could be the number of the particle of the datasetnode value.

        Parameters
        ----------
        identifier
            The integer number or a datasetnode object of the particle in question.
        Returns
        -------

        """
        if type(identifier) is int:
            return self.dataset_index.child(identifier, 0).data(Qt.UserRole)
        if type(identifier) is DatasetTreeNode:
            return identifier.dataobj

    def tree2dataset(self) -> smsh5.H5dataset:
        """Returns the H5dataset object of the file loaded.

        Returns
        -------
        smsh5.H5dataset
        """
        # return self.treemodel.data(self.treemodel.index(0, 0), Qt.UserRole)
        return self.dataset_index.data(Qt.UserRole)

    def set_data_loaded(self):
        self.data_loaded = True

    def open_save_file_version_outdated(self):
        msg_box = QMessageBox(parent=self)
        msg_box.setWindowTitle("Save File Outdated")
        msg_box.setText("The save file is outdated. Please reload *.h5 file instead.")
        msg_box.setStandardButtons(QMessageBox.Ok)
        msg_box.exec()

    def open_file_thread_complete(
        self, thread: ProcessThread = None, irf=False
    ) -> None:
        """Is called as soon as all of the threads have finished."""

        if self.data_loaded and not irf:
            self.current_dataset = self.tree2dataset()
            self.treeViewParticles.expandAll()
            self.treeViewParticles.setCurrentIndex(self.part_index[0])
            self.current_particle = self.tree2particle(0)
            any_spectra = any(
                [part.has_spectra for part in self.current_dataset.particles]
            )
            if any_spectra:
                self.current_dataset.has_spectra = True

            if not any([p.has_levels for p in self.current_dataset.particles]):
                msgbx = TimedMessageBox(30, parent=self)
                msgbx.setIcon(QMessageBox.Question)
                msgbx.setText("Would you like to resolve levels now?")
                msgbx.set_timeout_text(
                    message_pretime="(Resolving levels in ",
                    message_posttime=" seconds)",
                )
                msgbx.setWindowTitle("Resolve Levels?")
                msgbx.setStandardButtons(QMessageBox.No | QMessageBox.Yes)
                msgbx.setDefaultButton(QMessageBox.Yes)
                msgbx_result, timed_out = msgbx.exec()
                if msgbx_result == QMessageBox.Yes:
                    confidences = ("0.99", "0.95", "0.90", "0.69")
                    index = None
                    if timed_out:
                        index = 0
                    else:
                        item, ok = QInputDialog.getItem(
                            self,
                            "Choose Confidence",
                            "Select confidence interval to use.",
                            confidences,
                            0,
                            False,
                        )
                        if ok:
                            index = list(self.confidence_index.values()).index(
                                int(float(item) * 100)
                            )
                    if index is not None:
                        self.cmbConfIndex.setCurrentIndex(index)
                    self.intensity_controller.start_resolve_thread("all")

            if self.data_loaded:
                self.actionSave_Analysis.setEnabled(True)
                self.actionSelect_All.setEnabled(True)
                self.actionInvert_Selection.setEnabled(True)
                self.actionDeselect_All.setEnabled(True)
                self.actionRange_Selection.setEnabled(True)
                self.menuIntensity.setEnabled(True)
                self.menuLifetime.setEnabled(True)
                self.chbEx_Use_ROI.setEnabled(True)
                self.chbInt_Show_ROI.setEnabled(True)
                self.chbGroup_Use_ROI.setEnabled(True)
                self.chbEx_Trace.setEnabled(True)
                self.chbEx_Hist.setEnabled(True)
                self.chbEx_Plot_Intensity.setEnabled(True)
                self.rdbInt_Only.setEnabled(True)
                self.chbEx_Plot_Lifetimes.setEnabled(True)
                self.rdbHist_Only.setEnabled(True)
                self.actionRange_Selection.setEnabled(True)
                self.set_export_options()

                self.reset_gui()

                self.chbInt_Show_ROI.setCheckState(1)
                self.display_data()

            logger.info("File opened")

    def set_export_options(self):
        particles = self.get_checked_particles()
        particles.append(self.current_particle)
        # if len(particles) == 0:
        #     particles = [self.current_particle]

        all_have_levels = all([p.has_levels for p in particles])
        all_have_any_groups = all(
            [p.has_groups or p.has_global_grouping for p in particles]
        )
        all_have_individual_groups = all([p.has_groups for p in particles])
        all_have_global_groups = all([p.has_global_grouping for p in particles])
        all_have_lifetimes = all([p.has_fit_a_lifetime for p in particles])
        all_have_raster_scans = all([p.has_raster_scan for p in particles])
        all_have_spectra = all([p.has_spectra for p in particles])
        all_have_corr = all([p.has_corr for p in particles])

        self.chbEx_Levels.setEnabled(all_have_levels)
        self.chbEx_DF_Levels.setEnabled(all_have_levels)
        if self.chbEx_DF_Levels.isChecked() and all_have_lifetimes:
            self.chbEx_DF_Levels_Lifetimes.setEnabled(True)
        else:
            self.chbEx_DF_Levels_Lifetimes.setEnabled(False)

        self.chbEx_Grouped_Levels.setEnabled(all_have_individual_groups)
        self.chbEx_Global_Grouped_Levels.setEnabled(all_have_global_groups)
        self.chbEx_DF_Grouped_Levels.setEnabled(all_have_individual_groups)
        if self.chbEx_DF_Grouped_Levels.isChecked() and all_have_individual_groups:
            self.chbEx_DF_Grouped_Levels_Lifetimes.setEnabled(True)
        else:
            self.chbEx_DF_Grouped_Levels_Lifetimes.setEnabled(False)
        self.chbEx_DF_Global_Grouped_Levels.setEnabled(all_have_global_groups)

        self.chbEx_Grouping_Info.setEnabled(all_have_individual_groups)
        self.chbEx_Grouping_Results.setEnabled(all_have_individual_groups)
        self.chbEx_DF_Grouping_Info.setEnabled(all_have_individual_groups)

        # Hists always enabled
        self.chbEx_Lifetimes.setEnabled(all_have_lifetimes)

        self.chbEx_Spectra_2D.setEnabled(all_have_spectra)
        # self.chbEx_Spectra_Fitting.setEnabled(False)  # Add when spectra analysis added
        # self.chbEx_Spectra_Traces.setEnabled(False)  # Add when spectra analysis added

        # Int plot always enalbed
        self.rdbInt_Only.setEnabled(True)
        if not (all_have_individual_groups or all_have_levels):
            self.rdbInt_Only.setChecked(True)
        self.rdbWith_Levels.setEnabled(all_have_levels)
        self.rdbAnd_Groups.setEnabled(all_have_individual_groups)

        # Always able to export traces
        self.chbEx_DF_Traces.setEnabled(True)

        # self.chbEx_Hist.setEnabled(all_have_lifetimes)  # Shouldn't this be true always?

        self.chbEx_Plot_Group_BIC.setEnabled(all_have_any_groups)

        self.chbEx_Plot_Lifetimes.setEnabled(all_have_lifetimes)
        self.rdbWith_Fit.setEnabled(all_have_lifetimes)
        self.rdbAnd_Residuals.setEnabled(all_have_lifetimes)
        self.chbEx_Plot_Lifetimes_Only_Groups.setEnabled(all_have_lifetimes)

        self.chbEx_Plot_Spectra.setEnabled(all_have_spectra)

        self.chbEx_Raster_Scan_2D.setEnabled(all_have_raster_scans)
        self.chbEx_Plot_Raster_Scans.setEnabled(all_have_raster_scans)

        self.chbEx_Corr.setEnabled(all_have_corr)
        self.chbEx_Plot_Corr.setEnabled(all_have_corr)

    def select_all_export_options(self):
        self.chbEx_Trace.setChecked(self.chbEx_Trace.isEnabled())
        self.chbEx_Levels.setChecked(self.chbEx_Levels.isEnabled())
        self.chbEx_Grouped_Levels.setChecked(self.chbEx_Grouped_Levels.isEnabled())
        self.chbEx_Grouping_Info.setChecked(self.chbEx_Grouping_Info.isEnabled())
        self.chbEx_Grouping_Results.setChecked(self.chbEx_Grouping_Results.isEnabled())
        self.chbEx_DF_Grouping_Info.setChecked(self.chbEx_DF_Grouping_Info.isEnabled())
        self.chbEx_Hist.setChecked(self.chbEx_Hist.isEnabled())
        self.chbEx_Lifetimes.setChecked(self.chbEx_Lifetimes.isEnabled())
        self.chbEx_Spectra_2D.setChecked(self.chbEx_Spectra_2D.isEnabled())
        # self.chbEx_Spectra_Fitting.setChecked(self.chbEx_Spectra_Fitting.isEnabled())
        # self.chbEx_Sptecra_Traces.setChecked(self.chbEx_Sptecra_Traces.isEnabled())
        self.chbEx_Plot_Intensity.setChecked(self.chbEx_Plot_Intensity.isEnabled())
        self.rdbInt_Only.setChecked(self.rdbInt_Only.isEnabled())
        self.rdbWith_Levels.setChecked(self.rdbWith_Levels.isEnabled())
        self.rdbAnd_Groups.setChecked(self.rdbAnd_Groups.isEnabled())
        self.chbEx_Plot_Group_BIC.setChecked(self.chbEx_Plot_Group_BIC.isEnabled())
        self.chbEx_Plot_Lifetimes.setChecked(self.chbEx_Plot_Lifetimes.isEnabled())
        self.rdbHist_Only.setChecked(self.rdbHist_Only.isEnabled())
        self.rdbWith_Fit.setChecked(self.rdbWith_Fit.isEnabled())
        self.rdbAnd_Residuals.setChecked(self.rdbAnd_Residuals.isEnabled())
        self.chbEx_Plot_Spectra.setChecked(self.chbEx_Plot_Spectra.isEnabled())
        self.chbEx_Raster_Scan_2D.setChecked(self.chbEx_Raster_Scan_2D.isEnabled())
        self.chbEx_Plot_Raster_Scans.setChecked(
            self.chbEx_Plot_Raster_Scans.isEnabled()
        )

        # Not sure if there is only duplication of below
        # self.chbEx_DF_Levels.setChecked(self.chbEx_DF_Levels.isEnabled())
        # self.chbEx_DF_Levels_Lifetimes.setChecked(self.chbEx_DF_Levels_Lifetimes.isEnabled())
        # self.chbEx_DF_Grouped_Levels.setChecked(self.chbEx_DF_Grouped_Levels.isEnabled())
        # self.chbEx_DF_Grouped_Levels_Lifetimes.setChecked(
        #     self.chbEx_DF_Grouped_Levels_Lifetimes.isEnabled())
        # self.chbEx_DF_Grouping_Info.setChecked(self.chbEx_DF_Grouping_Info.isEnabled())

        self.chbEx_DF_Traces.setChecked(self.chbEx_DF_Traces.isEnabled())
        self.chbEx_DF_Levels.setChecked(self.chbEx_DF_Levels.isEnabled())
        self.chbEx_DF_Levels_Lifetimes.setChecked(
            self.chbEx_DF_Levels_Lifetimes.isEnabled()
        )
        self.chbEx_DF_Grouped_Levels.setChecked(
            self.chbEx_DF_Grouped_Levels.isEnabled()
        )
        self.chbEx_DF_Grouped_Levels_Lifetimes.setChecked(
            self.chbEx_DF_Grouped_Levels_Lifetimes.isEnabled()
        )
        self.chbEx_DF_Grouping_Info.setChecked(self.chbEx_DF_Grouping_Info.isEnabled())

    def select_all_plots_export_options(self):
        self.chbEx_Plot_Intensity.setChecked(self.chbEx_Plot_Intensity.isEnabled())
        self.rdbInt_Only.setChecked(self.rdbInt_Only.isEnabled())
        self.rdbWith_Levels.setChecked(self.rdbWith_Levels.isEnabled())
        self.rdbAnd_Groups.setChecked(self.rdbAnd_Groups.isEnabled())
        self.chbEx_Plot_Group_BIC.setChecked(self.chbEx_Plot_Group_BIC.isEnabled())
        self.chbEx_Plot_Lifetimes.setChecked(self.chbEx_Plot_Lifetimes.isEnabled())
        self.rdbHist_Only.setChecked(self.rdbHist_Only.isEnabled())
        self.rdbWith_Fit.setChecked(self.rdbWith_Fit.isEnabled())
        self.rdbAnd_Residuals.setChecked(self.rdbAnd_Residuals.isEnabled())
        self.chbEx_Plot_Spectra.setChecked(self.chbEx_Plot_Spectra.isEnabled())
        self.chbEx_Plot_Raster_Scans.setChecked(
            self.chbEx_Plot_Raster_Scans.isEnabled()
        )

    def select_all_dataframes_export_options(self):
        self.chbEx_DF_Traces.setChecked(self.chbEx_DF_Traces.isEnabled())
        self.chbEx_DF_Levels.setChecked(self.chbEx_DF_Levels.isEnabled())
        self.chbEx_DF_Levels_Lifetimes.setChecked(
            self.chbEx_DF_Levels_Lifetimes.isEnabled()
        )
        self.chbEx_DF_Grouped_Levels.setChecked(
            self.chbEx_DF_Grouped_Levels.isEnabled()
        )
        self.chbEx_DF_Grouped_Levels_Lifetimes.setChecked(
            self.chbEx_DF_Grouped_Levels_Lifetimes.isEnabled()
        )
        self.chbEx_DF_Grouping_Info.setChecked(self.chbEx_DF_Grouping_Info.isEnabled())

    @pyqtSlot(Exception)
    def open_file_error(self, err: Exception):
        # logger.error(err)
        pass

    def detect_remove_bursts(self, mode: str = None) -> None:
        if mode == "current":
            particles = [self.current_particle]
        elif mode == "selected":
            particles = self.get_checked_particles()
        else:
            particles = self.current_dataset.particles

        for part in particles:
            part.cpts.check_burst()
        self.remove_bursts(mode=mode)

    def remove_bursts(self, mode: str = None, confirm: bool = True) -> None:
        if mode == "current":
            particles = [self.current_particle]
        elif mode == "selected":
            particles = self.get_checked_particles()
        else:
            particles = self.current_dataset.particles

        has_burst = [particle.has_burst for particle in particles]
        if sum(has_burst):
            if confirm:
                msgbx = TimedMessageBox(30, parent=self)
                msgbx.setIcon(QMessageBox.Question)
                msgbx.setText("Would you like to remove the photon bursts?")
                msgbx.set_timeout_text(
                    message_pretime="(Removing photon bursts in ",
                    message_posttime=" seconds)",
                )
                msgbx.setWindowTitle("Photon bursts detected")
                msgbx.setStandardButtons(QMessageBox.No | QMessageBox.Yes)
                msgbx.setDefaultButton(QMessageBox.Yes)
                msgbx.show()
                msgbx_result, _ = msgbx.exec()
            if not confirm or msgbx_result == QMessageBox.Yes:
                for particle in particles:
                    if particle.has_burst:
                        particle.cpts.remove_bursts()
                        particle.makelevelhists()
                    if particle.has_groups:
                        particle.remove_and_reset_grouping()

            self.display_data()

    def restore_bursts(self, mode: str = None) -> None:
        if mode == "current":
            particles = [self.current_particle]
        elif mode == "selected":
            particles = self.get_checked_particles()
        else:
            particles = self.current_dataset.particles

        for part in particles:
            if part.cpts.bursts_deleted is not None:
                part.cpts.restore_bursts()
                part.makelevelhists()
                if part.has_groups:
                    part.remove_and_reset_grouping()

        self.display_data()

    def run_parallel_cpa(self, particle):
        particle.cpts.run_cpa(confidence=self.conf_parallel, run_levels=True)

    def switching_frequency(self, all_selected: str = None):
        """
        Calculates and exports the accumulated switching frequency of either
        all the particles, or only the selected.

        Parameters
        ----------
        all_selected : {'all', 'selected'}
            Possible values are 'all' (default) or 'selected'.
        """
        try:
            if all_selected is None:
                all_selected = "all"

            assert all_selected.lower() in [
                "all",
                "selected",
            ], "mode parameter must be either 'all' or 'selected'."

            if all_selected == "all":
                data = self.treemodel.data(self.treemodel.index(0, 0), Qt.UserRole)
                # assert data.
        except Exception as exc:
            logger.info("Switching frequency analysis failed: ")
        else:
            pass

    def get_checked(self):
        checked = list()
        for ind in range(self.treemodel.rowCount(self.dataset_index)):
            if self.part_nodes[ind].checked():
                checked.append((ind, self.part_nodes[ind]))
                # checked_nums.append(ind)
                # checked_particles.append(self.part_nodes[ind])
        return checked

    def get_checked_nums(self):
        checked_nums = list()
        for ind in range(self.treemodel.rowCount(self.dataset_index)):
            if self.part_nodes[ind].checked():
                checked_nums.append(ind + 1)
        return checked_nums

    def get_checked_particles(self):
        checked_particles = list()
        for ind in range(self.treemodel.rowCount(self.dataset_index)):
            if self.part_nodes[ind].checked():
                particle = self.tree2particle(ind)
                if type(particle) is smsh5.Particle:
                    checked_particles.append(self.tree2particle(ind))
        return checked_particles

    def set_particle_check_state(self, particle_number: int, set_checked: bool):
        self.part_nodes[particle_number].setChecked(set_checked)

    def set_level_resolved(self):
        self.current_dataset.level_resolved = True
        # print(self.level_resolved)

    def gui_plot_intensity_clicked(self, new_value):
        self.frmPlot_Int_Selection.setEnabled(new_value)

    def gui_plot_lifetime_clicked(self, new_value):
        self.frmPlot_Lifetime_Selection.setEnabled(new_value)

    def gui_export(self, mode: str = None):
        self.lock = Lock()
        f_dir = QFileDialog.getExistingDirectory(self)
        export_worker = ExportWorker(
            main_window=self, mode=mode, lock=self.lock, f_dir=f_dir
        )
        sigs = export_worker.signals
        sigs.start_progress.connect(self.start_progress)
        sigs.progress.connect(self.update_progress)
        sigs.end_progress.connect(self.end_progress)
        sigs.status_message.connect(self.status_message)
        sigs.error.connect(self.error_handler)

        sigs.plot_trace_lock.connect(self.intensity_controller.plot_trace)
        sigs.plot_trace_export_lock.connect(self.intensity_controller.plot_trace)
        sigs.plot_levels_lock.connect(self.intensity_controller.plot_levels)
        sigs.plot_levels_export_lock.connect(self.intensity_controller.plot_levels)
        sigs.plot_group_bounds_export_lock.connect(
            self.intensity_controller.plot_group_bounds
        )
        sigs.plot_grouping_bic_export_lock.connect(
            self.grouping_controller.plot_group_bic
        )
        sigs.plot_decay_lock.connect(self.lifetime_controller.plot_decay)
        sigs.plot_decay_export_lock.connect(self.lifetime_controller.plot_decay)
        sigs.plot_convd_lock.connect(self.lifetime_controller.plot_convd)
        sigs.plot_convd_export_lock.connect(self.lifetime_controller.plot_convd)
        sigs.plot_decay_convd_export_lock.connect(
            self.lifetime_controller.plot_decay_and_convd
        )
        sigs.plot_decay_convd_residuals_export_lock.connect(
            self.lifetime_controller.plot_decay_convd_and_hist
        )
        sigs.show_residual_widget_lock.connect(
            self.lifetime_controller.show_residuals_widget
        )
        sigs.plot_residuals_export_lock.connect(self.lifetime_controller.plot_residuals)
        sigs.plot_spectra_export_lock.connect(self.spectra_controller.plot_spectra)
        sigs.plot_raster_scan_export_lock.connect(
            self.raster_scan_controller.plot_raster_scan
        )
        sigs.plot_corr_lock.connect(self.antibunch_controller.plot_corr)
        sigs.plot_corr_export_lock.connect(self.antibunch_controller.plot_corr)

        self.threadpool.start(export_worker)

    def convert_pt3_dialog(self):
        convert_pt3 = ConvertPt3Dialog(mainwindow=self)
        convert_pt3.exec()

    def range_selection(self):
        range_selection_dialog = RangeSelectionDialog(main_window=self)
        if range_selection_dialog.exec_():
            selection_indexes = range_selection_dialog.get_selection(
                max_range=len(self.part_nodes)
            )
            mode_only, mode_add, mode_remove, _ = range_selection_dialog.get_mode()
            if max(selection_indexes) > len(self.part_nodes):
                msg = QMessageBox(self)
                msg.setWindowTitle("Range Selection")
                msg.setText("Selection out of bounds!")
                msg.setIcon(QMessageBox.Warning)
                msg.setStandardButtons(QMessageBox.Ok)
                msg.exec()
            else:
                for i, node in enumerate(self.part_nodes):
                    is_checked = node.checked()
                    if mode_only:
                        if i + 1 in selection_indexes:
                            is_checked = True
                        else:
                            is_checked = False
                    elif mode_add:
                        if i + 1 in selection_indexes:
                            is_checked = True
                    elif mode_remove:
                        if i + 1 in selection_indexes:
                            is_checked = False
                    else:
                        if i + 1 not in selection_indexes:
                            is_checked = True
                        else:
                            is_checked = False

                    if is_checked != node.checked():
                        node.setChecked(is_checked)
                num_checked = sum([node.checked() for node in self.part_nodes])
                self.lblNum_Selected.setText(str(num_checked))

    def reset_gui(self):
        """Sets the GUI elements to enabled if it should be accessible."""
        logger.info("Reset GUI")
        new_state = self.data_loaded

        # Intensity
        self.tabIntensity.setEnabled(new_state)
        self.btnApplyBin.setEnabled(new_state)
        self.btnApplyBinAll.setEnabled(new_state)
        self.btnResolve.setEnabled(new_state)
        self.btnResolve_Selected.setEnabled(new_state)
        self.btnResolveAll.setEnabled(new_state)
        self.cmbConfIndex.setEnabled(new_state)
        self.spbBinSize.setEnabled(new_state)
        self.actionReset_Analysis.setEnabled(new_state)
        self.actionSave_Selected.setEnabled(new_state)
        enable_levels = False
        if new_state:
            enable_levels = self.current_dataset.has_levels
        # self.actionTrim_Dead_Traces.setEnabled(enable_levels)
        # self.chbGroup_Auto_Apply.setEnabled(enable_levels)
        # self.menuRegion_of_Interest.setEnabled(enable_levels)

        # Lifetime
        self.tabLifetime.setEnabled(new_state)
        self.btnFitParameters.setEnabled(new_state)
        self.btnLoadIRF.setEnabled(new_state)
        if new_state:
            enable_fitting = self.lifetime_controller.irf_loaded
        else:
            enable_fitting = new_state
        self.chbHasIRF.setChecked(self.lifetime_controller.irf_loaded)
        self.btnFitCurrent.setEnabled(enable_fitting)
        self.btnFit.setEnabled(enable_fitting)
        self.btnFitAll.setEnabled(enable_fitting)
        self.btnFitSelected.setEnabled(enable_fitting)
        self.btnNextLevel.setEnabled(enable_levels)
        self.btnPrevLevel.setEnabled(enable_levels)
        # print(enable_levels)

        # Grouping
        if self.current_dataset is not None:
            has_levels = any(
                [particle.has_levels for particle in self.current_dataset.particles]
            )
            self.tabGrouping.setEnabled(has_levels)
            self.btnGroupCurrent.setEnabled(has_levels)
            self.btnGroupSelected.setEnabled(has_levels)
            self.btnGroupAll.setEnabled(has_levels)
            self.btnGroupGlobal.setEnabled(has_levels)
            if has_levels:
                has_groups = any(
                    [particle.has_groups for particle in self.current_dataset.particles]
                )
                self.btnApplyGroupsCurrent.setEnabled(has_groups)
                self.btnApplyGroupsSelected.setEnabled(has_groups)
                self.btnApplyGroupsAll.setEnabled(has_groups)

                has_global_grouping = any(
                    [
                        particle.has_global_grouping
                        for particle in self.current_dataset.particles
                    ]
                )
                self.chbInt_Show_Global_Groups.setEnabled(has_global_grouping)

        # Spectral
        if self.current_dataset and self.current_dataset.has_spectra:
            self.tabSpectra.setEnabled(True)
            self.btnSubBackground.setEnabled(new_state)
        else:
            self.tabSpectra.setEnabled(False)

    def close_file(self):
        if self.current_dataset is not None:
            self.current_particle = None
            self.current_dataset.file.close()
            self.current_dataset = None
            self.treemodel = DatasetTreeModel()
            self.treeViewParticles.setModel(self.treemodel)
            self.data_loaded = False

    def error_handler(self, e: Exception):
        raise e


def display_on():
    ctypes.windll.kernel32.SetThreadExecutionState(0x80000002)
    logger.info("Execution State set to Always On")


def display_reset():
    ctypes.windll.kernel32.SetThreadExecutionState(0x80000000)
    logger.info("Execution State Reset")
    sys.exit(0)


def main():
    """
    Creates QApplication and runs MainWindow().
    """
    # convert_convert_ui()
    app = QApplication([])
    print("Currently used style:", app.style().metaObject().className())
    print("Available styles:", QStyleFactory.keys())
    logger.info("App created")
    main_window = MainWindow()
    logger.info("Main Window created")
    main_window.show()
    should_calc = main_window.sums_file_check()
    if should_calc:
        app.processEvents()
        main_window.calc_store_sums()
        app.processEvents()
    # main_window.tabSpectra.repaint()
    logger.info("Main Window shown")
    if system() == "Windows":
        display_on()
    app.instance().exec_()
    if system() == "Windows":
        display_reset()
    logger.info("App excuted")


if __name__ == "__main__":
    # Create version file for distribution. Or use the command bellow:
    # create-version-file version.yml --outfile versionfile.txt --version SMS_VERSION
    if "--dev" in sys.argv:
        try:
            # noinspection PyUnresolvedReferences
            import pyinstaller_versionfile

            pyinstaller_versionfile.create_versionfile_from_input_file(
                output_file="versionfile.txt",
                input_file="version.yml",
                version=SMS_VERSION,
            )
        except ImportError as e:
            pass

    if "--debug" not in sys.argv:
        freeze_support()
        Process(target=main).start()
    else:
        main()<|MERGE_RESOLUTION|>--- conflicted
+++ resolved
@@ -145,82 +145,7 @@
 
         self.spectra_controller = SpectraController(main_window=self)
 
-<<<<<<< HEAD
         self.raster_scan_controller = RasterScanController(main_window=self)
-
-        self.antibunch_controller = AntibunchingController(main_window=self)
-=======
-        self.int_controller = IntController(self, int_widget=self.pgIntensity_PlotWidget,
-                                            int_hist_container=self.wdgInt_Hist_Container,
-                                            int_hist_line=self.lineInt_Hist,
-                                            int_hist_widget=self.pgInt_Hist_PlotWidget,
-                                            lifetime_widget=self.pgLifetime_Int_PlotWidget,
-                                            groups_int_widget=self.pgGroups_Int_PlotWidget,
-                                            groups_hist_widget=self.pgGroups_Hist_PlotWidget,
-                                            level_info_container=self.wdgInt_Level_Info_Container,
-                                            level_info_text=self.txtLevelInfoInt,
-                                            int_level_line=self.lineInt_Level)
-        # Connect all GUI buttons with outside class functions
-        i_c = self.int_controller
-        self.btnApplyBin.clicked.connect(i_c.gui_apply_bin)
-        self.btnApplyBinAll.clicked.connect(i_c.gui_apply_bin_all)
-        self.btnResolve.clicked.connect(i_c.gui_resolve)
-        self.btnResolve_Selected.clicked.connect(i_c.gui_resolve_selected)
-        self.btnResolveAll.clicked.connect(i_c.gui_resolve_all)
-        self.chbInt_Show_ROI.stateChanged.connect(i_c.roi_chb_changed)
-        self.chbInt_Show_Hist.stateChanged.connect(i_c.hist_chb_changed)
-        self.chbInt_Show_Level_Info.stateChanged.connect(i_c.level_info_chb_changed)
-        self.chbInt_Show_Groups.stateChanged.connect(i_c.plot_all)
-        self.actionInt_Trim_Traces.triggered.connect(i_c.gui_trim_traces)
-        self.actionInt_Reset_ROI_Current.triggered.connect(i_c.gui_reset_roi_current)
-        self.actionInt_Reset_ROI_Selected.triggered.connect(i_c.gui_reset_roi_selected)
-        self.actionInt_Reset_ROI_All.triggered.connect(i_c.gui_reset_roi_all)
-        # self.actionTime_Resolve_Current.triggered.connect(i_c.time_resolve_current)
-        # self.actionTime_Resolve_Selected.triggered.connect(i_c.time_resolve_selected)
-        # self.actionTime_Resolve_All.triggered.connect(i_c.time_resolve_all)
-        self.chbInt_Exp_Trace.stateChanged.connect(i_c.exp_trace_chb_changed)
-        self.chbSecondCard.stateChanged.connect(i_c.plot_all)
-
-        self.lifetime_controller = \
-            LifetimeController(self, lifetime_hist_widget=self.pgLifetime_Hist_PlotWidget,
-                               residual_widget=self.pgLieftime_Residuals_PlotWidget)
-        l_c = self.lifetime_controller
-        self.btnPrevLevel.clicked.connect(l_c.gui_prev_lev)
-        self.btnNextLevel.clicked.connect(l_c.gui_next_lev)
-        self.btnWholeTrace.clicked.connect(l_c.gui_whole_trace)
-        self.chbLifetime_Show_Groups.stateChanged.connect(l_c.plot_all)
-        self.chbShow_Residuals.stateChanged.connect(l_c.gui_show_hide_residuals)
-        self.chbLifetime_Use_ROI.stateChanged.connect(l_c.gui_use_roi_changed)
-        self.btnLifetime_Apply_ROI.clicked.connect(l_c.gui_apply_roi_current)
-        self.btnLifetime_Apply_ROI_Selected.clicked.connect(l_c.gui_apply_roi_selected)
-        self.btnLifetime_Apply_ROI_All.clicked.connect(l_c.gui_apply_roi_all)
-        self.btnJumpToGroups.clicked.connect(l_c.gui_jump_to_groups)
-        self.btnLoadIRF.clicked.connect(l_c.gui_load_irf)
-        self.btnFitParameters.clicked.connect(l_c.gui_fit_param)
-        self.btnFitCurrent.clicked.connect(l_c.gui_fit_current)
-        self.btnFit.clicked.connect(l_c.gui_fit_levels)
-        self.btnFitSelected.clicked.connect(l_c.gui_fit_selected)
-        self.btnFitAll.clicked.connect(l_c.gui_fit_all)
-
-        self.grouping_controller = \
-            GroupingController(self, bic_plot_widget=self.pgGroups_BIC_PlotWidget)
-        g_c = self.grouping_controller
-        self.btnGroupCurrent.clicked.connect(g_c.gui_group_current)
-        self.btnGroupSelected.clicked.connect(g_c.gui_group_selected)
-        self.btnGroupAll.clicked.connect(g_c.gui_group_all)
-        self.btnApplyGroupsCurrent.clicked.connect(g_c.gui_apply_groups_current)
-        self.btnApplyGroupsSelected.clicked.connect(g_c.gui_apply_groups_selected)
-        self.btnApplyGroupsAll.clicked.connect(g_c.gui_apply_groups_all)
-
-        self.pgSpectra_Image_View = pg.ImageView(view=pg.PlotItem())
-        self.laySpectra.addWidget(self.pgSpectra_Image_View)
-        self.pgSpectra_Image_View.show()
-        self.spectra_controller = \
-            SpectraController(self, spectra_image_view=self.pgSpectra_Image_View)
-
-        self.raster_scan_controller = \
-            RasterScanController(self, raster_scan_image_view=self.pgRaster_Scan_Image_View,
-                                 list_text=self.txtRaster_Scan_List)
 
         self.antibunch_controller = AntibunchingController(self, corr_widget=self.pgAntibunching_PlotWidget,
                                                            corr_sum_widget=self.pgAntibunching_Sum_PlotWidget)
@@ -229,7 +154,6 @@
         self.btnCorrSelected.clicked.connect(a_c.gui_correlate_selected)
         self.btnCorrAll.clicked.connect(a_c.gui_correlate_all)
         self.spbBinSizeCorr.valueChanged.connect(a_c.rebin_corrs)
->>>>>>> 3aa652fc
 
         self.filtering_controller = FilteringController(main_window=self)
 
