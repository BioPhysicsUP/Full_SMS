<<<<<<< HEAD
"""Module for analysis of SMS data from HDF5 files

Bertus van Heerden and Joshua Botha
University of Pretoria
2020
"""

__docformat__ = 'NumPy'

import csv
import os
import sys
from platform import system
import ctypes

import pyqtgraph as pg
from PyQt5.QtCore import pyqtSignal, Qt, QThreadPool, pyqtSlot, QTimer, QEvent
from PyQt5.QtGui import QIcon, QResizeEvent
from PyQt5.QtWidgets import QMainWindow, QProgressBar, QFileDialog, QMessageBox, QInputDialog, \
    QApplication, QStyleFactory
from PyQt5 import uic
from typing import Union
import time

from controllers import IntController, LifetimeController, GroupingController, SpectraController, \
    resolve_levels
from thread_tasks import bin_all, OpenFile
from threads import ProcessThread, WorkerResolveLevels, WorkerBinAll
from tree_model import DatasetTreeNode, DatasetTreeModel
from signals import worker_sig_pass

try:
    import pkg_resources.py2_warn
except ImportError:
    pass

import smsh5
from generate_sums import CPSums
from custom_dialogs import TimedMessageBox
import file_manager as fm
from my_logger import setup_logger
import processes as prcs

#  TODO: Needs to rather be reworked not to use recursion, but rather a loop of some sort

sys.setrecursionlimit(1000 * 10)

main_window_file = fm.path(name="mainwindow.ui", file_type=fm.Type.UI)
UI_Main_Window, _ = uic.loadUiType(main_window_file)

logger = setup_logger(__name__, is_main=True)


# noinspection PyUnresolvedReferences
class MainWindow(QMainWindow, UI_Main_Window):
    """
    Class for Full SMS application that returns QMainWindow object.

    This class uses a *.ui converted to a *.py script to generate g Be
    sure to run convert_py after having made changes to mainwindow.
    """

    def __init__(self):
        """Initialise MainWindow object.

        Creates and populates QMainWindow object as described by mainwindow.py
        as well as creates MplWidget
        """

        self.threadpool = QThreadPool()
        logger.info(f"Multi-threading with maximum {self.threadpool.maxThreadCount()} threads")
        self.active_threads = []

        self.confidence_index = {
            0: 99,
            1: 95,
            2: 90,
            3: 69}

        if system() == "Windows":
            logger.info("System -> Windows")
        elif system() == "Darwin":
            logger.info("System -> Unix/Linus")
            os.environ["QT_MAC_WANTS_LAYER"] = '1'
        else:
            logger.info("System -> Other")

        QMainWindow.__init__(self)
        UI_Main_Window.__init__(self)
        self.setupUi(self)

        self.setWindowIcon(QIcon(fm.path('Full-SMS.ico', fm.Type.Icons)))

        self.tabWidget.setCurrentIndex(0)

        self.setWindowTitle("Full SMS")

        pg.setConfigOption('antialias', True)
        # pg.setConfigOption('leftButtonPan', False)

        self.chbInt_Disp_Resolved.hide()
        self.chbInt_Disp_Photon_Bursts.hide()
        self.chbInt_Disp_Grouped.hide()
        self.chbInt_Disp_Using_Groups.hide()
        self.chbInt_Show_Groups.setEnabled(False)

        self.int_controller = IntController(self, int_widget=self.pgIntensity_PlotWidget,
                                            int_hist_container=self.wdgInt_Hist_Container,
                                            int_hist_line=self.lineInt_Hist,
                                            int_hist_widget=self.pgInt_Hist_PlotWidget,
                                            lifetime_widget=self.pgLifetime_Int_PlotWidget,
                                            groups_int_widget=self.pgGroups_Int_PlotWidget,
                                            groups_hist_widget=self.pgGroups_Hist_PlotWidget)
        self.lifetime_controller = \
            LifetimeController(self, lifetime_hist_widget=self.pgLifetime_Hist_PlotWidget)
        self.spectra_controller = SpectraController(self, spectra_widget=self.pgSpectra_ImageView)
        self.grouping_controller = \
            GroupingController(self, bic_plot_widget=self.pgGroups_BIC_PlotWidget)

        # Connect all GUI buttons with outside class functions
        i_c = self.int_controller
        self.btnApplyBin.clicked.connect(i_c.gui_apply_bin)
        self.btnApplyBinAll.clicked.connect(i_c.gui_apply_bin_all)
        self.btnResolve.clicked.connect(i_c.gui_resolve)
        self.btnResolve_Selected.clicked.connect(i_c.gui_resolve_selected)
        self.btnResolveAll.clicked.connect(i_c.gui_resolve_all)
        self.chbInt_Show_Hist.stateChanged.connect(i_c.hide_unhide_hist)
        self.chbInt_Show_Groups.stateChanged.connect(i_c.plot_all)
        self.actionTime_Resolve_Current.triggered.connect(i_c.time_resolve_current)
        self.actionTime_Resolve_Selected.triggered.connect(i_c.time_resolve_selected)
        self.actionTime_Resolve_All.triggered.connect(i_c.time_resolve_all)

        l_c = self.lifetime_controller
        self.btnPrevLevel.clicked.connect(l_c.gui_prev_lev)
        self.btnNextLevel.clicked.connect(l_c.gui_next_lev)
        self.btnWholeTrace.clicked.connect(l_c.gui_whole_trace)
        self.btnLoadIRF.clicked.connect(l_c.gui_load_irf)
        self.btnFitParameters.clicked.connect(l_c.gui_fit_param)
        self.btnFitCurrent.clicked.connect(l_c.gui_fit_current)
        self.btnFit.clicked.connect(l_c.gui_fit_levels)
        self.btnFitSelected.clicked.connect(l_c.gui_fit_selected)
        self.btnFitAll.clicked.connect(l_c.gui_fit_all)

        g_c = self.grouping_controller
        self.btnGroupCurrent.clicked.connect(g_c.gui_group_current)
        self.btnGroupSelected.clicked.connect(g_c.gui_group_selected)
        self.btnGroupAll.clicked.connect(g_c.gui_group_all)
        self.btnApplyGroupsCurrent.clicked.connect(g_c.gui_apply_groups_current)
        self.btnApplyGroupsSelected.clicked.connect(g_c.gui_apply_groups_selected)
        self.btnApplyGroupsAll.clicked.connect(g_c.gui_apply_groups_all)

        self.btnSubBackground.clicked.connect(self.spectra_controller.gui_sub_bkg)

        self.actionOpen_h5.triggered.connect(self.act_open_h5)
        self.actionOpen_pt3.triggered.connect(self.act_open_pt3)
        self.actionSave_Selected.triggered.connect(self.act_save_selected)
        self.actionTrim_Dead_Traces.triggered.connect(self.act_trim)
        self.actionSwitch_All.triggered.connect(self.act_switch_all)
        self.actionSwitch_Selected.triggered.connect(self.act_switch_selected)
        self.actionSet_Startpoint.triggered.connect(self.act_set_startpoint)
        self.btnEx_Current.clicked.connect(self.gui_export_current)
        self.btnEx_Selected.clicked.connect(self.gui_export_selected)
        self.btnEx_All.clicked.connect(self.gui_export_all)

        # Create and connect model for dataset tree
        self.treemodel = DatasetTreeModel()
        self.treeViewParticles.setModel(self.treemodel)
        # Connect the tree selection to data display
        self.treeViewParticles.selectionModel().currentChanged.connect(self.display_data)

        self.part_nodes = list()
        self.part_index = list()

        self.tauparam = None
        self.ampparam = None
        self.shift = None
        self.decaybg = None
        self.irfbg = None
        self.start = None
        self.end = None
        self.addopt = None

        self.statusBar().showMessage('Ready...')
        self.progress = QProgressBar(self)
        self.progress.setMinimumSize(170, 19)
        self.progress.setVisible(False)
        self.progress.setValue(0)  # Range of values is from 0 to 100
        self.statusBar().addPermanentWidget(self.progress)
        self.current_progress = float()
        self.data_loaded = False
        self.level_resolved = False
        self.levels_grouped = False
        self.irf_loaded = False
        self.has_spectra = False

        self._current_level = None

        self.tabWidget.currentChanged.connect(self.tab_change)

        self.reset_gui()
        self.repaint()

    """#######################################
    ######## GUI Housekeeping Methods ########
    #######################################"""

    def after_show(self):
        # self.pgSpectra.resize(self.tabSpectra.size().height(),
        #                       self.tabSpectra.size().height() - self.btnSubBackground.size().height() - 40)
        # QEvent.
        # QTimer.singleShot(1000)
        self.calc_store_sums()
        for i in range(100):
            time.sleep(1)
            print(i)
        pass

    def resizeEvent(self, a0: QResizeEvent):
        # if self.tabSpectra.size().height() <= self.tabSpectra.size().width():
        #     self.pgSpectra.resize(self.tabSpectra.size().height(),
        #                           self.tabSpectra.size().height() - self.btnSubBackground.size().height() - 40)
        # else:
        #     self.pgSpectra.resize(self.tabSpectra.size().width(),
        #                           self.tabSpectra.size().width() - 40)
        pass

    def sums_file_check(self) -> bool:

        should_calc = False
        sums_path = fm.path(name="all_sums.pickle", file_type=fm.Type.Data)
        if (not os.path.exists(sums_path)) and \
                (not os.path.isfile(sums_path)):
            self.status_message('Calculating change point sums, this may take several minutes.')
            should_calc = True

        return should_calc

    def calc_store_sums(self) -> None:
        """
        Check if the all_sums.pickle file exists, and if it doesn't creates it
        """

        create_all_sums = CPSums(only_pickle=True, n_min=10, n_max=1000)
        del create_all_sums
        self.status_message('Ready...')

    def gui_export_current(self):
        self.export(mode='current')

    def gui_export_selected(self):
        self.export(mode='selected')

    def gui_export_all(self):
        self.export(mode='all')

    def set_bin_size(self, bin_size: int):
        self.spbBinSize.setValue(bin_size)

    def act_open_h5(self):
        """ Allows the user to point to a h5 file and then starts a thread that reads and loads the file. """

        file_path = QFileDialog.getOpenFileName(self, 'Open HDF5 file', '', "HDF5 files (*.h5)")
        if file_path != ('', ''):  # fname will equal ('', '') if the user canceled.
            self.status_message(message="Opening file...")
            of_process_thread = ProcessThread(num_processes=1)
            of_process_thread.worker_signals.add_datasetindex.connect(self.add_dataset)
            of_process_thread.worker_signals.add_particlenode.connect(self.add_node)
            of_process_thread.worker_signals.add_all_particlenodes.connect(self.add_all_nodes)
            of_process_thread.worker_signals.bin_size.connect(self.set_bin_size)
            of_process_thread.worker_signals.data_loaded.connect(self.set_data_loaded)
            of_process_thread.signals.status_update.connect(self.status_message)
            of_process_thread.signals.start_progress.connect(self.start_progress)
            of_process_thread.signals.set_progress.connect(self.set_progress)
            of_process_thread.signals.step_progress.connect(self.update_progress)
            of_process_thread.signals.add_progress.connect(self.update_progress)
            of_process_thread.signals.end_progress.connect(self.end_progress)
            of_process_thread.signals.error.connect(self.error_handler)
            of_process_thread.signals.finished.connect(self.open_file_thread_complete)

            of_obj = OpenFile(file_path=file_path)  # , progress_tracker=of_progress_tracker)
            of_process_thread.add_tasks_from_methods(of_obj, 'open_h5')
            self.threadpool.start(of_process_thread)
            self.active_threads.append(of_process_thread)


    def act_open_pt3(self):
        """ Allows a user to load a group of .pt3 files that are in a folder and loads them. NOT YET IMPLEMENTED. """

        print("act_open_pt3")

    def act_save_selected(self):
        """" Saves selected particles into a new HDF5 file."""

        selected_nums = self.get_checked_nums()

        if not len(selected_nums):
            msg = QMessageBox(self)
            msg.setIcon(QMessageBox.Critical)
            msg.setWindowTitle('Save Error')
            msg.setText('No particles selected.')
            msg.setStandardButtons(QMessageBox.Ok)
            msg.exec()
            return

        fname, _ = QFileDialog.getSaveFileName(self, 'New or Existing HDF5 file', '',
                                               'HDF5 files (*.h5)',
                                               options=QFileDialog.DontConfirmOverwrite)
        if os.path.exists(fname[0]):
            msg = QMessageBox(self)
            msg.setIcon(QMessageBox.Question)
            msg.setWindowTitle('Add To Existing File')
            msg.setText('Do you want to add selected particles to existing file?')
            msg.setStandardButtons(QMessageBox.Yes | QMessageBox.Cancel)
            if msg.exec() == QMessageBox.Cancel:
                return

        if self.tree2dataset().name == fname:
            msg = QMessageBox(self)
            msg.setIcon(QMessageBox.Critical)
            msg.setWindowTitle('Save Error')
            msg.setText('Can''t add particles to currently opened file.')
            msg.setStandardButtons(QMessageBox.Ok)
            msg.exec()
            return

        self.tree2dataset().save_particles(fname, selected_nums)

    def act_trim(self):
        """ Used to trim the 'dead' part of a trace as defined by two parameters. """

        print("act_trim")

    def act_switch_all(self):

        self.switching_frequency(all_selected='all')

    def act_switch_selected(self):

        self.switching_frequency(all_selected='selected')

    def act_set_startpoint(self):

        start, ok = QInputDialog.getInt(self, 'Input Dialog', 'Enter startpoint:')
        self.set_startpoint(start)

    def set_startpoint(self, start=None):
        if start is None:
            start = self.lifetime_controller.startpoint
        try:
            # self.tree2dataset().makehistograms(remove_zeros=False, startpoint=start, channel=True)
            dataset = self.currentparticle.dataset
            dataset.makehistograms(remove_zeros=False, startpoint=start, channel=True)
        except Exception as exc:
            print(exc)
        if self.lifetime_controller.irf_loaded:
            self.lifetime_controller.change_irf_start(start)
        if self.lifetime_controller.startpoint is None:
            self.lifetime_controller.startpoint = start
        self.display_data()
        logger.info('Set startpoint')

    """#######################################
    ############ Internal Methods ############
    #######################################"""

    def add_dataset(self, datasetnode):
        self.datasetindex = self.treemodel.addChild(datasetnode)

    def add_node(self, particlenode, num):
        index = self.treemodel.addChild(particlenode, self.datasetindex)  #, progress_sig)
        if num == 0:
            self.treeViewParticles.expand(self.datasetindex)
            self.treeViewParticles.setCurrentIndex(index)

        self.part_nodes.append(particlenode)
        self.part_index.append(index)

    def add_all_nodes(self, all_particlenodes):
        for particlenode, num in all_particlenodes:
            index = self.treemodel.addChild(particlenode, self.datasetindex)  # , progress_sig)
            if num == 0:
                self.treeViewParticles.expand(self.datasetindex)
                self.treeViewParticles.setCurrentIndex(index)
            self.part_nodes.append(particlenode)
            self.part_index.append(index)

    def tab_change(self, active_tab_index: int):
        if self.data_loaded and hasattr(self, 'currentparticle'):
            if self.tabWidget.currentIndex() in [0, 1, 2, 3]:
                self.display_data()

    def update_int_gui(self):
        cur_part = self.currentparticle

        if cur_part.has_levels:
            self.chbInt_Disp_Resolved.show()
        else:
            self.chbInt_Disp_Resolved.hide()

        if cur_part.has_burst:
            self.chbInt_Disp_Photon_Bursts.show()
        else:
            self.chbInt_Disp_Photon_Bursts.hide()

        if cur_part.has_groups:
            self.chbInt_Disp_Grouped.show()
            self.chbInt_Show_Groups.setEnabled(True)
        else:
            self.chbInt_Disp_Grouped.hide()
            self.chbInt_Show_Groups.setEnabled(False)

        if cur_part.using_group_levels:
            self.chbInt_Disp_Using_Groups.show()
        else:
            self.chbInt_Disp_Using_Groups.hide()

    def display_data(self, current=None, prev=None) -> None:
        """ Displays the intensity trace and the histogram of the current particle.

            Directly called by the tree signal currentChanged, thus the two arguments.

        Parameters
        ----------
        current : QtCore.QModelIndex
            The index of the current selected particle as defined by QtCore.QModelIndex.
        prev : QtCore.QModelIndex
            The index of the previous selected particle as defined by QtCore.QModelIndex.
        """

        # self.current_level = None

        # self.current_ind = current
        # self.pre_ind = prev
        if current is not None:
            if hasattr(self, 'currentparticle'):
                self.currentparticle = self.treemodel.get_particle(current)
            self.current_level = None  # Reset current level when particle changes.
        if hasattr(self, 'currentparticle') and type(self.currentparticle) is smsh5.Particle:
            cur_tab_name = self.tabWidget.currentWidget().objectName()

            if cur_tab_name in ['tabIntensity', 'tabGrouping', 'tabLifetime']:
                if cur_tab_name == 'tabIntensity':
                    self.update_int_gui()
                self.int_controller.set_bin(self.currentparticle.bin_size)
                self.int_controller.plot_trace()
                if cur_tab_name != 'tabLifetime':
                    self.int_controller.plot_hist()
                else:
                    self.lifetime_controller.plot_decay(remove_empty=False)
                    self.lifetime_controller.plot_convd()
                    self.lifetime_controller.update_results()

                if self.currentparticle.has_groups:
                    self.int_controller.plot_group_bounds()
                    if cur_tab_name == 'tabGrouping':
                        self.grouping_controller.plot_group_bic()
                else:
                    self.grouping_controller.clear_bic()

            if cur_tab_name == 'tabSpectra':
                self.spectra_controller.plot_spectra()

            # Set Enables
            set_apply_groups = False
            if self.currentparticle.has_levels:
                self.int_controller.plot_levels()
                set_group = True
                if self.currentparticle.has_groups:
                    set_apply_groups = True
                else:
                    set_apply_groups = False
            else:
                set_group = False
            self.btnGroupCurrent.setEnabled(set_group)
            self.btnGroupSelected.setEnabled(set_group)
            self.btnGroupAll.setEnabled(set_group)
            self.btnApplyGroupsCurrent.setEnabled(set_apply_groups)
            self.btnApplyGroupsSelected.setEnabled(set_apply_groups)
            self.btnApplyGroupsAll.setEnabled(set_apply_groups)

            logger.info('Current data displayed')

    def status_message(self, message: str) -> None:
        """
        Updates the status bar with the provided message argument.

        Parameters
        ----------
        message : str
            The message that is to be displayed in the status bar.
        """

        if message != '':
            self.statusBar().showMessage(message)
            # self.statusBar().show()
        else:
            self.statusBar().clearMessage()

    def start_progress(self, max_num: int = None) -> None:
        """
        Sets the maximum value of the progress bar before use.

        reset parameter can be optionally set to False to prevent the setting of the progress bar value to 0.

        Parameters
        ----------
        max_num : int
            The number of iterations or steps that the complete process is made up of.
        """

        if max_num:
            assert type(max_num) is int, "MainWindow:\tThe type of the 'max_num' parameter is not int."
            self.progress.setMaximum(max_num)
            # print(max_num)
        self.progress.setValue(0)
        self.progress.setVisible(True)
        self.current_progress = 0

        self.progress.repaint()
        self.statusBar().repaint()
        self.repaint()

    def set_progress(self, progress_value: int) -> None:
        """
        Sets the maximum value of the progress bar before use.

        reset parameter can be optionally set to False to prevent the setting of the progress bar value to 0.

        Parameters
        ----------
        progress_value : int
            The number of iterations or steps that the complete process is made up of.
        """

        assert type(progress_value) is int,\
            "MainWindow:\tThe type of the 'max_num' parameter is not int."
        self.progress.setValue(progress_value)

        self.progress.repaint()
        self.statusBar().repaint()
        self.repaint()

    def update_progress(self, value: Union[int, float] = None) -> None:
        """ Used to update the progress bar by an increment of one. If at maximum sets progress bars visibility to False """

        if not value:
            value = 1.

        if self.progress.isVisible():
            self.current_progress += value
            new_show_value = int(self.current_progress//1)
            self.progress.setValue(new_show_value)
            # print(self.current_progress)
            if self.current_progress >= self.progress.maximum():
                self.end_progress()

        self.progress.repaint()
        self.statusBar().repaint()
        self.repaint()

    def end_progress(self):
        self.current_progress = 0
        self.progress.setValue(0)
        self.progress.setMaximum(0)
        self.progress.setVisible(False)
        self.progress.repaint()
        self.statusBar().repaint()
        self.repaint()

    def tree2particle(self, identifier):
        """ Returns the particle dataset for the identifier given.
        The identifier could be the number of the particle of the the datasetnode value.

        Parameters
        ----------
        identifier
            The integer number or a datasetnode object of the particle in question.
        Returns
        -------

        """
        if type(identifier) is int:
            return self.datasetindex.child(identifier,0).data(Qt.UserRole)
        if type(identifier) is DatasetTreeNode:
            return identifier.dataobj

    def tree2dataset(self) -> smsh5.H5dataset:
        """ Returns the H5dataset object of the file loaded.

        Returns
        -------
        smsh5.H5dataset
        """
        # return self.treemodel.data(self.treemodel.index(0, 0), Qt.UserRole)
        return self.datasetindex.data(Qt.UserRole)

    def set_data_loaded(self):
        self.data_loaded = True

    def open_file_thread_complete(self, thread: ProcessThread, irf=False) -> None:
        """ Is called as soon as all of the threads have finished. """

        if self.data_loaded and not irf:
            self.currentparticle = self.tree2particle(1)
            self.treeViewParticles.expandAll()
            self.treeViewParticles.setCurrentIndex(self.part_index[1])
            self.display_data()

            msgbx = TimedMessageBox(30, parent=self)
            msgbx.setIcon(QMessageBox.Question)
            msgbx.setText("Would you like to resolve levels now?")
            msgbx.set_timeout_text(message_pretime="(Resolving levels in ",
                                   message_posttime=" seconds)")
            msgbx.setWindowTitle("Resolve Levels?")
            msgbx.setStandardButtons(QMessageBox.No | QMessageBox.Yes)
            msgbx.setDefaultButton(QMessageBox.Yes)
            msgbx_result, timed_out = msgbx.exec()
            if msgbx_result == QMessageBox.Yes:
                confidences = ("0.99", "0.95", "0.90", "0.69")
                if timed_out:
                    index = 0
                else:
                    item, ok = QInputDialog.getItem(self, "Choose Confidence",
                                                    "Select confidence interval to use.",
                                                    confidences, 0, False)
                    if ok:
                        index = list(self.confidence_index.values()).index(int(float(item) * 100))
                self.cmbConfIndex.setCurrentIndex(index)
                self.int_controller.start_resolve_thread('all')
        self.reset_gui()
        self.gbxExport_Int.setEnabled(True)
        self.chbEx_Trace.setEnabled(True)
        logger.info('File opened')

    @pyqtSlot(Exception)
    def open_file_error(self, err: Exception):
        # logger.error(err)
        pass

    def start_binall_thread(self, bin_size) -> None:
        """

        Parameters
        ----------
        bin_size
        """

        dataset = self.tree2dataset()

        binall_thread = WorkerBinAll(dataset, bin_all, bin_size)
        binall_thread.signals.resolve_finished.connect(self.binall_thread_complete)
        binall_thread.signals.start_progress.connect(self.start_progress)
        binall_thread.signals.progress.connect(self.update_progress)
        binall_thread.signals.status_message.connect(self.status_message)

        self.threadpool.start(binall_thread)

    def binall_thread_complete(self):

        self.status_message('Done')
        self.plot_trace()
        logger.info('Binnig all levels complete')

    def start_resolve_thread(self, mode: str = 'current', thread_finished=None) -> None:
        """
        Creates a worker to resolve levels.

        Depending on the ``current_selected_all`` parameter the worker will be
        given the necessary parameter to fit the current, selected or all particles.

        Parameters
        ----------
        thread_finished
        mode : {'current', 'selected', 'all'}
            Possible values are 'current' (default), 'selected', and 'all'.
        """

        if thread_finished is None:
            if self.data_loaded:
                thread_finished = self.resolve_thread_complete
            else:
                thread_finished = self.open_file_thread_complete

        selected = None
        if mode == 'selected':
            selected = self.get_checked_particles()

        resolve_thread = WorkerResolveLevels(resolve_levels,
                                             conf=self.confidence_index[
                                                 self.cmbConfIndex.currentIndex()],
                                             data=self.tree2dataset(),
                                             currentparticle=self.currentparticle,
                                             mode=mode,
                                             resolve_selected=selected)
        resolve_thread.signals.resolve_finished.connect(self.resolve_thread_complete)
        resolve_thread.signals.start_progress.connect(self.start_progress)
        resolve_thread.signals.progress.connect(self.update_progress)
        resolve_thread.signals.status_message.connect(self.status_message)
        resolve_thread.signals.reset_gconnect(self.reset_gui)

        self.threadpool.start(resolve_thread)

    # TODO: remove this method as it has been replaced by function
    def resolve_levels(self, start_progress_sig: pyqtSignal,
                       progress_sig: pyqtSignal, status_sig: pyqtSignal,
                       mode: str,
                       resolve_selected=None) -> None:  # parallel: bool = False
        """
        Resolves the levels in particles by finding the change points in the
        abstimes data of a Particle instance.

        Parameters
        ----------
        start_progress_sig : pyqtSignal
            Used to call method to set up progress bar on G
        progress_sig : pyqtSignal
            Used to call method to increment progress bar on G
        status_sig : pyqtSignal
            Used to call method to show status bar message on G
        mode : {'current', 'selected', 'all'}
            Determines the mode that the levels need to be resolved on. Options are 'current', 'selected' or 'all'
        resolve_selected : list[smsh5.Partilce]
            A list of Particle instances in smsh5, that isn't the current one, to be resolved.
        """

        assert mode in ['current', 'selected', 'all'], \
            "'resolve_all' and 'resolve_selected' can not both be given as parameters."

        if mode == 'current':  # Then resolve current
            _, conf = self.get_gui_confidence()
            self.currentparticle.cpts.run_cpa(confidence=conf, run_levels=True)

        elif mode == 'all':  # Then resolve all
            data = self.tree2dataset()
            _, conf = self.get_gui_confidence()
            try:
                status_sig.emit('Resolving All Particle Levels...')
                start_progress_sig.emit(data.num_parts)
                # if parallel:
                #     self.conf_parallel = conf
                #     Parallel(n_jobs=-2, backend='threading')(
                #         delayed(self.run_parallel_cpa)
                #         (self.tree2particle(num)) for num in range(data.numpart)
                #     )
                #     del self.conf_parallel
                # else:
                for num in range(data.num_parts):
                    data.particles[num].cpts.run_cpa(confidence=conf, run_levels=True)
                    progress_sig.emit()
                status_sig.emit('Done')
            except Exception as exc:
                raise RuntimeError("Couldn't resolve levels.") from exc

        elif mode == 'selected':  # Then resolve selected
            assert resolve_selected is not None, \
                'No selected particles provided.'
            try:
                _, conf = self.get_gui_confidence()
                status_sig.emit('Resolving Selected Particle Levels...')
                start_progress_sig.emit(len(resolve_selected))
                for particle in resolve_selected:
                    particle.cpts.run_cpa(confidence=conf, run_levels=True)
                    progress_sig.emit()
                status_sig.emit('Done')
            except Exception as exc:
                raise RuntimeError("Couldn't resolve levels.") from exc

    def run_parallel_cpa(self, particle):
        particle.cpts.run_cpa(confidence=self.conf_parallel, run_levels=True)

    # TODO: remove this function
    def resolve_thread_complete(self, mode: str):
        """
        Is performed after thread has been terminated.

        Parameters
        ----------
        mode : {'current', 'selected', 'all'}
            Determines the mode that the levels need to be resolved on. Options are 'current', 'selected' or 'all'
        """
        if self.tree2dataset().cpa_has_run:
            self.tabGrouping.setEnabled(True)
        if self.treeViewParticles.currentIndex().data(Qt.UserRole) is not None:
            self.display_data()
        logger.info('Resolving levels complete')
        self.check_remove_bursts(mode=mode)
        self.set_startpoint()
        self.chbEx_Levels.setEnabled(True)

    def check_remove_bursts(self, mode: str = None) -> None:
        if mode == 'current':
            particles = [self.currentparticle]
        elif mode == 'selected':
            particles = self.get_checked_particles()
        else:
            # particles = self.tree2dataset().particles
            particles = self.currentparticle.dataset.particles  #TODO: This needs to change.

        removed_bursts = False  # TODO: Remove
        has_burst = [particle.has_burst for particle in particles]
        if sum(has_burst):
            if not removed_bursts:
                removed_bursts = True
            msgbx = TimedMessageBox(30, parent=self)
            msgbx.setIcon(QMessageBox.Question)
            msgbx.setText("Would you like to remove the photon bursts?")
            msgbx.set_timeout_text(message_pretime="(Removing photon bursts in ",
                                   message_posttime=" seconds)")
            msgbx.setWindowTitle("Photon bursts detected")
            msgbx.setStandardButtons(QMessageBox.No | QMessageBox.Yes)
            msgbx.setDefaultButton(QMessageBox.Yes)
            msgbx.show()
            msgbx_result, _ = msgbx.exec()
            if msgbx_result == QMessageBox.Yes:
                for num, particle in enumerate(particles):
                    if has_burst[num]:
                        particle.cpts.remove_bursts()
            self.tree2dataset().makehistograms()

            self.display_data()

    def run_parallel_cpa(self, particle):
        particle.cpts.run_cpa(confidence=self.conf_parallel, run_levels=True)

    def switching_frequency(self, all_selected: str = None):
        """
        Calculates and exports the accumulated switching frequency of either
        all the particles, or only the selected.

        Parameters
        ----------
        all_selected : {'all', 'selected'}
            Possible values are 'all' (default) or 'selected'.
        """
        try:
            if all_selected is None:
                all_selected = 'all'

            assert all_selected.lower() in ['all',
                                            'selected'], "mode parameter must be either 'all' or 'selected'."

            if all_selected == 'all':
                data = self.treemodel.data(self.treemodel.index(0, 0), Qt.UserRole)
                # assert data.
        except Exception as exc:
            logger.info('Switching frequency analysis failed: ')
        else:
            pass

    def get_checked(self):
        checked = list()
        for ind in range(self.treemodel.rowCount(self.datasetindex)):
            if self.part_nodes[ind].checked():
                checked.append((ind, self.part_nodes[ind]))
                # checked_nums.append(ind)
                # checked_particles.append(self.part_nodes[ind])
        return checked

    def get_checked_nums(self):
        checked_nums = list()
        for ind in range(self.treemodel.rowCount(self.datasetindex)):
            if self.part_nodes[ind].checked():
                checked_nums.append(ind + 1)
        return checked_nums

    def get_checked_particles(self):
        checked_particles = list()
        for ind in range(self.treemodel.rowCount(self.datasetindex)):
            if self.part_nodes[ind].checked():
                checked_particles.append(self.tree2particle(ind))
        return checked_particles

    def set_level_resolved(self):
        self.level_resolved = True
        print(self.level_resolved)

    def export(self, mode: str = None):
        assert mode in ['current', 'selected', 'all'], "MainWindow\tThe mode parameter is invalid"

        if mode == 'current':
            particles = [self.currentparticle]
        elif mode == 'selected':
            particles = self.get_checked_particles()
        else:
            particles = self.tree2dataset().particles

        # save_dlg = QFileDialog(self)
        # save_dlg.setAcceptMode(QFileDialog.AcceptSave)
        # save_dlg.setFileMode(QFileDialog.DirectoryOnly)
        # save_dlg.setViewMode(QFileDialog.List)
        # save_dlg.setOption(QFileDialog.DontUseNativeDialog)
        # save_dlg.findChild(QLineEdit, 'fileNameEdit').setProperty('Visable', False)
        # save_dlg.findChild(QComboBox, 'fileTypeCombo').setProperty('enabled', True)
        # # filters = QDir.Filter("Comma delimited (*.csv)")  #;;Space delimited (*.txt);;Tab delimited (.*txt)
        # save_dlg.setNameFilter("Comma delimited (*.csv);;Space delimited (*.txt);;Tab delimited (.*txt)")
        # test2 = save_dlg.exec()

        f_dir = QFileDialog.getExistingDirectory(self)

        if f_dir:
            ex_traces = self.chbEx_Trace.isChecked()
            ex_levels = self.chbEx_Levels.isChecked()
            ex_grouped_levels = self.chbEx_Grouped_Levels.isChecked()
            ex_group_info = self.chbEx_Group_Info.isChecked()
            ex_grouping_results = self.chbEx_Group_Results.isChecked()
            ex_lifetime = self.chbEx_Lifetimes.isChecked()
            ex_hist = self.chbEx_Hist.isChecked()
            for num, p in enumerate(particles):
                if ex_traces:
                    tr_path = os.path.join(f_dir, p.name + ' trace.csv')
                    ints = p.binnedtrace.intdata
                    times = p.binnedtrace.inttimes / 1E3
                    rows = list()
                    rows.append(['Bin #', 'Bin Time (s)', f'Bin Int (counts/{p.bin_size}ms)'])
                    for i in range(len(ints)):
                        rows.append([str(i), str(times[i]), str(ints[i])])
                    with open(tr_path, 'w') as f:
                        writer = csv.writer(f, dialect=csv.excel)
                        writer.writerows(rows)

                if ex_levels:
                    if p.has_levels:
                        lvl_tr_path = os.path.join(f_dir, p.name + ' levels-plot.csv')
                        ints, times = p.levels2data(use_grouped=False)
                        rows = list()
                        rows.append(['Level #', 'Time (s)', 'Int (counts/s)'])
                        for i in range(len(ints)):
                            rows.append([str(i // 2), str(times[i]), str(ints[i])])
                        with open(lvl_tr_path, 'w') as f:
                            writer = csv.writer(f, dialect=csv.excel)
                            writer.writerows(rows)

                        lvl_path = os.path.join(f_dir, p.name + ' levels.csv')
                        rows = list()
                        rows.append(['Level #', 'Start Time (s)', 'End Time (s)', 'Dwell Time (/s)',
                                     'Int (counts/s)', 'Num of Photons'])
                        for i, l in enumerate(p.levels):
                            rows.append(
                                [str(i), str(l.times_s[0]), str(l.times_s[1]), str(l.dwell_time_s),
                                 str(l.int_p_s), str(l.num_photons)])
                        with open(lvl_path, 'w') as f:
                            writer = csv.writer(f, dialect=csv.excel)
                            writer.writerows(rows)

                if ex_grouped_levels:
                    if p.has_levels:
                        grp_lvl_tr_path = os.path.join(f_dir, p.name + ' grouped_levels-plot.csv')
                        ints, times = p.levels2data(use_grouped=True)
                        rows = list()
                        rows.append(['Grouped Level #', 'Time (s)', 'Int (counts/s)'])
                        for i in range(len(ints)):
                            rows.append([str(i // 2), str(times[i]), str(ints[i])])
                        with open(grp_lvl_tr_path, 'w') as f:
                            writer = csv.writer(f, dialect=csv.excel)
                            writer.writerows(rows)

                        grp_lvl_path = os.path.join(f_dir, p.name + ' grouped_levels.csv')
                        rows = list()
                        rows.append(['Grouped Level #', 'Start Time (s)', 'End Time (s)',
                                     'Dwell Time (/s)', 'Int (counts/s)', 'Num of Photons',
                                     'Group Index'])
                        for i, l in enumerate(p.levels):
                            rows.append(
                                [str(i), str(l.times_s[0]), str(l.times_s[1]), str(l.dwell_time_s),
                                 str(l.int_p_s), str(l.num_photons), str(l.group_ind)])
                        with open(grp_lvl_path, 'w') as f:
                            writer = csv.writer(f, dialect=csv.excel)
                            writer.writerows(rows)

                if ex_group_info:
                    if p.has_groups:
                        # TODO: Here
                        group_info_path = os.path.join(f_dir, p.name + ' grouping_info.csv')


                if ex_lifetime:
                    if p.numexp == 1:
                        taucol = ['Lifetime (ns)']
                        ampcol = ['Amp']
                    elif p.numexp == 2:
                        taucol = ['Lifetime 1 (ns)', 'Lifetime 2 (ns)']
                        ampcol = ['Amp 1', 'Amp 2']
                    elif p.numexp == 3:
                        taucol = ['Lifetime 1 (ns)', 'Lifetime 2 (ns)', 'Lifetime 3 (ns)']
                        ampcol = ['Amp 1', 'Amp 2', 'Amp 3']
                    if p.has_levels:
                        lvl_path = os.path.join(f_dir, p.name + ' levels lifetimes.csv')
                        rows = list()
                        rows.append(['Level #', 'Start Time (s)', 'End Time (s)', 'Dwell Time (/s)',
                                     'Int (counts/s)', 'Num of Photons'] + taucol + ampcol +
                                    ['Av. Lifetime (ns)', 'IRF Shift (ns)', 'Decay BG', 'IRF BG'])
                        for i, l in enumerate(p.levels):
                            if l.histogram.tau is None or l.histogram.amp is None:  # Problem with fitting the level
                                tauexp = ['0' for i in range(p.numexp)]
                                ampexp = ['0' for i in range(p.numexp)]
                                other_exp = ['0', '0', '0', '0']
                            else:
                                if p.numexp == 1:
                                    tauexp = [str(l.histogram.tau)]
                                    ampexp = [str(l.histogram.amp)]
                                else:
                                    tauexp = [str(tau) for tau in l.histogram.tau]
                                    ampexp = [str(amp) for amp in l.histogram.amp]
                                other_exp = [str(l.histogram.avtau), str(l.histogram.shift),
                                             str(l.histogram.bg),
                                             str(l.histogram.irfbg)]

                            rows.append(
                                [str(i), str(l.times_s[0]), str(l.times_s[1]), str(l.dwell_time_s),
                                 str(l.int_p_s), str(l.num_photons)] + tauexp + ampexp + other_exp)

                        with open(lvl_path, 'w') as f:
                            writer = csv.writer(f, dialect=csv.excel)
                            writer.writerows(rows)

                if ex_hist:
                    tr_path = os.path.join(f_dir, p.name + ' histogram.csv')
                    times = p.histogram.convd_t
                    if times is not None:
                        decay = p.histogram.fit_decay
                        convd = p.histogram.convd
                        rows = list()
                        rows.append(['Time (ns)', 'Decay', 'Fitted'])
                        for i, time in enumerate(times):
                            rows.append([str(time), str(decay[i]), str(convd[i])])

                        with open(tr_path, 'w') as f:
                            writer = csv.writer(f, dialect=csv.excel)
                            writer.writerows(rows)

                    if p.has_levels:
                        dir_path = os.path.join(f_dir, p.name + ' histograms')
                        try:
                            os.mkdir(dir_path)
                        except FileExistsError:
                            pass
                        for i, l in enumerate(p.levels):
                            hist_path = os.path.join(dir_path, 'level ' + str(i) + ' histogram.csv')
                            times = l.histogram.convd_t
                            if times is None:
                                continue
                            decay = l.histogram.fit_decay
                            convd = l.histogram.convd
                            rows = list()
                            rows.append(['Time (ns)', 'Decay', 'Fitted'])
                            for j, time in enumerate(times):
                                rows.append([str(time), str(decay[j]), str(convd[j])])

                            with open(hist_path, 'w') as f:
                                writer = csv.writer(f, dialect=csv.excel)
                                writer.writerows(rows)

                    logger.info('Exporting Finished')

    def reset_gui(self):
        """ Sets the GUI elements to enabled if it should be accessible. """
        logger.info('Reset GUI')
        if self.data_loaded:
            new_state = True
        else:
            new_state = False

        # Intensity
        self.tabIntensity.setEnabled(new_state)
        self.btnApplyBin.setEnabled(new_state)
        self.btnApplyBinAll.setEnabled(new_state)
        self.btnResolve.setEnabled(new_state)
        self.btnResolve_Selected.setEnabled(new_state)
        self.btnResolveAll.setEnabled(new_state)
        self.cmbConfIndex.setEnabled(new_state)
        self.spbBinSize.setEnabled(new_state)
        self.actionReset_Analysis.setEnabled(new_state)
        self.actionSave_Selected.setEnabled(new_state)
        if new_state:
            enable_levels = self.level_resolved
        else:
            enable_levels = new_state
        self.actionTrim_Dead_Traces.setEnabled(enable_levels)

        # Lifetime
        self.tabLifetime.setEnabled(new_state)
        self.btnFitParameters.setEnabled(new_state)
        self.btnLoadIRF.setEnabled(new_state)
        if new_state:
            enable_fitting = self.lifetime_controller.irf_loaded
        else:
            enable_fitting = new_state
        self.btnFitCurrent.setEnabled(enable_fitting)
        self.btnFit.setEnabled(enable_fitting)
        self.btnFitAll.setEnabled(enable_fitting)
        self.btnFitSelected.setEnabled(enable_fitting)
        self.btnNextLevel.setEnabled(enable_levels)
        self.btnPrevLevel.setEnabled(enable_levels)
        # print(enable_levels)

        # Spectral
        if self.has_spectra:
            self.tabSpectra.setEnabled(True)
            self.btnSubBackground.setEnabled(new_state)
        else:
            self.tabSpectra.setEnabled(False)

    @property
    def current_level(self):
        return self._current_level

    @current_level.setter
    def current_level(self, value):
        if value is None:
            self._current_level = None
        else:
            try:
                # print(self.currentparticle.current2data(value))
                self._current_level = value
            except:
                pass
            
    def error_handler(self, e: Exception):
        # logger(e)
        raise e


def display_on():
    print("Always On")
    ctypes.windll.kernel32.SetThreadExecutionState(0x80000002)

def display_reset():
    ctypes.windll.kernel32.SetThreadExecutionState(0x80000000)
    sys.exit(0)


def main():
    """
    Creates QApplication and runs MainWindow().
    """
    # convert_convert_ui()
    app = QApplication([])
    print('Currently used style:', app.style().metaObject().className())
    print('Available styles:', QStyleFactory.keys())
    logger.info('App created')
    main_window = MainWindow()
    logger.info('Main Window created')
    main_window.show()
    should_calc = main_window.sums_file_check()
    if should_calc:
        app.processEvents()
        main_window.calc_store_sums()
        app.processEvents()
    # main_window.tabSpectra.repaint()
    logger.info('Main Window shown')
    if system() == "Windows":
        display_on()
    app.instance().exec_()
    if system() == "Windows":
        display_reset()
    logger.info('App excuted')


if __name__ == '__main__':
    main()
=======
"""Module for analysis of SMS data from HDF5 files

Bertus van Heerden and Joshua Botha
University of Pretoria
2020
"""

__docformat__ = 'NumPy'

import csv
import os
import sys
import traceback
from platform import system

import numpy as np
import scipy
from PyQt5.QtCore import QObject, pyqtSignal, QAbstractItemModel, QModelIndex, \
    Qt, QThreadPool, QRunnable, pyqtSlot
from PyQt5.QtGui import QIcon, QResizeEvent, QPen, QColor
from PyQt5.QtWidgets import QMainWindow, QProgressBar, QFileDialog, QMessageBox, QInputDialog, \
    QApplication, QLineEdit, QComboBox, QDialog, QCheckBox, QStyleFactory
from PyQt5 import uic
import pyqtgraph as pg
from typing import Union
try:
    import pkg_resources.py2_warn
except ImportError:
    pass

import tcspcfit
import dbg
import smsh5
from generate_sums import CPSums
from smsh5 import start_at_value
from custom_dialogs import TimedMessageBox
from smsh5 import H5dataset, Particle
import resource_manager as rm

#  TODO: Needs to rather be reworked not to use recursion, but rather a loop of some sort
sys.setrecursionlimit(1000*10)

main_window_file = rm.path("mainwindow.ui", rm.RMType.UI)
UI_Main_Window, _ = uic.loadUiType(main_window_file)

fitting_dialog_file = rm.path("fitting_dialog.ui", rm.RMType.UI)
UI_Fitting_Dialog, _ = uic.loadUiType(fitting_dialog_file)


class WorkerSignals(QObject):
    """ A QObject with attributes  of pyqtSignal's that can be used
    to communicate between worker threads and the main thread. """

    resolve_finished = pyqtSignal(str)
    fitting_finished = pyqtSignal(str)
    openfile_finished = pyqtSignal(bool)
    error = pyqtSignal(tuple)
    result = pyqtSignal(object)

    progress = pyqtSignal()
    auto_progress = pyqtSignal(int, str)
    start_progress = pyqtSignal(int)
    status_message = pyqtSignal(str)

    add_datasetindex = pyqtSignal(object)
    add_particlenode = pyqtSignal(object, object, int)

    reset_tree = pyqtSignal()
    data_loaded = pyqtSignal()
    bin_size = pyqtSignal(int)

    add_irf = pyqtSignal(np.ndarray, np.ndarray, smsh5.H5dataset)

    level_resolved = pyqtSignal()
    reset_gui = pyqtSignal()
    set_start = pyqtSignal(float)
    set_tmin = pyqtSignal(float)


class WorkerOpenFile(QRunnable):
    """ A QRunnable class to create a worker thread for opening h5 file. """

    # def __init__(self, fn, *args, **kwargs):
    def __init__(self, fname, irf=False, tmin=None):
        """
        Initiate Open File Worker

        Creates a QRunnable object (worker) to be run by a QThreadPool thread.
        This worker is intended to call the given function to open a h5 file
        and populate the tree in the mainwindow g

        Parameters
        ----------
        fname : str
            The name of the file.
        irf : bool
            Whether the thread is loading an IRF or not.
        """

        super(WorkerOpenFile, self).__init__()
        if irf:
            self.openfile_func = self.open_irf
        else:
            self.openfile_func = self.open_h5
        self.signals = WorkerSignals()
        self.fname = fname
        self.irf = irf
        self.tmin = tmin

    @pyqtSlot()
    def run(self) -> None:
        """ The code that will be run when the thread is started. """

        try:
            self.openfile_func(self.fname, self.tmin)
        except:
            traceback.print_exc()
            exctype, value = sys.exc_info()[:2]
            self.signals.error.emit((exctype, value, traceback.format_exc()))
        finally:
            self.signals.openfile_finished.emit(self.irf)

    def open_h5(self, fname, tmin=None) -> None:
        """
        Read the selected h5 file and populates the tree on the gui with the file and the particles.

        Accepts a function that will be used to indicate the current progress.

        As this function is designed to be called from a thread other than the main one, no GUI code
        should be called here.

        Parameters
        ----------
        fname : str
            Path name to h5 file.
        """

        start_progress_sig = self.signals.start_progress
        progress_sig = self.signals.progress
        status_sig = self.signals.status_message
        add_dataset_sig = self.signals.add_datasetindex
        add_node_sig = self.signals.add_particlenode
        reset_tree_sig = self.signals.reset_tree
        data_loaded_sig = self.signals.data_loaded
        set_start_sig = self.signals.set_start
        set_tmin_sig = self.signals.set_tmin

        try:
            dataset = self.load_data(fname)

            datasetnode = DatasetTreeNode(fname[0][fname[0].rfind('/') + 1:-3], dataset, 'dataset')
            add_dataset_sig.emit(datasetnode)

            start_progress_sig.emit(dataset.numpart)
            status_sig.emit("Opening file: Adding particles...")
            for i, particle in enumerate(dataset.particles):
                particlenode = DatasetTreeNode(particle.name, particle, 'particle')
                add_node_sig.emit(particlenode, progress_sig, i)
                progress_sig.emit()
            reset_tree_sig.emit()

            starttimes = []
            tmins = []
            for particle in dataset.particles:
                # Find max, then search backward for first zero to find the best startpoint
                decay = particle.histogram.decay
                histmax_ind = np.argmax(decay)
                reverse = decay[:histmax_ind][::-1]
                zeros_rev = np.where(reverse == 0)[0]
                if len(zeros_rev) != 0:
                    length = 0
                    start_ind_rev = zeros_rev[0]
                    for i, val in enumerate(zeros_rev[:-1]):
                        if zeros_rev[i+1] - val > 1:
                            length = 0
                            continue
                        length += 1
                        if length >= 10:
                            start_ind_rev = val
                            break
                    start_ind = histmax_ind - start_ind_rev
                    # starttime = particle.histogram.t[start_ind]
                    starttime = start_ind
                else:
                    starttime = 0
                starttimes.append(starttime)

                tmin = np.min(particle.histogram.microtimes)
                tmins.append(tmin)


            av_start = np.average(starttimes)
            set_start_sig.emit(av_start)

            global_tmin = np.min(tmins)
            for particle in dataset.particles:
                particle.tmin = global_tmin

            set_tmin_sig.emit(global_tmin)

            status_sig.emit("Done")
            data_loaded_sig.emit()
        except Exception as exc:
            raise RuntimeError("h5 data file was not loaded successfully.") from exc

    def open_irf(self, fname, tmin) -> None:
        """
        Read the selected h5 file and populates the tree on the gui with the file and the particles.

        Accepts a function that will be used to indicate the current progress.

        As this function is designed to be called from a thread other than the main one, no GUI code
        should be called here.

        Parameters
        ----------
        fname : str
            Path name to h5 file.
        """

        start_progress_sig = self.signals.start_progress
        status_sig = self.signals.status_message
        add_irf_sig = self.signals.add_irf

        try:
            dataset = self.load_data(fname)

            for particle in dataset.particles:
                particle.tmin = tmin
                # particle.tmin = np.min(particle.histogram.microtimes)
            irfhist = dataset.particles[0].histogram
            # irfhist.t -= irfhist.t.min()
            add_irf_sig.emit(irfhist.decay, irfhist.t, dataset)

            start_progress_sig.emit(dataset.numpart)
            status_sig.emit("Done")
        except Exception as exc:
            raise RuntimeError("h5 data file was not loaded successfully.") from exc

    def load_data(self, fname):

        auto_prog_sig = self.signals.auto_progress
        bin_size_sig = self.signals.bin_size
        progress_sig = self.signals.progress
        start_progress_sig = self.signals.start_progress

        status_sig = self.signals.status_message

        status_sig.emit("Opening file...")
        dataset = smsh5.H5dataset(fname[0], progress_sig, auto_prog_sig)
        bin_all(dataset, 100, start_progress_sig, progress_sig, status_sig, bin_size_sig)
        start_progress_sig.emit(dataset.numpart)
        status_sig.emit("Opening file: Building decay histograms...")
        dataset.makehistograms()
        return dataset


class WorkerBinAll(QRunnable):
    """ A QRunnable class to create a worker thread for binning all the data. """


    def __init__(self, dataset, binall_func, bin_size):
        """
        Initiate Open File Worker

        Creates a QRunnable object (worker) to be run by a QThreadPool thread.
        This worker is intended to call the given function to open a h5 file
        and populate the tree in the mainwindow g

        Parameters
        ----------
        fname : str
            The name of the file.
        binall_func : function
            Function to be called that will read the h5 file and populate the tree on the g
        """

        super(WorkerBinAll, self).__init__()
        self.dataset = dataset
        self.binall_func = binall_func
        self.signals = WorkerSignals()
        self.bin_size = bin_size

    @pyqtSlot()
    def run(self) -> None:
        """ The code that will be run when the thread is started. """

        try:
            self.binall_func(self.dataset, self.bin_size, self.signals.start_progress,
                             self.signals.progress, self.signals.status_message,
                             self.signals.bin_size)
        except:
            traceback.print_exc()
            exctype, value = sys.exc_info()[:2]
            self.signals.error.emit((exctype, value, traceback.format_exc()))
        finally:
            # self.signals.resolve_finished.emit(False)  ?????
            pass


def bin_all(dataset, bin_size, start_progress_sig, progress_sig, status_sig, bin_size_sig) -> None:
    """

    Parameters
    ----------
    bin_size
    dataset
    start_progress_sig
    progress_sig
    status_sig
    """

    start_progress_sig.emit(dataset.numpart)
    # if not self.data_loaded:
    #     part = "Opening file: "
    # else:
    #     part = ""
    # status_sig.emit(part + "Binning traces...")
    status_sig.emit("Binning traces...")
    dataset.bin_all_ints(bin_size, progress_sig)
    bin_size_sig.emit(bin_size)
    status_sig.emit("Done")


class WorkerResolveLevels(QRunnable):
    """ A QRunnable class to create a worker thread for resolving levels. """

    def __init__(self, resolve_levels_func, conf: Union[int, float], data: H5dataset, currentparticle: Particle,
                 mode: str,
                 resolve_selected=None,
                 end_time_s=None) -> None:
        """
        Initiate Resolve Levels Worker

        Creates a QRunnable object (worker) to be run by a QThreadPool thread.
        This worker is intended to call the given function to resolve a single,
        the selected, or all the particles'.

        Parameters
        ----------
        resolve_levels_func : function
            The function that will be called to perform the resolving of the levels.
        mode : {'current', 'selected', 'all'}
            Determines the mode that the levels need to be resolved on. Options are 'current', 'selected' or 'all'
        resolve_selected : list[smsh5.Particle], optional
            The provided instances of the class Particle in smsh5 will be resolved.
        """

        super(WorkerResolveLevels, self).__init__()
        self.mode = mode
        self.signals = WorkerSignals()
        self.resolve_levels_func = resolve_levels_func
        self.resolve_selected = resolve_selected
        self.conf = conf
        self.data = data
        self.currentparticle = currentparticle
        self.end_time_s = end_time_s
        # print(self.currentparticle)

    @pyqtSlot()
    def run(self) -> None:
        """ The code that will be run when the thread is started. """

        try:
            self.resolve_levels_func(self.signals.start_progress, self.signals.progress,
                                     self.signals.status_message, self.signals.reset_gui, self.signals.level_resolved,
                                     self.conf, self.data, self.currentparticle,
                                     self.mode, self.resolve_selected, self.end_time_s)
        except:
            traceback.print_exc()
            exctype, value = sys.exc_info()[:2]
            self.signals.error.emit((exctype, value, traceback.format_exc()))
        finally:
            self.signals.resolve_finished.emit(self.mode)


def resolve_levels(start_progress_sig: pyqtSignal, progress_sig: pyqtSignal,
                   status_sig: pyqtSignal, reset_gui_sig: pyqtSignal, level_resolved_sig: pyqtSignal,
                   conf: Union[int, float], data: H5dataset, currentparticle: Particle, mode: str,
                   resolve_selected=None,
                   end_time_s=None) -> None:
    """
    TODO: edit the docstring
    Resolves the levels in particles by finding the change points in the
    abstimes data of a Particle instance.

    Parameters
    ----------
    end_time_s
    currentparticle : Particle
    conf
    level_resolved_sig
    reset_gui_sig
    data : H5dataset
    start_progress_sig : pyqtSignal
        Used to call method to set up progress bar on G
    progress_sig : pyqtSignal
        Used to call method to increment progress bar on G
    status_sig : pyqtSignal
        Used to call method to show status bar message on G
    mode : {'current', 'selected', 'all'}
        Determines the mode that the levels need to be resolved on. Options are 'current', 'selected' or 'all'
    resolve_selected : list[smsh5.Partilce]
        A list of Particle instances in smsh5, that isn't the current one, to be resolved.
    """

    # print(mode)
    assert mode in ['current', 'selected', 'all'], \
        "'resolve_all' and 'resolve_selected' can not both be given as parameters."

    if mode == 'current':  # Then resolve current
        currentparticle.cpts.run_cpa(confidence=conf / 100, run_levels=True, end_time_s=end_time_s)

    else:
        if mode == 'all':  # Then resolve all
            status_text = 'Resolving All Particle Levels...'
            parts = data.particles

        elif mode == 'selected':  # Then resolve selected
            assert resolve_selected is not None, \
                'No selected particles provided.'
            status_text = 'Resolving Selected Particle Levels...'
            parts = resolve_selected

        try:
            status_sig.emit(status_text)
            start_progress_sig.emit(len(parts))
            for num, part in enumerate(parts):
                dbg.p(f'Busy Resolving Particle {num + 1}')
                part.cpts.run_cpa(confidence=conf, run_levels=True, end_time_s=end_time_s)
                progress_sig.emit()
            status_sig.emit('Done')
        except Exception as exc:
            raise RuntimeError("Couldn't resolve levels.") from exc

    level_resolved_sig.emit()
    data.makehistograms(progress=False)
    reset_gui_sig.emit()


class WorkerFitLifetimes(QRunnable):
    """ A QRunnable class to create a worker thread for fitting lifetimes. """

    def __init__(self, fit_lifetimes_func, data, currentparticle,
                 fitparam, mode: str,
                 resolve_selected=None) -> None:
        """
        Initiate Resolve Levels Worker

        Creates a QRunnable object (worker) to be run by a QThreadPool thread.
        This worker is intended to call the given function to resolve a single,
        the selected, or all the particles'.

        Parameters
        ----------
        resolve_levels_func : function
            The function that will be called to perform the resolving of the levels.
        mode : {'current', 'selected', 'all'}
            Determines the mode that the levels need to be resolved on. Options are 'current', 'selected' or 'all'
        resolve_selected : list[smsh5.Particle], optional
            The provided instances of the class Particle in smsh5 will be resolved.
        """

        super(WorkerFitLifetimes, self).__init__()
        self.mode = mode
        self.signals = WorkerSignals()
        self.fit_lifetimes_func = fit_lifetimes_func
        self.resolve_selected = resolve_selected
        self.data = data
        self.currentparticle = currentparticle
        self.fitparam = fitparam

    @pyqtSlot()
    def run(self) -> None:
        """ The code that will be run when the thread is started. """

        try:
            self.fit_lifetimes_func(self.signals.start_progress, self.signals.progress,
                                    self.signals.status_message, self.signals.reset_gui,
                                    self.data, self.currentparticle, self.fitparam,
                                    self.mode, self.resolve_selected)
        except:
            traceback.print_exc()
            exctype, value = sys.exc_info()[:2]
            self.signals.error.emit((exctype, value, traceback.format_exc()))
        finally:
            self.signals.fitting_finished.emit(self.mode)


def fit_lifetimes(start_progress_sig: pyqtSignal, progress_sig: pyqtSignal,
                  status_sig: pyqtSignal, reset_gui_sig: pyqtSignal,
                  data, currentparticle, fitparam, mode: str,
                  resolve_selected=None) -> None:  # parallel: bool = False
    """
    TODO: edit the docstring
    Resolves the levels in particles by finding the change points in the
    abstimes data of a Particle instance.

    Parameters
    ----------
    start_progress_sig : pyqtSignal
        Used to call method to set up progress bar on G
    progress_sig : pyqtSignal
        Used to call method to increment progress bar on G
    status_sig : pyqtSignal
        Used to call method to show status bar message on G
    mode : {'current', 'selected', 'all'}
        Determines the mode that the levels need to be resolved on. Options are 'current', 'selected' or 'all'
    resolve_selected : list[smsh5.Partilce]
        A list of Particle instances in smsh5, that isn't the current one, to be resolved.
    """

    print(mode)
    assert mode in ['current', 'selected', 'all'], \
        "'resolve_all' and 'resolve_selected' can not both be given as parameters."

    channelwidth = currentparticle.channelwidth
    if fitparam.start is None:
        start = None
    else:
        start = int(fitparam.start / channelwidth)
    if fitparam.end is None:
        end = None
    else:
        end = int(fitparam.end / channelwidth)


    if mode == 'current':  # Fit all levels in current particle
        status_sig.emit('Fitting Particle Levels...')
        start_progress_sig.emit(len(currentparticle.levels))

        for level in currentparticle.levels:
            try:
                if not level.histogram.fit(fitparam.numexp, fitparam.tau, fitparam.amp,
                                           fitparam.shift / channelwidth, fitparam.decaybg,
                                           fitparam.irfbg,
                                           start, end, fitparam.addopt,
                                           fitparam.irf, fitparam.shiftfix):
                    pass  # fit unsuccessful
                progress_sig.emit()
            except AttributeError:
                print("No decay")
        currentparticle.numexp = fitparam.numexp
        status_sig.emit("Ready...")

    elif mode == 'all':  # Fit all levels in all particles
        status_sig.emit('Fitting All Particle Levels...')
        start_progress_sig.emit(data.numpart)

        for particle in data.particles:
            fit_part_and_levels(channelwidth, end, fitparam, particle, progress_sig, start)
        status_sig.emit("Ready...")

    elif mode == 'selected':  # Fit all levels in selected particles
        assert resolve_selected is not None, \
            'No selected particles provided.'
        status_sig.emit('Resolving Selected Particle Levels...')
        start_progress_sig.emit(len(resolve_selected))
        for particle in resolve_selected:
            fit_part_and_levels(channelwidth, end, fitparam, particle, progress_sig, start)
        status_sig.emit('Ready...')

    reset_gui_sig.emit()


def fit_part_and_levels(channelwidth, end, fitparam, particle, progress_sig, start):
    if not particle.histogram.fit(fitparam.numexp, fitparam.tau, fitparam.amp,
                                  fitparam.shift / channelwidth, fitparam.decaybg,
                                  fitparam.irfbg,
                                  start, end, fitparam.addopt,
                                  fitparam.irf, fitparam.shiftfix):
        pass  # fit unsuccessful
    particle.numexp = fitparam.numexp
    progress_sig.emit()
    if not particle.has_levels:
        return
    for level in particle.levels:
        try:
            if not level.histogram.fit(fitparam.numexp, fitparam.tau, fitparam.amp,
                                       fitparam.shift / channelwidth, fitparam.decaybg,
                                       fitparam.irfbg,
                                       start, end, fitparam.addopt,
                                       fitparam.irf, fitparam.shiftfix):
                pass  # fit unsuccessful
        except AttributeError:
            print("No decay")


class DatasetTreeNode(object):
    """ Contains the files with their respective particles. Also seems to house the actual data objects. """

    def __init__(self, name, dataobj, datatype, checked=False) -> None:
        """
        TODO Docstring

        Parameters
        ----------
        name
        dataobj
        datatype
        """

        self._data = name
        if type(name) == tuple:
            self._data = list(name)
        if type(name) in (str, bytes) or not hasattr(name, '__getitem__'):
            self._data = [name]

        self._columncount = len(self._data)
        self._children = []
        self._parent = None
        self._row = 0

        if datatype == 'dataset':
            pass

        elif datatype == 'particle':
            pass

        self.dataobj = dataobj
        self.setChecked(checked)

    def checked(self):
        """
        Appears to be used internally.

        Returns
        -------
        Returns check status.
        """
        return self._checked

    def setChecked(self, checked=True):
        self._checked = bool(checked)

    def data(self, in_column):
        """ TODO: Docstring """

        if in_column >= 0 and in_column < len(self._data):
            return self._data[in_column]

    def columnCount(self):
        """ TODO: Docstring """

        return self._columncount

    def childCount(self):
        """ TODO: Docstring """

        return len(self._children)

    def child(self, in_row):
        """ TODO: Docstring """

        if in_row >= 0 and in_row < self.childCount():
            return self._children[in_row]

    def parent(self):
        """ TODO: Docstring """

        return self._parent

    def row(self):
        """ TODO: Docstring """

        return self._row

    def addChild(self, in_child):
        """
        TODO: Docstring

        Parameters
        ----------
        in_child
        """

        in_child._parent = self
        in_child._row = len(self._children)
        self._children.append(in_child)
        self._columncount = max(in_child.columnCount(), self._columncount)

        return in_child._row


class DatasetTreeModel(QAbstractItemModel):
    """ TODO: Docstring """

    def __init__(self):
        """ TODO: Docstring """

        QAbstractItemModel.__init__(self)
        self._root = DatasetTreeNode(None, None, None)
        # for node in in_nodes:
        #     self._root.addChild(node)

    def flags(self, index):
        # return self.flags(index) | Qt.ItemIsUserCheckable
        flags = Qt.ItemIsEnabled | Qt.ItemIsTristate | Qt.ItemIsSelectable | Qt.ItemIsUserCheckable
        return flags

    def rowCount(self, in_index):
        """
        TODO: Docstring

        Parameters
        ----------
        in_index
        """

        if in_index.isValid():
            return in_index.internalPointer().childCount()
        return self._root.childCount()

    def addChild(self, in_node, in_parent=None, progress_sig=None):
        """
        TODO: Docstring

        Parameters
        ----------
        in_node
        in_parent
        progress_sig
        """

        self.layoutAboutToBeChanged.emit()
        if not in_parent or not in_parent.isValid():
            parent = self._root
        else:
            parent = in_parent.internalPointer()
        row = parent.addChild(in_node)
        self.layoutChanged.emit()
        self.modelReset.emit()
        if progress_sig is not None:
            progress_sig.emit()  # Increment progress bar on MainWindow GUI
        return self.index(row, 0)

    def index(self, in_row, in_column, in_parent=None):
        """
        TODO: Docstring

        Parameters
        ----------
        in_row
        in_column
        in_parent
        """

        if not in_parent or not in_parent.isValid():
            parent = self._root
        else:
            parent = in_parent.internalPointer()

        # if not QAbstractItemModel.hasIndex(self, in_row, in_column, in_parent):
        #     return QModelIndex()

        child = parent.child(in_row)
        if child:
            return QAbstractItemModel.createIndex(self, in_row, in_column, child)
        else:
            return QModelIndex()

    def parent(self, in_index):
        """
        TODO: Docstring

        Parameters
        ----------
        in_index
        """

        if in_index.isValid():
            p = in_index.internalPointer().parent()
            if p:
                return QAbstractItemModel.createIndex(self, p.row(), 0, p)
        return QModelIndex()

    def columnCount(self, in_index):
        """
        TODO: Docstring

        Parameters
        ----------
        in_index
        """

        if in_index.isValid():
            return in_index.internalPointer().columnCount()
        return self._root.columnCount()

    def get_particle(self, ind: int) -> smsh5.Particle:
        """
        Returns the smsh5.Particle object of the ind'th tree particle.

        Parameters
        ----------
        ind: int
            The index of the particle.

        Returns
        -------
        smsh5.Particle
        """
        return self.data(ind, Qt.UserRole)

    def data(self, in_index, role):
        """
        TODO: Docstring

        Parameters
        ----------
        in_index
        role
        """

        if not in_index.isValid():
            return None
        node = in_index.internalPointer()
        if role == Qt.DisplayRole:
            return node.data(in_index.column())
        if role == Qt.UserRole:
            return node.dataobj
        if role == Qt.CheckStateRole:
            if node.checked():
                return Qt.Checked
            return Qt.Unchecked
        return None

    def setData(self, index, value, role=Qt.EditRole):

        if index.isValid():
            if role == Qt.CheckStateRole:
                node = index.internalPointer()
                node.setChecked(not node.checked())
                return True
        return False


# noinspection PyUnresolvedReferences
class MainWindow(QMainWindow, UI_Main_Window):
    """
    Class for Full SMS application that returns QMainWindow object.

    This class uses a *.ui converted to a *.py script to generate g Be
    sure to run convert_py after having made changes to mainwindow.
    """

    def __init__(self):
        """Initialise MainWindow object.

        Creates and populates QMainWindow object as described by mainwindow.py
        as well as creates MplWidget
        """

        self.threadpool = QThreadPool()
        dbg.p("Multi-threading with maximum %d threads" % self.threadpool.maxThreadCount(), "MainWindow")

        self.confidence_index = {
            0: 99,
            1: 95,
            2: 90,
            3: 69}

        if system() == "Windows":
            dbg.p("System -> Windows", "MainWindow")
        elif system() == "Darwin":
            dbg.p("System -> Unix/Linus", "MainWindow")
        else:
            dbg.p("System -> Other", "MainWindow")

        QMainWindow.__init__(self)
        UI_Main_Window.__init__(self)
        self.setupUi(self)

        self.setWindowIcon(QIcon(rm.path('Full-SMS.ico', rm.RMType.Icons)))

        self.tabWidget.setCurrentIndex(0)

        self.setWindowTitle("Full SMS")

        self.pgIntensity.getPlotItem().getAxis('left').setLabel('Intensity', 'counts/100ms')
        self.pgIntensity.getPlotItem().getAxis('bottom').setLabel('Time', 's')
        self.pgIntensity.getPlotItem().getViewBox().setLimits(xMin=0, yMin=0)

        self.pgLifetime_Int.getPlotItem().getAxis('left').setLabel('Int.', 'counts/100ms')
        self.pgLifetime_Int.getPlotItem().getAxis('bottom').setLabel('Time', 's')
        # self.pgLifetime_Int.getPlotItem().getViewBox()\
        #     .setYLink(self.pgIntensity.getPlotItem().getAxis('left').getViewBox())
        # self.pgLifetime_Int.getPlotItem().getViewBox()\
        #     .setXLink(self.pgIntensity.getPlotItem().getAxis('bottom').getViewBox())
        self.pgLifetime_Int.getPlotItem().getViewBox().setLimits(xMin=0, yMin=0)

        self.pgLifetime.getPlotItem().getAxis('left').setLabel('Num. of Occur.', 'counts/bin')
        # self.pgLifetime.getPlotItem().getAxis('bottom').setLabel('Decay time', 'ns')
        self.pgLifetime.getPlotItem().getViewBox().setLimits(xMin=0, yMin=0)

        self.pgResiduals.getPlotItem().getAxis('left').setLabel('Residual')
        self.pgResiduals.getPlotItem().getAxis('bottom').setLabel('Decay time', 'ns')
        self.pgResiduals.getPlotItem().getViewBox().setLimits(xMin=0, yMin=0)

        self.pgGroups.getPlotItem().getAxis('left').setLabel('Intensity', 'counts/100ms')
        self.pgGroups.getPlotItem().getAxis('bottom').setLabel('Time', 's')
        self.pgGroups.getPlotItem().getViewBox().setLimits(xMin=0, yMin=0)

        self.pgBIC.getPlotItem().getAxis('left').setLabel('BIC')
        self.pgBIC.getPlotItem().getAxis('bottom').setLabel('Number of State')
        self.pgBIC.getPlotItem().getViewBox().setLimits(xMin=0)

        self.pgSpectra.getPlotItem().getAxis('left').setLabel('X Range', 'um')
        self.pgSpectra.getPlotItem().getAxis('bottom').setLabel('Y Range', '<span>&#181;</span>m')
        self.pgSpectra.getPlotItem().getViewBox().setAspectLocked(lock=True, ratio=1)
        self.pgLifetime_Int.getPlotItem().getViewBox().setLimits(xMin=0, yMin=0)

        self.int_controller = IntController(self)
        self.lifetime_controller = LifetimeController(self)
        self.spectra_controller = SpectraController(self)

        plots = [self.pgIntensity, self.pgLifetime_Int, self.pgLifetime, self.pgResiduals,
                 self.pgGroups, self.pgBIC, self.pgSpectra, self.lifetime_controller.fitparamdialog.pgFitParam]
        axis_line_pen = pg.mkPen(color=(0, 0, 0), width=2)
        for plot in plots:
            # Set background and axis line width
            plot.setBackground(background=None)
            plot_item = plot.getPlotItem()
            plot_item.getAxis('left').setPen(axis_line_pen)
            plot_item.getAxis('bottom').setPen(axis_line_pen)

            # Set axis label bold and size
            font = plot_item.getAxis('left').label.font()
            font.setBold(True)
            if plot == self.pgLifetime_Int:
                font.setPointSize(8)
            elif plot == self.pgGroups:
                font.setPointSize(10)
            elif plot == self.pgLifetime or plot == self.pgResiduals:
                font.setPointSize(8)
            else:
                font.setPointSize(12)
            plot_item.getAxis('left').label.setFont(font)
            plot_item.getAxis('bottom').label.setFont(font)

            plot.setAntialiasing(True)

        # Connect all GUI buttons with outside class functions
        self.btnApplyBin.clicked.connect(self.int_controller.gui_apply_bin)
        self.btnApplyBinAll.clicked.connect(self.int_controller.gui_apply_bin_all)
        self.btnResolve.clicked.connect(self.int_controller.gui_resolve)
        self.btnResolve_Selected.clicked.connect(self.int_controller.gui_resolve_selected)
        self.btnResolveAll.clicked.connect(self.int_controller.gui_resolve_all)
        self.actionTime_Resolve_Current.triggered.connect(self.int_controller.time_resolve_current)
        self.actionTime_Resolve_Selected.triggered.connect(self.int_controller.time_resolve_selected)
        self.actionTime_Resolve_All.triggered.connect(self.int_controller.time_resolve_all)

        self.btnPrevLevel.clicked.connect(self.lifetime_controller.gui_prev_lev)
        self.btnNextLevel.clicked.connect(self.lifetime_controller.gui_next_lev)
        self.btnWholeTrace.clicked.connect(self.lifetime_controller.gui_whole_trace)
        self.btnLoadIRF.clicked.connect(self.lifetime_controller.gui_load_irf)
        self.btnFitParameters.clicked.connect(self.lifetime_controller.gui_fit_param)
        self.btnFitCurrent.clicked.connect(self.lifetime_controller.gui_fit_current)
        self.btnFit.clicked.connect(self.lifetime_controller.gui_fit_levels)
        self.btnFitSelected.clicked.connect(self.lifetime_controller.gui_fit_selected)
        self.btnFitAll.clicked.connect(self.lifetime_controller.gui_fit_all)

        self.btnSubBackground.clicked.connect(self.spectra_controller.gui_sub_bkg)

        self.actionOpen_h5.triggered.connect(self.act_open_h5)
        self.actionOpen_pt3.triggered.connect(self.act_open_pt3)
        self.actionSave_Selected.triggered.connect(self.act_save_selected)
        self.actionTrim_Dead_Traces.triggered.connect(self.act_trim)
        self.actionSwitch_All.triggered.connect(self.act_switch_all)
        self.actionSwitch_Selected.triggered.connect(self.act_switch_selected)
        self.actionSet_Startpoint.triggered.connect(self.act_set_startpoint)
        self.btnEx_Current.clicked.connect(self.gui_export_current)
        self.btnEx_Selected.clicked.connect(self.gui_export_selected)
        self.btnEx_All.clicked.connect(self.gui_export_all)

        # Create and connect model for dataset tree
        self.treemodel = DatasetTreeModel()
        self.treeViewParticles.setModel(self.treemodel)
        # Connect the tree selection to data display
        self.treeViewParticles.selectionModel().currentChanged.connect(self.display_data)

        self.part_nodes = list()
        self.part_index = list()

        self.tauparam = None
        self.ampparam = None
        self.shift = None
        self.decaybg = None
        self.irfbg = None
        self.start = None
        self.end = None
        self.addopt = None

        self.statusBar().showMessage('Ready...')
        self.progress = QProgressBar(self)
        self.progress.setMinimumSize(170, 19)
        self.progress.setVisible(False)
        self.progress.setValue(0)  # Range of values is from 0 to 100
        self.statusBar().addPermanentWidget(self.progress)
        self.data_loaded = False
        self.level_resolved = False
        self.irf_loaded = False
        self.has_spectra = False

        self._current_level = None

        self.tabWidget.currentChanged.connect(self.tab_change)

        self.reset_gui()
        self.repaint()

    """#######################################
    ######## GUI Housekeeping Methods ########
    #######################################"""

    def after_show(self):
        self.pgSpectra.resize(self.tabSpectra.size().height(),
                              self.tabSpectra.size().height() - self.btnSubBackground.size().height() - 40)

    def resizeEvent(self, a0: QResizeEvent):
        if self.tabSpectra.size().height() <= self.tabSpectra.size().width():
            self.pgSpectra.resize(self.tabSpectra.size().height(),
                                  self.tabSpectra.size().height() - self.btnSubBackground.size().height() - 40)
        else:
            self.pgSpectra.resize(self.tabSpectra.size().width(),
                                  self.tabSpectra.size().width() - 40)

    def check_all_sums(self) -> None:
        """
        Check if the all_sums.pickle file exists, and if it doesn't creates it
        """
        if (not os.path.exists(rm.path('all_sums.pickle'))) and \
                (not os.path.isfile(rm.path('all_sums.pickle'))):
            self.status_message('Calculating change point sums, this may take several minutes.')
            create_all_sums = CPSums(only_pickle=True, n_min=10, n_max=1000)
            del create_all_sums
            self.status_message('Ready...')

    def gui_export_current(self):

        self.export(mode='current')

    def gui_export_selected(self):

        self.export(mode='selected')

    def gui_export_all(self):

        self.export(mode='all')

    def act_open_h5(self):
        """ Allows the user to point to a h5 file and then starts a thread that reads and loads the file. """

        fname = QFileDialog.getOpenFileName(self, 'Open HDF5 file', '', "HDF5 files (*.h5)")
        if fname != ('', ''):  # fname will equal ('', '') if the user canceled.
            of_worker = WorkerOpenFile(fname)
            of_worker.signals.openfile_finished.connect(self.open_file_thread_complete)
            of_worker.signals.start_progress.connect(self.start_progress)
            of_worker.signals.progress.connect(self.update_progress)
            of_worker.signals.auto_progress.connect(self.update_progress)
            of_worker.signals.start_progress.connect(self.start_progress)
            of_worker.signals.status_message.connect(self.status_message)
            of_worker.signals.add_datasetindex.connect(self.add_dataset)
            of_worker.signals.add_particlenode.connect(self.add_node)
            of_worker.signals.reset_tree.connect(lambda: self.treemodel.modelReset.emit())
            of_worker.signals.data_loaded.connect(self.set_data_loaded)
            of_worker.signals.bin_size.connect(self.spbBinSize.setValue)
            of_worker.signals.set_start.connect(self.set_startpoint)
            of_worker.signals.set_tmin.connect(self.lifetime_controller.set_tmin)

            self.threadpool.start(of_worker)

    def act_open_pt3(self):
        """ Allows a user to load a group of .pt3 files that are in a folder and loads them. NOT YET IMPLEMENTED. """

        print("act_open_pt3")

    def act_save_selected(self):
        """" Saves selected particles into a new HDF5 file."""

        selected_nums = self.get_checked_nums()

        if not len(selected_nums):
            msg = QMessageBox(self)
            msg.setIcon(QMessageBox.Critical)
            msg.setWindowTitle('Save Error')
            msg.setText('No particles selected.')
            msg.setStandardButtons(QMessageBox.Ok)
            msg.exec()
            return

        fname, _ = QFileDialog.getSaveFileName(self, 'New or Existing HDF5 file', '',
                                               'HDF5 files (*.h5)', options=QFileDialog.DontConfirmOverwrite)
        if os.path.exists(fname[0]):
            msg = QMessageBox(self)
            msg.setIcon(QMessageBox.Question)
            msg.setWindowTitle('Add To Existing File')
            msg.setText('Do you want to add selected particles to existing file?')
            msg.setStandardButtons(QMessageBox.Yes | QMessageBox.Cancel)
            if msg.exec() == QMessageBox.Cancel:
                return

        if self.tree2dataset().name == fname:
            msg = QMessageBox(self)
            msg.setIcon(QMessageBox.Critical)
            msg.setWindowTitle('Save Error')
            msg.setText('Can''t add particles to currently opened file.')
            msg.setStandardButtons(QMessageBox.Ok)
            msg.exec()
            return

        self.tree2dataset().save_particles(fname, selected_nums)


    def act_trim(self):
        """ Used to trim the 'dead' part of a trace as defined by two parameters. """

        print("act_trim")

    def act_switch_all(self):

        self.switching_frequency(all_selected='all')

    def act_switch_selected(self):

        self.switching_frequency(all_selected='selected')

    def act_set_startpoint(self):

        start, ok = QInputDialog.getInt(self, 'Input Dialog', 'Enter startpoint:')
        self.set_startpoint(start)

    def set_startpoint(self, start=None):
        if start is None:
            start = self.lifetime_controller.startpoint
        try:
            self.tree2dataset().makehistograms(remove_zeros=False, startpoint=start, channel=True)
        except Exception as exc:
            print(exc)
        if self.lifetime_controller.irf_loaded:
            self.lifetime_controller.change_irf_start(start)
        if self.lifetime_controller.startpoint is None:
            self.lifetime_controller.startpoint = start
        self.display_data()
        dbg.p('Set startpoint', 'MainWindow')

    """#######################################
    ############ Internal Methods ############
    #######################################"""

    def add_dataset(self, datasetnode):

        self.datasetindex = self.treemodel.addChild(datasetnode)

    def add_node(self, particlenode, progress_sig, i):

        index = self.treemodel.addChild(particlenode, self.datasetindex, progress_sig)
        if i == 1:
            self.treeViewParticles.expand(self.datasetindex)
            self.treeViewParticles.setCurrentIndex(index)

        self.part_nodes.append(particlenode)
        self.part_index.append(index)

    def tab_change(self, active_tab_index: int):
        if self.data_loaded and hasattr(self, 'currentparticle'):
            if self.tabWidget.currentIndex() in [0, 1, 2, 3]:
                self.display_data()

    def display_data(self, current=None, prev=None) -> None:
        """ Displays the intensity trace and the histogram of the current particle.

            Directly called by the tree signal currentChanged, thus the two arguments.

        Parameters
        ----------
        current : QtCore.QModelIndex
            The index of the current selected particle as defined by QtCore.QModelIndex.
        prev : QtCore.QModelIndex
            The index of the previous selected particle as defined by QtCore.QModelIndex.
        """

        # self.current_level = None

        self.current_ind = current
        self.pre_ind = prev
        if current is not None:
            if hasattr(self, 'currentparticle'):
                self.currentparticle = self.treemodel.get_particle(current)
            self.current_level = None  # Reset current level when particle changes.
        if hasattr(self, 'currentparticle') and type(self.currentparticle) is smsh5.Particle:
            self.int_controller.set_bin(self.currentparticle.bin_size)
            self.int_controller.plot_trace()
            if self.currentparticle.has_levels:
                self.int_controller.plot_levels()
                self.btnGroup.setEnabled(True)
                self.btnGroup_Selected.setEnabled(True)
                self.btnGroup_All.setEnabled(True)
            else:
                self.btnGroup.setEnabled(False)
                self.btnGroup_Selected.setEnabled(False)
                self.btnGroup_All.setEnabled(False)
            self.lifetime_controller.plot_decay(remove_empty=False)
            self.lifetime_controller.plot_convd()
            self.lifetime_controller.update_results()
            dbg.p('Current data displayed', 'MainWindow')

    def status_message(self, message: str) -> None:
        """
        Updates the status bar with the provided message argument.

        Parameters
        ----------
        message : str
            The message that is to be displayed in the status bar.
        """

        if message != '':
            self.statusBar().showMessage(message)
            # self.statusBar().show()
        else:
            self.statusBar().clearMessage()

    def start_progress(self, max_num: int) -> None:
        """
        Sets the maximum value of the progress bar before use.

        reset parameter can be optionally set to False to prevent the setting of the progress bar value to 0.

        Parameters
        ----------
        max_num : int
            The number of iterations or steps that the complete process is made up of.
        """

        assert type(max_num) is int, "MainWindow:\tThe type of the 'max_num' parameter is not int."
        self.progress.setMaximum(max_num)
        self.progress.setValue(0)
        self.progress.setVisible(True)

    def update_progress(self, value: int = None, text: str = None) -> None:
        """ Used to update the progress bar by an increment of one. If at maximum sets progress bars visibility to False """

        # print("Update progress")
        if self.progress.isVisible():
            if value is not None:
                self.progress.setValue(value)
                if value == self.progress.maximum():
                    self.progress.setVisible(False)
            else:
                current_value = self.progress.value()
                self.progress.setValue(current_value + 1)
                if current_value + 1 == self.progress.maximum():
                    self.progress.setVisible(False)

        elif value is not None:
            if text is None:
                text = 'Progress.'
            self.status_message(text)
            self.progress.setMaximum(100)
            self.progress.setValue(value)
            self.progress.setVisible(True)

        self.progress.repaint()
        self.statusBar().repaint()
        self.repaint()

    def tree2particle(self, identifier):
        """ Returns the particle dataset for the identifier given.
        The identifier could be the number of the particle of the the datasetnode value.

        Parameters
        ----------
        identifier
            The integer number or a datasetnode object of the particle in question.
        Returns
        -------

        """
        if type(identifier) is int:
            return self.part_nodes[identifier].dataobj
        if type(identifier) is DatasetTreeNode:
            return identifier.dataobj

    def tree2dataset(self) -> smsh5.H5dataset:
        """ Returns the H5dataset object of the file loaded.

        Returns
        -------
        smsh5.H5dataset
        """
        return self.treemodel.data(self.treemodel.index(0, 0), Qt.UserRole)

    def set_data_loaded(self):
        self.data_loaded = True

    def open_file_thread_complete(self, irf=False) -> None:
        """ Is called as soon as all of the threads have finished. """

        if self.data_loaded and not irf:
            self.currentparticle = self.tree2particle(0)
            self.treeViewParticles.expandAll()
            self.treeViewParticles.setCurrentIndex(self.part_index[0])
            self.display_data(self.part_index[1])

            msgbx = TimedMessageBox(30)
            msgbx.setIcon(QMessageBox.Question)
            msgbx.setText("Would you like to resolve levels now?")
            msgbx.set_timeout_text(message_pretime="(Resolving levels in ", message_posttime=" seconds)")
            msgbx.setWindowTitle("Resolve Levels?")
            msgbx.setStandardButtons(QMessageBox.No | QMessageBox.Yes)
            msgbx.setDefaultButton(QMessageBox.Yes)
            msgbx_result, timed_out = msgbx.exec()
            if msgbx_result == QMessageBox.Yes:
                confidences = ("0.99", "0.95", "0.90", "0.69")
                if timed_out:
                    index = 0
                else:
                    item, ok = QInputDialog.getItem(self, "Choose Confidence",
                                                    "Select confidence interval to use.", confidences, 0, False)
                    if ok:
                        index = list(self.confidence_index.values()).index(int(float(item) * 100))
                self.cmbConfIndex.setCurrentIndex(index)
                self.int_controller.start_resolve_thread('all')
        self.reset_gui()
        self.gbxExport_Int.setEnabled(True)
        self.chbEx_Trace.setEnabled(True)
        dbg.p('File opened', 'MainWindow')

    def start_binall_thread(self, bin_size) -> None:
        """

        Parameters
        ----------
        bin_size
        """

        dataset = self.tree2dataset()

        binall_thread = WorkerBinAll(dataset, bin_all, bin_size)
        binall_thread.signals.resolve_finished.connect(self.binall_thread_complete)
        binall_thread.signals.start_progress.connect(self.start_progress)
        binall_thread.signals.progress.connect(self.update_progress)
        binall_thread.signals.status_message.connect(self.status_message)

        self.threadpool.start(binall_thread)

    def binall_thread_complete(self):

        self.status_message('Done')
        self.plot_trace()
        dbg.p('Binnig all levels complete', 'MainWindow')

    def start_resolve_thread(self, mode: str = 'current', thread_finished=None) -> None:
        """
        Creates a worker to resolve levels.

        Depending on the ``current_selected_all`` parameter the worker will be
        given the necessary parameter to fit the current, selected or all particles.

        Parameters
        ----------
        thread_finished
        mode : {'current', 'selected', 'all'}
            Possible values are 'current' (default), 'selected', and 'all'.
        """

        if thread_finished is None:
            if self.data_loaded:
                thread_finished = self.resolve_thread_complete
            else:
                thread_finished = self.open_file_thread_complete

        selected = None
        if mode == 'selected':
            selected = self.get_checked_particles()

        resolve_thread = WorkerResolveLevels(resolve_levels,
                                             conf=self.confidence_index[self.cmbConfIndex.currentIndex()],
                                             data=self.tree2dataset(),
                                             currentparticle=self.currentparticle,
                                             mode=mode,
                                             resolve_selected=selected)
        resolve_thread.signals.resolve_finished.connect(self.resolve_thread_complete)
        resolve_thread.signals.start_progress.connect(self.start_progress)
        resolve_thread.signals.progress.connect(self.update_progress)
        resolve_thread.signals.status_message.connect(self.status_message)
        resolve_thread.signals.reset_gconnect(self.reset_gui)

        self.threadpool.start(resolve_thread)

    # @dbg.profile
    # TODO: remove this method as it has been replaced by function
    def resolve_levels(self, start_progress_sig: pyqtSignal,
                       progress_sig: pyqtSignal, status_sig: pyqtSignal,
                       mode: str,
                       resolve_selected=None) -> None:  #  parallel: bool = False
        """
        Resolves the levels in particles by finding the change points in the
        abstimes data of a Particle instance.

        Parameters
        ----------
        start_progress_sig : pyqtSignal
            Used to call method to set up progress bar on G
        progress_sig : pyqtSignal
            Used to call method to increment progress bar on G
        status_sig : pyqtSignal
            Used to call method to show status bar message on G
        mode : {'current', 'selected', 'all'}
            Determines the mode that the levels need to be resolved on. Options are 'current', 'selected' or 'all'
        resolve_selected : list[smsh5.Partilce]
            A list of Particle instances in smsh5, that isn't the current one, to be resolved.
        """

        assert mode in ['current', 'selected', 'all'], \
            "'resolve_all' and 'resolve_selected' can not both be given as parameters."

        if mode == 'current':  # Then resolve current
            _, conf = self.get_gui_confidence()
            self.currentparticle.cpts.run_cpa(confidence=conf, run_levels=True)

        elif mode == 'all':  # Then resolve all
            data = self.tree2dataset()
            _, conf = self.get_gui_confidence()
            try:
                status_sig.emit('Resolving All Particle Levels...')
                start_progress_sig.emit(data.numpart)
                # if parallel:
                #     self.conf_parallel = conf
                #     Parallel(n_jobs=-2, backend='threading')(
                #         delayed(self.run_parallel_cpa)
                #         (self.tree2particle(num)) for num in range(data.numpart)
                #     )
                #     del self.conf_parallel
                # else:
                for num in range(data.numpart):
                    data.particles[num].cpts.run_cpa(confidence=conf, run_levels=True)
                    progress_sig.emit()
                status_sig.emit('Done')
            except Exception as exc:
                raise RuntimeError("Couldn't resolve levels.") from exc

        elif mode == 'selected':  # Then resolve selected
            assert resolve_selected is not None, \
                'No selected particles provided.'
            try:
                _, conf = self.get_gui_confidence()
                status_sig.emit('Resolving Selected Particle Levels...')
                start_progress_sig.emit(len(resolve_selected))
                for particle in resolve_selected:
                    particle.cpts.run_cpa(confidence=conf, run_levels=True)
                    progress_sig.emit()
                status_sig.emit('Done')
            except Exception as exc:
                raise RuntimeError("Couldn't resolve levels.") from exc

    def run_parallel_cpa(self, particle):
        particle.cpts.run_cpa(confidence=self.conf_parallel, run_levels=True)

    #TODO: remove this function
    def resolve_thread_complete(self, mode: str):
        """
        Is performed after thread has been terminated.

        Parameters
        ----------
        mode : {'current', 'selected', 'all'}
            Determines the mode that the levels need to be resolved on. Options are 'current', 'selected' or 'all'
        """

        if self.tree2dataset().cpa_has_run:
            self.tabGrouping.setEnabled(True)
        if self.treeViewParticles.currentIndex().data(Qt.UserRole) is not None:
            self.display_data()
        dbg.p('Resolving levels complete', 'MainWindow')
        self.check_remove_bursts(mode=mode)
        self.set_startpoint()
        self.chbEx_Levels.setEnabled(True)

    def check_remove_bursts(self, mode: str = None) -> None:
        if mode == 'current':
            particles = [self.currentparticle]
        elif mode == 'selected':
            particles = self.get_checked_particles()
        else:
            particles = self.tree2dataset().particles

        removed_bursts = False
        has_burst = [particle.has_burst for particle in particles]
        if sum(has_burst):
            if not removed_bursts:
                removed_bursts = True
            msgbx = TimedMessageBox(30)
            msgbx.setIcon(QMessageBox.Question)
            msgbx.setText("Would you like to remove the photon bursts?")
            msgbx.set_timeout_text(message_pretime="(Removing photon bursts in ", message_posttime=" seconds)")
            msgbx.setWindowTitle("Photon bursts detected")
            msgbx.setStandardButtons(QMessageBox.No | QMessageBox.Yes)
            msgbx.setDefaultButton(QMessageBox.Yes)
            msgbx.show()
            msgbx_result, _ = msgbx.exec()
            if msgbx_result == QMessageBox.Yes:
                for num, particle in enumerate(particles):
                    if has_burst[num]:
                        particle.cpts.remove_bursts()
            self.tree2dataset().makehistograms()

            self.display_data()

    def run_parallel_cpa(self, particle):
        particle.cpts.run_cpa(confidence=self.conf_parallel, run_levels=True)

    def switching_frequency(self, all_selected: str = None):
        """
        Calculates and exports the accumulated switching frequency of either
        all the particles, or only the selected.

        Parameters
        ----------
        all_selected : {'all', 'selected'}
            Possible values are 'all' (default) or 'selected'.
        """
        try:
            if all_selected is None:
                all_selected = 'all'

            assert all_selected.lower() in ['all', 'selected'], "mode parameter must be either 'all' or 'selected'."

            if all_selected is 'all':
                data = self.treemodel.data(self.treemodel.index(0, 0), Qt.UserRole)
                # assert data.
        except Exception as exc:
            dbg.p('Switching frequency analysis failed: ' + exc, "MainWidnow")
        else:
            pass

    def get_checked(self):
        checked = list()
        for ind in range(self.treemodel.rowCount(self.datasetindex)):
            if self.part_nodes[ind].checked():
                checked.append((ind, self.part_nodes[ind]))
                # checked_nums.append(ind)
                # checked_particles.append(self.part_nodes[ind])
        return checked

    def get_checked_nums(self):
        checked_nums = list()
        for ind in range(self.treemodel.rowCount(self.datasetindex)):
            if self.part_nodes[ind].checked():
                checked_nums.append(ind + 1)
        return checked_nums

    def get_checked_particles(self):
        checked_particles = list()
        for ind in range(self.treemodel.rowCount(self.datasetindex)):
            if self.part_nodes[ind].checked():
                checked_particles.append(self.tree2particle(ind))
        return checked_particles

    def set_level_resolved(self):
        self.level_resolved = True
        print(self.level_resolved)

    def export(self, mode: str = None):

        assert mode in ['current', 'selected', 'all'], "MainWindow\tThe mode parameter is invalid"

        if mode == 'current':
            particles = [self.currentparticle]
        elif mode == 'selected':
            particles = self.get_checked_particles()
        else:
            particles = self.tree2dataset().particles

        # save_dlg = QFileDialog(self)
        # save_dlg.setAcceptMode(QFileDialog.AcceptSave)
        # save_dlg.setFileMode(QFileDialog.DirectoryOnly)
        # save_dlg.setViewMode(QFileDialog.List)
        # save_dlg.setOption(QFileDialog.DontUseNativeDialog)
        # save_dlg.findChild(QLineEdit, 'fileNameEdit').setProperty('Visable', False)
        # save_dlg.findChild(QComboBox, 'fileTypeCombo').setProperty('enabled', True)
        # # filters = QDir.Filter("Comma delimited (*.csv)")  #;;Space delimited (*.txt);;Tab delimited (.*txt)
        # save_dlg.setNameFilter("Comma delimited (*.csv);;Space delimited (*.txt);;Tab delimited (.*txt)")
        # test2 = save_dlg.exec()

        f_dir = QFileDialog.getExistingDirectory(self)
        print(f_dir)

        if f_dir:
            ex_traces = self.chbEx_Trace.isChecked()
            ex_levels = self.chbEx_Levels.isChecked()
            ex_lifetime = self.chbEx_Lifetimes.isChecked()
            ex_hist = self.chbEx_Hist.isChecked()

            # Export fits of whole traces
            if ex_lifetime:
                p = particles[0]
                if p.numexp == 1:
                    taucol = ['Lifetime (ns)']
                    ampcol = ['Amp']
                elif p.numexp == 2:
                    taucol = ['Lifetime 1 (ns)', 'Lifetime 2 (ns)']
                    ampcol = ['Amp 1', 'Amp 2']
                elif p.numexp == 3:
                    taucol = ['Lifetime 1 (ns)', 'Lifetime 2 (ns)', 'Lifetime 3 (ns)']
                    ampcol = ['Amp 1', 'Amp 2', 'Amp 3']
                lifetime_path = os.path.join(f_dir, 'Whole trace lifetimes.csv')
                rows = list()
                rows.append(['Particle #'] + taucol + ampcol +
                            ['Av. Lifetime (ns)', 'IRF Shift (ns)', 'Decay BG', 'IRF BG', 'Chi Squared'])
                for i, p in enumerate(particles):
                    if p.histogram.tau is None or p.histogram.amp is None:  # Problem with fitting the level
                        tauexp = ['0' for i in range(p.numexp)]
                        ampexp = ['0' for i in range(p.numexp)]
                        other_exp = ['0', '0', '0', '0']
                    else:
                        if p.numexp == 1:
                            tauexp = [str(p.histogram.tau)]
                            ampexp = [str(p.histogram.amp)]
                        else:
                            tauexp = [str(tau) for tau in p.histogram.tau]
                            ampexp = [str(amp) for amp in p.histogram.amp]
                        other_exp = [str(p.histogram.avtau), str(p.histogram.shift), str(p.histogram.bg),
                                     str(p.histogram.irfbg), str(p.histogram.chisq)]

                    rows.append([str(i)] + tauexp + ampexp + other_exp)

                with open(lifetime_path, 'w') as f:
                    writer = csv.writer(f, dialect=csv.excel)
                    writer.writerows(rows)

            # Export data for levels
            for num, p in enumerate(particles):
                if ex_traces:
                    tr_path = os.path.join(f_dir, p.name + ' trace.csv')
                    ints = p.binnedtrace.intdata
                    times = p.binnedtrace.inttimes / 1E3
                    rows = list()
                    rows.append(['Bin #', 'Bin Time (s)', f'Bin Int (counts/{p.bin_size}ms)'])
                    for i in range(len(ints)):
                        rows.append([str(i), str(times[i]), str(ints[i])])
                    with open(tr_path, 'w') as f:
                        writer = csv.writer(f, dialect=csv.excel)
                        writer.writerows(rows)

                if ex_levels:
                    if p.has_levels:
                        lvl_tr_path = os.path.join(f_dir, p.name + ' levels-plot.csv')
                        ints, times = p.levels2data()
                        rows = list()
                        rows.append(['Level #', 'Time (s)', 'Int (counts/s)'])
                        for i in range(len(ints)):
                            rows.append([str(i // 2), str(times[i]), str(ints[i])])
                        with open(lvl_tr_path, 'w') as f:
                            writer = csv.writer(f, dialect=csv.excel)
                            writer.writerows(rows)

                        lvl_path = os.path.join(f_dir, p.name + ' levels.csv')
                        rows = list()
                        rows.append(['Level #', 'Start Time (s)', 'End Time (s)', 'Dwell Time (/s)',
                                     'Int (counts/s)', 'Num of Photons'])
                        for i, l in enumerate(p.levels):
                            rows.append([str(i), str(l.times_s[0]), str(l.times_s[1]), str(l.dwell_time_s),
                                         str(l.int_p_s), str(l.num_photons)])
                        with open(lvl_path, 'w') as f:
                            writer = csv.writer(f, dialect=csv.excel)
                            writer.writerows(rows)

                if ex_lifetime:
                    if p.numexp == 1:
                        taucol = ['Lifetime (ns)']
                        ampcol = ['Amp']
                    elif p.numexp == 2:
                        taucol = ['Lifetime 1 (ns)', 'Lifetime 2 (ns)']
                        ampcol = ['Amp 1', 'Amp 2']
                    elif p.numexp == 3:
                        taucol = ['Lifetime 1 (ns)', 'Lifetime 2 (ns)', 'Lifetime 3 (ns)']
                        ampcol = ['Amp 1', 'Amp 2', 'Amp 3']
                    if p.has_levels:
                        lvl_path = os.path.join(f_dir, p.name + ' levels lifetimes.csv')
                        rows = list()
                        rows.append(['Level #', 'Start Time (s)', 'End Time (s)', 'Dwell Time (/s)',
                                     'Int (counts/s)', 'Num of Photons'] + taucol + ampcol +
                                    ['Av. Lifetime (ns)', 'IRF Shift (ns)', 'Decay BG', 'IRF BG', 'Chi Squared'])
                        for i, l in enumerate(p.levels):
                            if l.histogram.tau is None or l.histogram.amp is None:  # Problem with fitting the level
                                tauexp = ['0' for i in range(p.numexp)]
                                ampexp = ['0' for i in range(p.numexp)]
                                other_exp = ['0', '0', '0', '0']
                            else:
                                if p.numexp == 1:
                                    tauexp = [str(l.histogram.tau)]
                                    ampexp = [str(l.histogram.amp)]
                                else:
                                    tauexp = [str(tau) for tau in l.histogram.tau]
                                    ampexp = [str(amp) for amp in l.histogram.amp]
                                other_exp = [str(l.histogram.avtau), str(l.histogram.shift), str(l.histogram.bg),
                                             str(l.histogram.irfbg), str(l.histogram.chisq)]

                            rows.append([str(i), str(l.times_s[0]), str(l.times_s[1]), str(l.dwell_time_s),
                                         str(l.int_p_s), str(l.num_photons)] + tauexp + ampexp + other_exp)

                        with open(lvl_path, 'w') as f:
                            writer = csv.writer(f, dialect=csv.excel)
                            writer.writerows(rows)

                if ex_hist:
                    tr_path = os.path.join(f_dir, p.name + ' histogram.csv')
                    times = p.histogram.convd_t
                    if times is not None:
                        decay = p.histogram.fit_decay
                        convd = p.histogram.convd
                        rows = list()
                        rows.append(['Time (ns)', 'Decay', 'Fitted'])
                        for i, time in enumerate(times):
                            rows.append([str(time), str(decay[i]), str(convd[i])])

                        with open(tr_path, 'w') as f:
                            writer = csv.writer(f, dialect=csv.excel)
                            writer.writerows(rows)

                    if p.has_levels:
                        dir_path = os.path.join(f_dir, p.name + ' histograms')
                        try:
                            os.mkdir(dir_path)
                        except FileExistsError:
                            pass
                        for i, l in enumerate(p.levels):
                            hist_path = os.path.join(dir_path, 'level ' + str(i) + ' histogram.csv')
                            times = l.histogram.convd_t
                            if times is None:
                                continue
                            decay = l.histogram.fit_decay
                            convd = l.histogram.convd
                            rows = list()
                            rows.append(['Time (ns)', 'Decay', 'Fitted'])
                            for j, time in enumerate(times):
                                rows.append([str(time), str(decay[j]), str(convd[j])])

                            with open(hist_path, 'w') as f:
                                writer = csv.writer(f, dialect=csv.excel)
                                writer.writerows(rows)

                    dbg.p('Exporting Finished', 'MainWindow')

    def reset_gui(self):
        """ Sets the GUI elements to enabled if it should be accessible. """

        dbg.p('Reset GUI', 'MainWindow')
        if self.data_loaded:
            new_state = True
        else:
            new_state = False

        # Intensity
        self.tabIntensity.setEnabled(new_state)
        self.btnApplyBin.setEnabled(new_state)
        self.btnApplyBinAll.setEnabled(new_state)
        self.btnResolve.setEnabled(new_state)
        self.btnResolve_Selected.setEnabled(new_state)
        self.btnResolveAll.setEnabled(new_state)
        self.cmbConfIndex.setEnabled(new_state)
        self.spbBinSize.setEnabled(new_state)
        self.actionReset_Analysis.setEnabled(new_state)
        self.actionSave_Selected.setEnabled(new_state)
        if new_state:
            enable_levels = self.level_resolved
        else:
            enable_levels = new_state
        self.actionTrim_Dead_Traces.setEnabled(enable_levels)

        # Lifetime
        self.tabLifetime.setEnabled(new_state)
        self.btnFitParameters.setEnabled(new_state)
        self.btnLoadIRF.setEnabled(new_state)
        if new_state:
            enable_fitting = self.lifetime_controller.irf_loaded
        else:
            enable_fitting = new_state
        self.btnFitCurrent.setEnabled(enable_fitting)
        self.btnFit.setEnabled(enable_fitting)
        self.btnFitAll.setEnabled(enable_fitting)
        self.btnFitSelected.setEnabled(enable_fitting)
        self.btnNextLevel.setEnabled(enable_levels)
        self.btnPrevLevel.setEnabled(enable_levels)
        # print(enable_levels)

        # Spectral
        if self.has_spectra:
            self.tabSpectra.setEnabled(True)
            self.btnSubBackground.setEnabled(new_state)
        else:
            self.tabSpectra.setEnabled(False)

    @property
    def current_level(self):
        return self._current_level

    @current_level.setter
    def current_level(self, value):
        if value is None:
            self._current_level = None
        else:
            try:
                # print(self.currentparticle.current2data(value))
                self._current_level = value
            except:
                pass


class IntController(QObject):

    def __init__(self, mainwindow):
        super().__init__()

        self.mainwindow = mainwindow

        self.confidence_index = {
            0: 99,
            1: 95,
            2: 90,
            3: 69}

    def gui_apply_bin(self):
        """ Changes the bin size of the data of the current particle and then displays the new trace. """

        # self.pgSpectra.centralWidget
        #
        # self.pgIntensity.getPlotItem().setFixedWidth(500)
        # self.pgSpectra.resize(100, 200)
        # self.pgIntensity.getPlotItem().getAxis('left').setRange(0, 100)
        # window_color = self.palette().color(QPalette.Window)
        # rgba_color = (window_color.red()/255, window_color.green()/255, window_color.blue()/255, 1)
        # self.pgIntensity.setBackground(background=rgba_color)
        # self.pgIntensity.setXRange(0, 10, 0)
        # self.pgIntensity.getPlotItem().plot(y=[1, 2, 3, 4, 5])
        try:
            self.mainwindow.currentparticle.binints(self.get_bin())
        except Exception as err:
            dbg.p('Error Occured:' + str(err), "IntController")
        else:
            self.mainwindow.display_data()
            self.mainwindow.repaint()
            dbg.p('Single trace binned', 'IntController')

    def get_bin(self) -> int:
        """ Returns current GUI value for bin size in ms.

        Returns
        -------
        int
            The value of the bin size on the GUI in spbBinSize.
        """

        return self.mainwindow.spbBinSize.value()

    def set_bin(self, new_bin: int):
        """ Sets the GUI value for the bin size in ms

        Parameters
        ----------
        new_bin: int
            Value to set bin size to, in ms.
        """
        self.mainwindow.spbBinSize.setValue(new_bin)

    def gui_apply_bin_all(self):
        """ Changes the bin size of the data of all the particles and then displays the new trace of the current particle. """

        try:
            self.mainwindow.start_binall_thread(self.get_bin())
        except Exception as err:
            dbg.p('Error Occured:' + str(err), "IntController")
        else:
            self.plot_trace()
            self.mainwindow.repaint()
            dbg.p('All traces binned', 'IntController')

    def ask_end_time(self):
        """ Prompts the user to supply an end time."""

        end_time_s, ok = QInputDialog.getDouble(self.mainwindow, 'End Time', 'Provide end time in seconds', 0, 1, 10000, 3)
        return end_time_s, ok

    def time_resolve_current(self):
        """ Resolves the levels of the current particle to an end time asked of the user."""

        end_time_s, ok = self.ask_end_time()
        if ok:
            self.gui_resolve(end_time_s=end_time_s)

    def time_resolve_selected(self):
        """ Resolves the levels of the selected particles to an end time asked of the user."""

        end_time_s, ok = self.ask_end_time()
        if ok:
            self.gui_resolve_selected(end_time_s=end_time_s)

    def time_resolve_all(self):
        """ Resolves the levels of all the particles to an end time asked of the user."""

        end_time_s, ok = self.ask_end_time()
        if ok:
            self.gui_resolve_all(end_time_s=end_time_s)

    def gui_resolve(self, end_time_s=None):
        """ Resolves the levels of the current particle and displays it. """

        self.start_resolve_thread(mode='current', end_time_s=end_time_s)

    def gui_resolve_selected(self, end_time_s=None):
        """ Resolves the levels of the selected particles and displays the levels of the current particle. """

        self.start_resolve_thread(mode='selected', end_time_s=end_time_s)

    def gui_resolve_all(self, end_time_s=None):
        """ Resolves the levels of the all the particles and then displays the levels of the current particle. """

        self.start_resolve_thread(mode='all', end_time_s=end_time_s)

    def plot_trace(self) -> None:
        """ Used to display the trace from the absolute arrival time data of the current particle. """

        try:
            # self.currentparticle = self.treemodel.data(self.current_ind, Qt.UserRole)
            trace = self.mainwindow.currentparticle.binnedtrace.intdata
            times = self.mainwindow.currentparticle.binnedtrace.inttimes / 1E3
        except AttributeError:
            dbg.p('No trace!', 'IntController')
        else:
            plot_pen = QPen()
            plot_pen.setCosmetic(True)
            cur_tab_name = self.mainwindow.tabWidget.currentWidget().objectName()
            if cur_tab_name != 'tabSpectra':
                if cur_tab_name == 'tabIntensity':
                    plot_item = self.mainwindow.pgIntensity.getPlotItem()
                    plot_pen.setWidthF(1.5)
                    plot_pen.setColor(QColor('green'))
                elif cur_tab_name == 'tabLifetime':
                    plot_item = self.mainwindow.pgLifetime_Int.getPlotItem()
                    plot_pen.setWidthF(1.1)
                    plot_pen.setColor(QColor('green'))
                elif cur_tab_name == 'tabGrouping':
                    plot_item = self.mainwindow.pgGroups
                    plot_pen.setWidthF(1.1)
                    plot_pen.setColor(QColor(0, 0, 0, 50))

                plot_pen.setJoinStyle(Qt.RoundJoin)

                plot_item.clear()
                unit = 'counts/' + str(self.get_bin()) + 'ms'
                plot_item.getAxis('left').setLabel(text='Intensity', units=unit)
                plot_item.getViewBox().setLimits(xMin=0, yMin=0, xMax=times[-1])
                plot_item.plot(x=times, y=trace, pen=plot_pen, symbol=None)

    def plot_levels(self):
        """ Used to plot the resolved intensity levels of the current particle. """
        currentparticle = self.mainwindow.currentparticle
        # print('levels plto')
        try:
            level_ints, times = currentparticle.levels2data()
            level_ints = level_ints*self.get_bin()/1E3
            # print(level_ints)

        except AttributeError:
            dbg.p('No levels!', 'IntController')
        else:
            # if self.tabIntensity.isActiveWindow():
            #     plot_item = self.pgIntensity.getPlotItem()
            #     print('int')
            # elif self.tabLifetime.isActiveWindow():
            #     print('life')
            #     plot_item = self.pgLifetime_Int.getPlotItem()
            # else:
            #     return
            if self.mainwindow.tabWidget.currentWidget().objectName() == 'tabIntensity':
                plot_item = self.mainwindow.pgIntensity.getPlotItem()
                # pen_width = 1.5
            elif self.mainwindow.tabWidget.currentWidget().objectName() == 'tabLifetime':
                plot_item = self.mainwindow.pgLifetime_Int.getPlotItem()
                # pen_width = 1.1
            else:
                return

        plot_pen = QPen()
        plot_pen.setWidthF(2)
        plot_pen.brush()
        plot_pen.setJoinStyle(Qt.RoundJoin)
        plot_pen.setColor(QColor('black'))
        plot_pen.setCosmetic(True)

        plot_item.plot(x=times, y=level_ints, pen=plot_pen, symbol=None)

        if self.mainwindow.current_level is not None:
            current_ints, current_times = currentparticle.current2data(self.mainwindow.current_level)
            current_ints = current_ints*self.get_bin()/1E3
            # print(current_ints, current_times)

            if not (current_ints[0] == np.inf or current_ints[1] == np.inf):
                plot_pen.setColor(QColor('red'))
                plot_pen.setWidthF(3)
                plot_item.plot(x=current_times, y=current_ints, pen=plot_pen, symbol=None)
            else:
                dbg.p('Infinity in level', 'IntController')

    def start_resolve_thread(self, mode: str = 'current', thread_finished=None, end_time_s=None) -> None:
        """
        Creates a worker to resolve levels.

        Depending on the ``current_selected_all`` parameter the worker will be
        given the necessary parameter to fit the current, selected or all particles.

        Parameters
        ----------
        end_time_s : float
        thread_finished
        mode : {'current', 'selected', 'all'}
            Possible values are 'current' (default), 'selected', and 'all'.
        """

        if thread_finished is None:
            if self.mainwindow.data_loaded:
                thread_finished = self.resolve_thread_complete
            else:
                thread_finished = self.mainwindow.open_file_thread_complete

        _, conf = self.get_gui_confidence()
        data = self.mainwindow.tree2dataset()
        currentparticle = self.mainwindow.currentparticle
        # print(currentparticle)

        # print(mode)
        if mode == 'current':
            # sig = WorkerSignals()
            # self.resolve_levels(sig.start_progress, sig.progress, sig.status_message)
            resolve_thread = WorkerResolveLevels(resolve_levels, conf, data, currentparticle, mode, end_time_s=end_time_s)
        elif mode == 'selected':
            resolve_thread = WorkerResolveLevels(resolve_levels, conf, data, currentparticle, mode,
                                                 resolve_selected=self.mainwindow.get_checked_particles(), end_time_s=end_time_s)
        elif mode == 'all':
            resolve_thread = WorkerResolveLevels(resolve_levels, conf, data, currentparticle, mode, end_time_s=end_time_s)
            # resolve_thread.signals.finished.connect(thread_finished)
            # resolve_thread.signals.start_progress.connect(self.start_progress)
            # resolve_thread.signals.progress.connect(self.update_progress)
            # resolve_thread.signals.status_message.connect(self.status_message)
            # self.resolve_levels(resolve_thread.signals.start_progress, resolve_thread.signals.progress,
            #                     resolve_thread.signals.status_message, resolve_all=True, parallel=True)

        resolve_thread.signals.resolve_finished.connect(self.resolve_thread_complete)
        resolve_thread.signals.start_progress.connect(self.mainwindow.start_progress)
        resolve_thread.signals.progress.connect(self.mainwindow.update_progress)
        resolve_thread.signals.status_message.connect(self.mainwindow.status_message)
        resolve_thread.signals.reset_gui.connect(self.mainwindow.reset_gui)
        resolve_thread.signals.level_resolved.connect(self.mainwindow.set_level_resolved)

        self.mainwindow.threadpool.start(resolve_thread)

    def resolve_thread_complete(self, mode):
        if self.mainwindow.tree2dataset().cpa_has_run:
            self.mainwindow.tabGrouping.setEnabled(True)
        if self.mainwindow.treeViewParticles.currentIndex().data(Qt.UserRole) is not None:
            self.mainwindow.display_data()
        self.mainwindow.check_remove_bursts(mode=mode)
        self.mainwindow.chbEx_Levels.setEnabled(True)
        self.mainwindow.set_startpoint()
        dbg.p('Resolving levels complete', 'IntController')

        ###############################################################################################################
        # self.mainwindow.currentparticle.ahca.run_grouping()
        ###############################################################################################################

    def get_gui_confidence(self):
        """ Return current GUI value for confidence percentage. """

        return [self.mainwindow.cmbConfIndex.currentIndex(),
                self.confidence_index[self.mainwindow.cmbConfIndex.currentIndex()]]


class LifetimeController(QObject):

    def __init__(self, mainwindow):
        super().__init__()

        self.mainwindow = mainwindow
        self.fitparamdialog = FittingDialog(self.mainwindow, self)
        self.fitparam = FittingParameters(self)
        self.irf_loaded = False

        self.first = 0
        self.startpoint = None
        self.tmin = 0

    def gui_prev_lev(self):
        """ Moves to the previous resolves level and displays its decay curve. """

        if self.mainwindow.current_level is None:
            pass
        elif self.mainwindow.current_level == 0:
            self.mainwindow.current_level = None
        else:
            self.mainwindow.current_level -= 1
        self.mainwindow.display_data()

    def gui_next_lev(self):
        """ Moves to the next resolves level and displays its decay curve. """

        if self.mainwindow.current_level is None:
            self.mainwindow.current_level = 0
        else:
            self.mainwindow.current_level += 1
        self.mainwindow.display_data()

    def gui_whole_trace(self):
        "Unselects selected level and shows whole trace's decay curve"

        self.mainwindow.current_level = None
        self.mainwindow.display_data()

    def gui_load_irf(self):
        """ Allow the user to load a IRF instead of the IRF that has already been loaded. """

        fname = QFileDialog.getOpenFileName(self.mainwindow, 'Open HDF5 file', '', "HDF5 files (*.h5)")
        if fname != ('', ''):  # fname will equal ('', '') if the user canceled.
            of_worker = WorkerOpenFile(fname, irf=True, tmin=self.tmin)
            of_worker.signals.openfile_finished.connect(self.mainwindow.open_file_thread_complete)
            of_worker.signals.start_progress.connect(self.mainwindow.start_progress)
            of_worker.signals.progress.connect(self.mainwindow.update_progress)
            of_worker.signals.auto_progress.connect(self.mainwindow.update_progress)
            of_worker.signals.start_progress.connect(self.mainwindow.start_progress)
            of_worker.signals.status_message.connect(self.mainwindow.status_message)
            of_worker.signals.add_datasetindex.connect(self.mainwindow.add_dataset)
            of_worker.signals.add_particlenode.connect(self.mainwindow.add_node)
            of_worker.signals.reset_tree.connect(lambda: self.mainwindow.treemodel.modelReset.emit())
            of_worker.signals.data_loaded.connect(self.mainwindow.set_data_loaded)
            of_worker.signals.bin_size.connect(self.mainwindow.spbBinSize.setValue)
            of_worker.signals.add_irf.connect(self.add_irf)

            self.mainwindow.threadpool.start(of_worker)

    def add_irf(self, decay, t, irfdata):

        self.fitparam.irf = decay
        self.fitparam.irft = t
        self.fitparam.irfdata = irfdata
        self.irf_loaded = True
        self.mainwindow.set_startpoint()
        self.mainwindow.reset_gui
        self.fitparamdialog.updateplot()

    def gui_fit_param(self):
        """ Opens a dialog to choose the setting with which the decay curve will be fitted. """

        if self.fitparamdialog.exec():
            self.fitparam.getfromdialog()

    def gui_fit_current(self):
        """ Fits the currently selected level's decay curve using the provided settings. """

        if self.mainwindow.current_level is None:
            histogram = self.mainwindow.currentparticle.histogram
        else:
            level = self.mainwindow.current_level
            histogram = self.mainwindow.currentparticle.levels[level].histogram
        try:
            channelwidth = self.mainwindow.currentparticle.channelwidth
            shift = self.fitparam.shift / channelwidth
            # shift = self.fitparam.shift
            if self.fitparam.start is not None:
                start = int(self.fitparam.start / channelwidth)
            else:
                start = None
            if self.fitparam.end is not None:
                end = int(self.fitparam.end / channelwidth)
            else:
                end = None
            if not histogram.fit(self.fitparam.numexp, self.fitparam.tau, self.fitparam.amp,
                                 shift, self.fitparam.decaybg, self.fitparam.irfbg,
                                 start, end, self.fitparam.addopt,
                                 self.fitparam.irf, self.fitparam.shiftfix):
                return  # fit unsuccessful
        except AttributeError:
            dbg.p("No decay", "Lifetime Fitting")
        else:
            self.mainwindow.display_data()

    def gui_fit_selected(self):
        """ Fits the all the levels decay curves in the all the selected particles using the provided settings. """

        self.start_fitting_thread(mode='selected')

    def gui_fit_all(self):
        """ Fits the all the levels decay curves in the all the particles using the provided settings. """

        self.start_fitting_thread(mode='all')

    def gui_fit_levels(self):
        """ Fits the all the levels decay curves for the current particle. """

        self.start_fitting_thread()

    def update_results(self):

        currentparticle = self.mainwindow.currentparticle
        if self.mainwindow.current_level is None:
            histogram = currentparticle.histogram
        else:
            level = self.mainwindow.current_level
            histogram = currentparticle.levels[level].histogram
        if not histogram.fitted:
            return
        tau = histogram.tau
        amp = histogram.amp
        shift = histogram.shift
        bg = histogram.bg
        irfbg = histogram.irfbg
        chisq = histogram.chisq
        try:
            taustring = 'Tau = ' + ' '.join('{:#.3g} ns'.format(F) for F in tau)
            ampstring = 'Amp = ' + ' '.join('{:#.3g} '.format(F) for F in amp)
            avtaustring = 'Avg. Tau = {:#.3} ns'.format(np.dot(tau, amp))
        except TypeError:  # only one component
            taustring = 'Tau = {:#.3g} ns'.format(tau)
            ampstring = 'Amp = {:#.3g}'.format(amp)
            avtaustring = 'Avg. Tau = {:#.3} ns'.format(tau)
        shiftstring = 'Shift = {:#.3g} ns'.format(shift)
        bgstring = 'Decay BG = {:#.3g}'.format(bg)
        irfbgstring = 'IRF BG = {:#.3g}'.format(irfbg)
        chisqstring = 'Chi Squared = {:#.3g}'.format(chisq)
        self.mainwindow.textBrowser.setText(
            taustring + '\n' + ampstring + '\n' + avtaustring + '\n' + shiftstring + '\n' + bgstring + '\n' +
            irfbgstring + '\n' + chisqstring)

    def plot_decay(self, remove_empty: bool = False) -> None:
        """ Used to display the histogram of the decay data of the current particle. """

        currentlevel = self.mainwindow.current_level
        # print(currentlevel)
        currentparticle = self.mainwindow.currentparticle
        if currentlevel is None:
            if currentparticle.histogram.fitted:
                decay = currentparticle.histogram.fit_decay
                t = currentparticle.histogram.convd_t
            else:
                try:
                    decay = currentparticle.histogram.decay
                    t = currentparticle.histogram.t

                except AttributeError:
                    dbg.p(debug_print='No Decay!', debug_from='LifetimeController')
                    return
        else:
            if currentparticle.levels[currentlevel].histogram.fitted:
                decay = currentparticle.levels[currentlevel].histogram.fit_decay
                t = currentparticle.levels[currentlevel].histogram.convd_t
            else:
                try:
                    decay = currentparticle.levels[currentlevel].histogram.decay
                    t = currentparticle.levels[currentlevel].histogram.t
                except ValueError:
                    return

        if decay.size == 0:
            return  # some levels have no photons

        if self.mainwindow.tabWidget.currentWidget().objectName() == 'tabLifetime':
            plot_item = self.mainwindow.pgLifetime.getPlotItem()
            plot_pen = QPen()
            plot_pen.setWidthF(1.5)
            plot_pen.setJoinStyle(Qt.RoundJoin)
            plot_pen.setColor(QColor('blue'))
            plot_pen.setCosmetic(True)

            if remove_empty:
                self.first = (decay > 4).argmax(axis=0)
                t = t[self.first:-1] - t[self.first]
                decay = decay[self.first:-1]
            else:
                self.first = 0

            # try:
            #     decay = decay / decay.max()
            # except ValueError:  # Empty decay
            #     return
            # print(decay.max())
            plot_item.clear()
            plot_item.plot(x=t, y=decay, pen=plot_pen, symbol=None)
            unit = 'ns with ' + str(currentparticle.channelwidth) + 'ns bins'
            plot_item.getAxis('bottom').setLabel('Decay time', unit)
            plot_item.getViewBox().setLimits(xMin=0, yMin=0, xMax=t[-1])
            self.fitparamdialog.updateplot()

    def plot_convd(self, remove_empty: bool = False) -> None:
        """ Used to display the histogram of the decay data of the current particle. """

        currentlevel = self.mainwindow.current_level
        currentparticle = self.mainwindow.currentparticle
        if currentlevel is None:
            try:
                convd = currentparticle.histogram.convd
                decay = currentparticle.histogram.fit_decay
                t = currentparticle.histogram.convd_t

            except AttributeError:
                dbg.p(debug_print='No Decay!', debug_from='LifetimeController')
                return
        else:
            try:
                convd = currentparticle.levels[currentlevel].histogram.convd
                decay = currentparticle.levels[currentlevel].histogram.fit_decay
                t = currentparticle.levels[currentlevel].histogram.convd_t
            except ValueError:
                return

        if convd is None or t is None:
            return

        # convd = convd / convd.max()

        if self.mainwindow.tabWidget.currentWidget().objectName() == 'tabLifetime':
            plot_item = self.mainwindow.pgLifetime.getPlotItem()
            plot_pen = QPen()
            plot_pen.setWidthF(4)
            plot_pen.setJoinStyle(Qt.RoundJoin)
            plot_pen.setColor(QColor('dark blue'))
            plot_pen.setCosmetic(True)

            # if remove_empty:
            #     first = (decay > 4).argmax(axis=0)
            #     t = t[first:-1] - t[first]
            #     decay = decay[first:-1]
            # convd = convd[self.first:-1]

            plot_item.plot(x=t, y=convd, pen=plot_pen, symbol=None)
            unit = 'ns with ' + str(currentparticle.channelwidth) + 'ns bins'
            plot_item.getAxis('bottom').setLabel('Decay time', unit)
            plot_item.getViewBox().setLimits(xMin=0, yMin=0, xMax=t[-1])

            plot_item = self.mainwindow.pgResiduals.getPlotItem()
            plot_item.clear()
            plot_item.plot(x=t, y=(convd-decay) / np.sqrt(np.abs(decay)), pen=None, symbolSize='4', pxMode=True, symbolPen=None)
            resid = (convd - decay) / np.sqrt(np.abs(decay))
            print(np.sum((resid) ** 2) / np.size(decay))
            unit = 'ns with ' + str(currentparticle.channelwidth) + 'ns bins'
            plot_item.getAxis('bottom').setLabel('Decay time', unit)
            plot_item.getViewBox().setLimits(xMin=0, xMax=t[-1], yMin=-0.1)#(convd-decay).min() * 2.1)

    def start_fitting_thread(self, mode: str = 'current', thread_finished=None) -> None:
        """
        Creates a worker to resolve levels.

        Depending on the ``current_selected_all`` parameter the worker will be
        given the necessary parameter to fit the current, selected or all particles.

        Parameters
        ----------
        thread_finished
        mode : {'current', 'selected', 'all'}
            Possible values are 'current' (default), 'selected', and 'all'.
        """

        if thread_finished is None:
            if self.mainwindow.data_loaded:
                thread_finished = self.fitting_thread_complete
            else:
                thread_finished = self.mainwindow.open_file_thread_complete

        data = self.mainwindow.tree2dataset()
        currentparticle = self.mainwindow.currentparticle

        print(mode)
        if mode == 'current':
            # sig = WorkerSignals()
            # self.resolve_levels(sig.start_progress, sig.progress, sig.status_message)
            fitting_thread = WorkerFitLifetimes(fit_lifetimes, data, currentparticle, self.fitparam, mode)
        elif mode == 'selected':
            fitting_thread = WorkerFitLifetimes(fit_lifetimes, data, currentparticle, self.fitparam, mode,
                                                resolve_selected=self.mainwindow.get_checked_particles())
        elif mode == 'all':
            fitting_thread = WorkerFitLifetimes(fit_lifetimes, data, currentparticle, self.fitparam, mode)
            # resolve_thread.signals.finished.connect(thread_finished)
            # resolve_thread.signals.start_progress.connect(self.start_progress)
            # resolve_thread.signals.progress.connect(self.update_progress)
            # resolve_thread.signals.status_message.connect(self.status_message)
            # self.resolve_levels(resolve_thread.signals.start_progress, resolve_thread.signals.progress,
            #                     resolve_thread.signals.status_message, resolve_all=True, parallel=True)

        fitting_thread.signals.fitting_finished.connect(self.fitting_thread_complete)
        fitting_thread.signals.start_progress.connect(self.mainwindow.start_progress)
        fitting_thread.signals.progress.connect(self.mainwindow.update_progress)
        fitting_thread.signals.status_message.connect(self.mainwindow.status_message)
        fitting_thread.signals.reset_gui.connect(self.mainwindow.reset_gui)

        self.mainwindow.threadpool.start(fitting_thread)

    def fitting_thread_complete(self, mode):
        if self.mainwindow.treeViewParticles.currentIndex().data(Qt.UserRole) is not None:
            self.mainwindow.display_data()
        self.mainwindow.chbEx_Lifetimes.setEnabled(False)
        self.mainwindow.chbEx_Lifetimes.setEnabled(True)
        self.mainwindow.chbEx_Hist.setEnabled(True)
        print(self.mainwindow.chbEx_Lifetimes.isChecked())
        dbg.p('Fitting levels complete', 'Fitting Thread')

    def change_irf_start(self, start):
        dataset = self.fitparam.irfdata

        dataset.makehistograms(remove_zeros=False, startpoint=start, channel=True)
        irfhist = dataset.particles[0].histogram
        # irfhist.t -= irfhist.t.min()
        self.fitparam.irf = irfhist.decay
        self.fitparam.irft = irfhist.t
        # ind = np.searchsorted(self.fitparam.irft, start)
        # print(self.fitparam.irft)
        # print(ind)
        # self.fitparam.irft = self.fitparam.irft[ind:]
        # self.fitparam.irf = self.fitparam.irf[ind:]
        # print(self.fitparam.irft)

    def set_tmin(self, tmin=0):
        self.tmin = tmin


class SpectraController(QObject):

    def __init__(self, mainwindow):
        super().__init__()

        self.mainwindow = mainwindow


    def gui_sub_bkg(self):
        """ Used to subtract the background TODO: Explain the sub_background """

        print("gui_sub_bkg")


class FittingDialog(QDialog, UI_Fitting_Dialog):
    """Class for dialog that is used to choose lifetime fit parameters."""

    def __init__(self, mainwindow, lifetime_controller):
        QDialog.__init__(self)
        UI_Fitting_Dialog.__init__(self)
        self.setupUi(self)

        self.mainwindow = mainwindow
        self.lifetime_controller = lifetime_controller
        for widget in self.findChildren(QLineEdit):
            widget.textChanged.connect(self.updateplot)
        for widget in self.findChildren(QCheckBox):
            widget.stateChanged.connect(self.updateplot)
        for widget in self.findChildren(QComboBox):
            widget.currentTextChanged.connect(self.updateplot)
        self.updateplot()

        # self.lineStartTime.setValidator(QIntValidator())
        # self.lineEndTime.setValidator(QIntValidator())

    def updateplot(self, *args):

        try:
            model = self.make_model()
        except Exception as err:
            dbg.p(debug_print='Error Occured:' + str(err), debug_from='FittingDialog')
            return

        fp = self.lifetime_controller.fitparam
        try:
            irf = fp.irf
            irft = fp.irft
        except AttributeError:
            dbg.p(debug_print='No IRF!', debug_from='FittingDialog')
            return

        shift, decaybg, irfbg, start, end = self.getparams()

        channelwidth = self.mainwindow.currentparticle.channelwidth
        shift = shift / channelwidth
        start = int(start / channelwidth)
        end = int(end / channelwidth)
        irf = tcspcfit.colorshift(irf, shift)
        convd = scipy.signal.convolve(irf, model)
        convd = convd[:np.size(irf)]
        convd = convd / convd.max()

        try:
            if self.mainwindow.current_level is None:
                histogram = self.mainwindow.currentparticle.histogram
            else:
                level = self.mainwindow.current_level
                histogram = self.mainwindow.currentparticle.levels[level].histogram
            decay = histogram.decay
            decay = decay / decay.max()
            t = histogram.t

            # decay, t = start_at_value(decay, t)
            end = min(end, np.size(t) - 1)  # Make sure endpoint is not bigger than size of t

            convd = convd[irft > 0]
            irft = irft[irft > 0]

        except AttributeError:
            dbg.p(debug_print='No Decay!', debug_from='FittingDialog')
        else:
            plot_item = self.pgFitParam.getPlotItem()
            plot_item.setLogMode(y=True)
            plot_pen = QPen()
            plot_pen.setWidthF(3)
            plot_pen.setJoinStyle(Qt.RoundJoin)
            plot_pen.setColor(QColor('blue'))
            plot_pen.setCosmetic(True)

            plot_item.clear()
            plot_item.plot(x=t, y=np.clip(decay, a_min=0.001, a_max=None), pen=plot_pen, symbol=None)
            plot_pen.setWidthF(4)
            plot_pen.setColor(QColor('dark blue'))
            plot_item.plot(x=irft, y=np.clip(convd, a_min=0.001, a_max=None), pen=plot_pen, symbol=None)
            # unit = 'ns with ' + str(currentparticle.channelwidth) + 'ns bins'
            plot_item.getAxis('bottom').setLabel('Decay time (ns)')
            # plot_item.getViewBox().setLimits(xMin=0, yMin=0.1, xMax=t[-1], yMax=1)
            # plot_item.getViewBox().setLimits(xMin=0, yMin=0, xMax=t[-1])
            # self.MW_fitparam.axes.clear()
            # self.MW_fitparam.axes.semilogy(t, decay, color='xkcd:dull blue')
            # self.MW_fitparam.axes.semilogy(irft, convd, color='xkcd:marine blue', linewidth=2)
            # self.MW_fitparam.axes.set_ylim(bottom=1e-2)

        try:
            plot_pen.setColor(QColor('gray'))
            plot_pen.setWidth(3)
            startline = pg.InfiniteLine(angle=90, pen=plot_pen, movable=False, pos=t[start])
            endline = pg.InfiniteLine(angle=90, pen=plot_pen, movable=False, pos=t[end])
            plot_item.addItem(startline)
            plot_item.addItem(endline)
            # self.MW_fitparam.axes.axvline(t[start])
            # self.MW_fitparam.axes.axvline(t[end])
        except IndexError:
            msg = QMessageBox()
            msg.setIcon(QMessageBox.Warning)
            msg.setText('Value out of bounds!')
            msg.exec_()

    def getparams(self):
        fp = self.lifetime_controller.fitparam
        irf = fp.irf
        shift = fp.shift
        if shift is None:
            shift = 0
        decaybg = fp.decaybg
        if decaybg is None:
            decaybg = 0
        irfbg = fp.irfbg
        if irfbg is None:
            irfbg = 0
        start = fp.start
        if start is None:
            start = 0
        end = fp.end
        if end is None:
            end = np.size(irf)
        return shift, decaybg, irfbg, start, end

    def make_model(self):
        fp = self.lifetime_controller.fitparam
        t = self.mainwindow.currentparticle.histogram.t
        fp.getfromdialog()
        if fp.numexp == 1:
            tau = fp.tau[0][0]
            model = np.exp(-t / tau)
        elif fp.numexp == 2:
            tau1 = fp.tau[0][0]
            tau2 = fp.tau[1][0]
            amp1 = fp.amp[0][0]
            amp2 = fp.amp[1][0]
            # print(amp1, amp2, tau1, tau2)
            model = amp1 * np.exp(-t / tau1) + amp2 * np.exp(-t / tau2)
        elif fp.numexp == 3:
            tau1 = fp.tau[0][0]
            tau2 = fp.tau[1][0]
            tau3 = fp.tau[2][0]
            amp1 = fp.amp[0][0]
            amp2 = fp.amp[1][0]
            amp3 = fp.amp[2][0]
            model = amp1 * np.exp(-t / tau1) + amp2 * np.exp(-t / tau2) + amp3 * np.exp(-t / tau3)
        return model


class FittingParameters:
    def __init__(self, parent):
        self.parent = parent
        self.fpd = self.parent.fitparamdialog
        self.irf = None
        self.tau = None
        self.amp = None
        self.shift = None
        self.shiftfix = None
        self.decaybg = None
        self.irfbg = None
        self.start = None
        self.end = None
        self.numexp = None
        self.addopt = None

    def getfromdialog(self):
        self.numexp = int(self.fpd.combNumExp.currentText())
        self.update_amps()
        if self.numexp == 1:
            self.tau = [[self.get_from_gui(i) for i in
                         [self.fpd.line1Init, self.fpd.line1Min, self.fpd.line1Max, self.fpd.check1Fix]]]
            self.amp = [[self.get_from_gui(i) for i in
                         [self.fpd.line1AmpInit, self.fpd.line1AmpMin, self.fpd.line1AmpMax, self.fpd.check1AmpFix]]]

        elif self.numexp == 2:
            self.tau = [[self.get_from_gui(i) for i in
                         [self.fpd.line2Init1, self.fpd.line2Min1, self.fpd.line2Max1, self.fpd.check2Fix1]],
                        [self.get_from_gui(i) for i in
                         [self.fpd.line2Init2, self.fpd.line2Min2, self.fpd.line2Max2, self.fpd.check2Fix2]]]
            self.amp = [[self.get_from_gui(i) for i in
                         [self.fpd.line2AmpInit1, self.fpd.line2AmpMin1, self.fpd.line2AmpMax1,
                          self.fpd.check2AmpFix1]],
                        [self.get_from_gui(i) for i in
                         [self.fpd.line2AmpInit2, self.fpd.line2AmpMin2, self.fpd.line2AmpMax2,
                          self.fpd.check2AmpFix2]]]

        elif self.numexp == 3:
            self.tau = [[self.get_from_gui(i) for i in
                         [self.fpd.line3Init1, self.fpd.line3Min1, self.fpd.line3Max1, self.fpd.check3Fix1]],
                        [self.get_from_gui(i) for i in
                         [self.fpd.line3Init2, self.fpd.line3Min2, self.fpd.line3Max2, self.fpd.check3Fix2]],
                        [self.get_from_gui(i) for i in
                         [self.fpd.line3Init3, self.fpd.line3Min3, self.fpd.line3Max3, self.fpd.check3Fix3]]]
            self.amp = [[self.get_from_gui(i) for i in
                         [self.fpd.line3AmpInit1, self.fpd.line3AmpMin1, self.fpd.line3AmpMax1,
                          self.fpd.check3AmpFix1]],
                        [self.get_from_gui(i) for i in
                         [self.fpd.line3AmpInit2, self.fpd.line3AmpMin2, self.fpd.line3AmpMax2,
                          self.fpd.check3AmpFix2]],
                        [self.get_from_gui(i) for i in
                         [self.fpd.line3AmpInit3, self.fpd.line3AmpMin3, self.fpd.line3AmpMax3,
                          self.fpd.check3AmpFix3]]]

        self.shift = self.get_from_gui(self.fpd.lineShift)
        self.shiftfix = self.get_from_gui(self.fpd.checkFixIRF)
        self.decaybg = self.get_from_gui(self.fpd.lineDecayBG)
        self.irfbg = self.get_from_gui(self.fpd.lineIRFBG)
        self.start = self.get_from_gui(self.fpd.lineStartTime)
        self.end = self.get_from_gui(self.fpd.lineEndTime)
        # try:
        #     self.start = int(self.get_from_gui(self.fpd.lineStartTime))
        # except TypeError:
        #     self.start = self.get_from_gui(self.fpd.lineStartTime)
        # try:
        #     self.end = int(self.get_from_gui(self.fpd.lineEndTime))
        # except TypeError:
        #     self.end = self.get_from_gui(self.fpd.lineEndTime)

        if self.fpd.lineAddOpt.text() != '':
            self.addopt = self.fpd.lineAddOpt.text()
        else:
            self.addopt = None

    def update_amps(self):
        try:
            if self.numexp == 2:
                self.fpd.line2AmpInit2.setText(str(1 - float(self.fpd.line2AmpInit1.text())))
            elif self.numexp == 3:
                self.fpd.line3AmpInit3.setText(str(1 - float(self.fpd.line2AmpInit1.text()) - float(self.fpd.line2AmpInit2.text())))
        except Exception as err:
            dbg.p(debug_print='Error Occured: ' + str(err), debug_from='FittingDialog')



    @staticmethod
    def get_from_gui(guiobj):
        if type(guiobj) == QLineEdit:
            if guiobj.text() == '':
                return None
            else:
                return float(guiobj.text())
        elif type(guiobj) == QCheckBox:
            return float(guiobj.isChecked())


def main():
    """
    Creates QApplication and runs MainWindow().
    """
    # convert_convert_ui()
    app = QApplication([])
    print('Currently used style:', app.style().metaObject().className())
    print('Available styles:', QStyleFactory.keys())
    dbg.p(debug_print='App created', debug_from='Main')
    main_window = MainWindow()
    dbg.p(debug_print='Main Window created', debug_from='Main')
    main_window.show()
    main_window.after_show()
    main_window.tabSpectra.repaint()
    dbg.p(debug_print='Main Window shown', debug_from='Main')
    app.exec_()
    dbg.p(debug_print='App excuted', debug_from='Main')


if __name__ == '__main__':
    main()
>>>>>>> 7999ff26
<|MERGE_RESOLUTION|>--- conflicted
+++ resolved
@@ -1,4 +1,3 @@
-<<<<<<< HEAD
 """Module for analysis of SMS data from HDF5 files
 
 Bertus van Heerden and Joshua Botha
@@ -458,7 +457,7 @@
                 else:
                     self.grouping_controller.clear_bic()
 
-            if cur_tab_name == 'tabSpectra':
+            if cur_tab_name == 'tabSpectra' and self.currentparticle.has_spectra:
                 self.spectra_controller.plot_spectra()
 
             # Set Enables
@@ -602,9 +601,12 @@
         """ Is called as soon as all of the threads have finished. """
 
         if self.data_loaded and not irf:
-            self.currentparticle = self.tree2particle(1)
+            self.currentparticle = self.tree2particle(0)
             self.treeViewParticles.expandAll()
             self.treeViewParticles.setCurrentIndex(self.part_index[1])
+            any_spectra = any([part.has_spectra for part in self.currentparticle.dataset.particles])
+            if any_spectra:
+                self.has_spectra = True
             self.display_data()
 
             msgbx = TimedMessageBox(30, parent=self)
@@ -897,6 +899,7 @@
         # test2 = save_dlg.exec()
 
         f_dir = QFileDialog.getExistingDirectory(self)
+        print(f_dir)
 
         if f_dir:
             ex_traces = self.chbEx_Trace.isChecked()
@@ -904,1854 +907,6 @@
             ex_grouped_levels = self.chbEx_Grouped_Levels.isChecked()
             ex_group_info = self.chbEx_Group_Info.isChecked()
             ex_grouping_results = self.chbEx_Group_Results.isChecked()
-            ex_lifetime = self.chbEx_Lifetimes.isChecked()
-            ex_hist = self.chbEx_Hist.isChecked()
-            for num, p in enumerate(particles):
-                if ex_traces:
-                    tr_path = os.path.join(f_dir, p.name + ' trace.csv')
-                    ints = p.binnedtrace.intdata
-                    times = p.binnedtrace.inttimes / 1E3
-                    rows = list()
-                    rows.append(['Bin #', 'Bin Time (s)', f'Bin Int (counts/{p.bin_size}ms)'])
-                    for i in range(len(ints)):
-                        rows.append([str(i), str(times[i]), str(ints[i])])
-                    with open(tr_path, 'w') as f:
-                        writer = csv.writer(f, dialect=csv.excel)
-                        writer.writerows(rows)
-
-                if ex_levels:
-                    if p.has_levels:
-                        lvl_tr_path = os.path.join(f_dir, p.name + ' levels-plot.csv')
-                        ints, times = p.levels2data(use_grouped=False)
-                        rows = list()
-                        rows.append(['Level #', 'Time (s)', 'Int (counts/s)'])
-                        for i in range(len(ints)):
-                            rows.append([str(i // 2), str(times[i]), str(ints[i])])
-                        with open(lvl_tr_path, 'w') as f:
-                            writer = csv.writer(f, dialect=csv.excel)
-                            writer.writerows(rows)
-
-                        lvl_path = os.path.join(f_dir, p.name + ' levels.csv')
-                        rows = list()
-                        rows.append(['Level #', 'Start Time (s)', 'End Time (s)', 'Dwell Time (/s)',
-                                     'Int (counts/s)', 'Num of Photons'])
-                        for i, l in enumerate(p.levels):
-                            rows.append(
-                                [str(i), str(l.times_s[0]), str(l.times_s[1]), str(l.dwell_time_s),
-                                 str(l.int_p_s), str(l.num_photons)])
-                        with open(lvl_path, 'w') as f:
-                            writer = csv.writer(f, dialect=csv.excel)
-                            writer.writerows(rows)
-
-                if ex_grouped_levels:
-                    if p.has_levels:
-                        grp_lvl_tr_path = os.path.join(f_dir, p.name + ' grouped_levels-plot.csv')
-                        ints, times = p.levels2data(use_grouped=True)
-                        rows = list()
-                        rows.append(['Grouped Level #', 'Time (s)', 'Int (counts/s)'])
-                        for i in range(len(ints)):
-                            rows.append([str(i // 2), str(times[i]), str(ints[i])])
-                        with open(grp_lvl_tr_path, 'w') as f:
-                            writer = csv.writer(f, dialect=csv.excel)
-                            writer.writerows(rows)
-
-                        grp_lvl_path = os.path.join(f_dir, p.name + ' grouped_levels.csv')
-                        rows = list()
-                        rows.append(['Grouped Level #', 'Start Time (s)', 'End Time (s)',
-                                     'Dwell Time (/s)', 'Int (counts/s)', 'Num of Photons',
-                                     'Group Index'])
-                        for i, l in enumerate(p.levels):
-                            rows.append(
-                                [str(i), str(l.times_s[0]), str(l.times_s[1]), str(l.dwell_time_s),
-                                 str(l.int_p_s), str(l.num_photons), str(l.group_ind)])
-                        with open(grp_lvl_path, 'w') as f:
-                            writer = csv.writer(f, dialect=csv.excel)
-                            writer.writerows(rows)
-
-                if ex_group_info:
-                    if p.has_groups:
-                        # TODO: Here
-                        group_info_path = os.path.join(f_dir, p.name + ' grouping_info.csv')
-
-
-                if ex_lifetime:
-                    if p.numexp == 1:
-                        taucol = ['Lifetime (ns)']
-                        ampcol = ['Amp']
-                    elif p.numexp == 2:
-                        taucol = ['Lifetime 1 (ns)', 'Lifetime 2 (ns)']
-                        ampcol = ['Amp 1', 'Amp 2']
-                    elif p.numexp == 3:
-                        taucol = ['Lifetime 1 (ns)', 'Lifetime 2 (ns)', 'Lifetime 3 (ns)']
-                        ampcol = ['Amp 1', 'Amp 2', 'Amp 3']
-                    if p.has_levels:
-                        lvl_path = os.path.join(f_dir, p.name + ' levels lifetimes.csv')
-                        rows = list()
-                        rows.append(['Level #', 'Start Time (s)', 'End Time (s)', 'Dwell Time (/s)',
-                                     'Int (counts/s)', 'Num of Photons'] + taucol + ampcol +
-                                    ['Av. Lifetime (ns)', 'IRF Shift (ns)', 'Decay BG', 'IRF BG'])
-                        for i, l in enumerate(p.levels):
-                            if l.histogram.tau is None or l.histogram.amp is None:  # Problem with fitting the level
-                                tauexp = ['0' for i in range(p.numexp)]
-                                ampexp = ['0' for i in range(p.numexp)]
-                                other_exp = ['0', '0', '0', '0']
-                            else:
-                                if p.numexp == 1:
-                                    tauexp = [str(l.histogram.tau)]
-                                    ampexp = [str(l.histogram.amp)]
-                                else:
-                                    tauexp = [str(tau) for tau in l.histogram.tau]
-                                    ampexp = [str(amp) for amp in l.histogram.amp]
-                                other_exp = [str(l.histogram.avtau), str(l.histogram.shift),
-                                             str(l.histogram.bg),
-                                             str(l.histogram.irfbg)]
-
-                            rows.append(
-                                [str(i), str(l.times_s[0]), str(l.times_s[1]), str(l.dwell_time_s),
-                                 str(l.int_p_s), str(l.num_photons)] + tauexp + ampexp + other_exp)
-
-                        with open(lvl_path, 'w') as f:
-                            writer = csv.writer(f, dialect=csv.excel)
-                            writer.writerows(rows)
-
-                if ex_hist:
-                    tr_path = os.path.join(f_dir, p.name + ' histogram.csv')
-                    times = p.histogram.convd_t
-                    if times is not None:
-                        decay = p.histogram.fit_decay
-                        convd = p.histogram.convd
-                        rows = list()
-                        rows.append(['Time (ns)', 'Decay', 'Fitted'])
-                        for i, time in enumerate(times):
-                            rows.append([str(time), str(decay[i]), str(convd[i])])
-
-                        with open(tr_path, 'w') as f:
-                            writer = csv.writer(f, dialect=csv.excel)
-                            writer.writerows(rows)
-
-                    if p.has_levels:
-                        dir_path = os.path.join(f_dir, p.name + ' histograms')
-                        try:
-                            os.mkdir(dir_path)
-                        except FileExistsError:
-                            pass
-                        for i, l in enumerate(p.levels):
-                            hist_path = os.path.join(dir_path, 'level ' + str(i) + ' histogram.csv')
-                            times = l.histogram.convd_t
-                            if times is None:
-                                continue
-                            decay = l.histogram.fit_decay
-                            convd = l.histogram.convd
-                            rows = list()
-                            rows.append(['Time (ns)', 'Decay', 'Fitted'])
-                            for j, time in enumerate(times):
-                                rows.append([str(time), str(decay[j]), str(convd[j])])
-
-                            with open(hist_path, 'w') as f:
-                                writer = csv.writer(f, dialect=csv.excel)
-                                writer.writerows(rows)
-
-                    logger.info('Exporting Finished')
-
-    def reset_gui(self):
-        """ Sets the GUI elements to enabled if it should be accessible. """
-        logger.info('Reset GUI')
-        if self.data_loaded:
-            new_state = True
-        else:
-            new_state = False
-
-        # Intensity
-        self.tabIntensity.setEnabled(new_state)
-        self.btnApplyBin.setEnabled(new_state)
-        self.btnApplyBinAll.setEnabled(new_state)
-        self.btnResolve.setEnabled(new_state)
-        self.btnResolve_Selected.setEnabled(new_state)
-        self.btnResolveAll.setEnabled(new_state)
-        self.cmbConfIndex.setEnabled(new_state)
-        self.spbBinSize.setEnabled(new_state)
-        self.actionReset_Analysis.setEnabled(new_state)
-        self.actionSave_Selected.setEnabled(new_state)
-        if new_state:
-            enable_levels = self.level_resolved
-        else:
-            enable_levels = new_state
-        self.actionTrim_Dead_Traces.setEnabled(enable_levels)
-
-        # Lifetime
-        self.tabLifetime.setEnabled(new_state)
-        self.btnFitParameters.setEnabled(new_state)
-        self.btnLoadIRF.setEnabled(new_state)
-        if new_state:
-            enable_fitting = self.lifetime_controller.irf_loaded
-        else:
-            enable_fitting = new_state
-        self.btnFitCurrent.setEnabled(enable_fitting)
-        self.btnFit.setEnabled(enable_fitting)
-        self.btnFitAll.setEnabled(enable_fitting)
-        self.btnFitSelected.setEnabled(enable_fitting)
-        self.btnNextLevel.setEnabled(enable_levels)
-        self.btnPrevLevel.setEnabled(enable_levels)
-        # print(enable_levels)
-
-        # Spectral
-        if self.has_spectra:
-            self.tabSpectra.setEnabled(True)
-            self.btnSubBackground.setEnabled(new_state)
-        else:
-            self.tabSpectra.setEnabled(False)
-
-    @property
-    def current_level(self):
-        return self._current_level
-
-    @current_level.setter
-    def current_level(self, value):
-        if value is None:
-            self._current_level = None
-        else:
-            try:
-                # print(self.currentparticle.current2data(value))
-                self._current_level = value
-            except:
-                pass
-            
-    def error_handler(self, e: Exception):
-        # logger(e)
-        raise e
-
-
-def display_on():
-    print("Always On")
-    ctypes.windll.kernel32.SetThreadExecutionState(0x80000002)
-
-def display_reset():
-    ctypes.windll.kernel32.SetThreadExecutionState(0x80000000)
-    sys.exit(0)
-
-
-def main():
-    """
-    Creates QApplication and runs MainWindow().
-    """
-    # convert_convert_ui()
-    app = QApplication([])
-    print('Currently used style:', app.style().metaObject().className())
-    print('Available styles:', QStyleFactory.keys())
-    logger.info('App created')
-    main_window = MainWindow()
-    logger.info('Main Window created')
-    main_window.show()
-    should_calc = main_window.sums_file_check()
-    if should_calc:
-        app.processEvents()
-        main_window.calc_store_sums()
-        app.processEvents()
-    # main_window.tabSpectra.repaint()
-    logger.info('Main Window shown')
-    if system() == "Windows":
-        display_on()
-    app.instance().exec_()
-    if system() == "Windows":
-        display_reset()
-    logger.info('App excuted')
-
-
-if __name__ == '__main__':
-    main()
-=======
-"""Module for analysis of SMS data from HDF5 files
-
-Bertus van Heerden and Joshua Botha
-University of Pretoria
-2020
-"""
-
-__docformat__ = 'NumPy'
-
-import csv
-import os
-import sys
-import traceback
-from platform import system
-
-import numpy as np
-import scipy
-from PyQt5.QtCore import QObject, pyqtSignal, QAbstractItemModel, QModelIndex, \
-    Qt, QThreadPool, QRunnable, pyqtSlot
-from PyQt5.QtGui import QIcon, QResizeEvent, QPen, QColor
-from PyQt5.QtWidgets import QMainWindow, QProgressBar, QFileDialog, QMessageBox, QInputDialog, \
-    QApplication, QLineEdit, QComboBox, QDialog, QCheckBox, QStyleFactory
-from PyQt5 import uic
-import pyqtgraph as pg
-from typing import Union
-try:
-    import pkg_resources.py2_warn
-except ImportError:
-    pass
-
-import tcspcfit
-import dbg
-import smsh5
-from generate_sums import CPSums
-from smsh5 import start_at_value
-from custom_dialogs import TimedMessageBox
-from smsh5 import H5dataset, Particle
-import resource_manager as rm
-
-#  TODO: Needs to rather be reworked not to use recursion, but rather a loop of some sort
-sys.setrecursionlimit(1000*10)
-
-main_window_file = rm.path("mainwindow.ui", rm.RMType.UI)
-UI_Main_Window, _ = uic.loadUiType(main_window_file)
-
-fitting_dialog_file = rm.path("fitting_dialog.ui", rm.RMType.UI)
-UI_Fitting_Dialog, _ = uic.loadUiType(fitting_dialog_file)
-
-
-class WorkerSignals(QObject):
-    """ A QObject with attributes  of pyqtSignal's that can be used
-    to communicate between worker threads and the main thread. """
-
-    resolve_finished = pyqtSignal(str)
-    fitting_finished = pyqtSignal(str)
-    openfile_finished = pyqtSignal(bool)
-    error = pyqtSignal(tuple)
-    result = pyqtSignal(object)
-
-    progress = pyqtSignal()
-    auto_progress = pyqtSignal(int, str)
-    start_progress = pyqtSignal(int)
-    status_message = pyqtSignal(str)
-
-    add_datasetindex = pyqtSignal(object)
-    add_particlenode = pyqtSignal(object, object, int)
-
-    reset_tree = pyqtSignal()
-    data_loaded = pyqtSignal()
-    bin_size = pyqtSignal(int)
-
-    add_irf = pyqtSignal(np.ndarray, np.ndarray, smsh5.H5dataset)
-
-    level_resolved = pyqtSignal()
-    reset_gui = pyqtSignal()
-    set_start = pyqtSignal(float)
-    set_tmin = pyqtSignal(float)
-
-
-class WorkerOpenFile(QRunnable):
-    """ A QRunnable class to create a worker thread for opening h5 file. """
-
-    # def __init__(self, fn, *args, **kwargs):
-    def __init__(self, fname, irf=False, tmin=None):
-        """
-        Initiate Open File Worker
-
-        Creates a QRunnable object (worker) to be run by a QThreadPool thread.
-        This worker is intended to call the given function to open a h5 file
-        and populate the tree in the mainwindow g
-
-        Parameters
-        ----------
-        fname : str
-            The name of the file.
-        irf : bool
-            Whether the thread is loading an IRF or not.
-        """
-
-        super(WorkerOpenFile, self).__init__()
-        if irf:
-            self.openfile_func = self.open_irf
-        else:
-            self.openfile_func = self.open_h5
-        self.signals = WorkerSignals()
-        self.fname = fname
-        self.irf = irf
-        self.tmin = tmin
-
-    @pyqtSlot()
-    def run(self) -> None:
-        """ The code that will be run when the thread is started. """
-
-        try:
-            self.openfile_func(self.fname, self.tmin)
-        except:
-            traceback.print_exc()
-            exctype, value = sys.exc_info()[:2]
-            self.signals.error.emit((exctype, value, traceback.format_exc()))
-        finally:
-            self.signals.openfile_finished.emit(self.irf)
-
-    def open_h5(self, fname, tmin=None) -> None:
-        """
-        Read the selected h5 file and populates the tree on the gui with the file and the particles.
-
-        Accepts a function that will be used to indicate the current progress.
-
-        As this function is designed to be called from a thread other than the main one, no GUI code
-        should be called here.
-
-        Parameters
-        ----------
-        fname : str
-            Path name to h5 file.
-        """
-
-        start_progress_sig = self.signals.start_progress
-        progress_sig = self.signals.progress
-        status_sig = self.signals.status_message
-        add_dataset_sig = self.signals.add_datasetindex
-        add_node_sig = self.signals.add_particlenode
-        reset_tree_sig = self.signals.reset_tree
-        data_loaded_sig = self.signals.data_loaded
-        set_start_sig = self.signals.set_start
-        set_tmin_sig = self.signals.set_tmin
-
-        try:
-            dataset = self.load_data(fname)
-
-            datasetnode = DatasetTreeNode(fname[0][fname[0].rfind('/') + 1:-3], dataset, 'dataset')
-            add_dataset_sig.emit(datasetnode)
-
-            start_progress_sig.emit(dataset.numpart)
-            status_sig.emit("Opening file: Adding particles...")
-            for i, particle in enumerate(dataset.particles):
-                particlenode = DatasetTreeNode(particle.name, particle, 'particle')
-                add_node_sig.emit(particlenode, progress_sig, i)
-                progress_sig.emit()
-            reset_tree_sig.emit()
-
-            starttimes = []
-            tmins = []
-            for particle in dataset.particles:
-                # Find max, then search backward for first zero to find the best startpoint
-                decay = particle.histogram.decay
-                histmax_ind = np.argmax(decay)
-                reverse = decay[:histmax_ind][::-1]
-                zeros_rev = np.where(reverse == 0)[0]
-                if len(zeros_rev) != 0:
-                    length = 0
-                    start_ind_rev = zeros_rev[0]
-                    for i, val in enumerate(zeros_rev[:-1]):
-                        if zeros_rev[i+1] - val > 1:
-                            length = 0
-                            continue
-                        length += 1
-                        if length >= 10:
-                            start_ind_rev = val
-                            break
-                    start_ind = histmax_ind - start_ind_rev
-                    # starttime = particle.histogram.t[start_ind]
-                    starttime = start_ind
-                else:
-                    starttime = 0
-                starttimes.append(starttime)
-
-                tmin = np.min(particle.histogram.microtimes)
-                tmins.append(tmin)
-
-
-            av_start = np.average(starttimes)
-            set_start_sig.emit(av_start)
-
-            global_tmin = np.min(tmins)
-            for particle in dataset.particles:
-                particle.tmin = global_tmin
-
-            set_tmin_sig.emit(global_tmin)
-
-            status_sig.emit("Done")
-            data_loaded_sig.emit()
-        except Exception as exc:
-            raise RuntimeError("h5 data file was not loaded successfully.") from exc
-
-    def open_irf(self, fname, tmin) -> None:
-        """
-        Read the selected h5 file and populates the tree on the gui with the file and the particles.
-
-        Accepts a function that will be used to indicate the current progress.
-
-        As this function is designed to be called from a thread other than the main one, no GUI code
-        should be called here.
-
-        Parameters
-        ----------
-        fname : str
-            Path name to h5 file.
-        """
-
-        start_progress_sig = self.signals.start_progress
-        status_sig = self.signals.status_message
-        add_irf_sig = self.signals.add_irf
-
-        try:
-            dataset = self.load_data(fname)
-
-            for particle in dataset.particles:
-                particle.tmin = tmin
-                # particle.tmin = np.min(particle.histogram.microtimes)
-            irfhist = dataset.particles[0].histogram
-            # irfhist.t -= irfhist.t.min()
-            add_irf_sig.emit(irfhist.decay, irfhist.t, dataset)
-
-            start_progress_sig.emit(dataset.numpart)
-            status_sig.emit("Done")
-        except Exception as exc:
-            raise RuntimeError("h5 data file was not loaded successfully.") from exc
-
-    def load_data(self, fname):
-
-        auto_prog_sig = self.signals.auto_progress
-        bin_size_sig = self.signals.bin_size
-        progress_sig = self.signals.progress
-        start_progress_sig = self.signals.start_progress
-
-        status_sig = self.signals.status_message
-
-        status_sig.emit("Opening file...")
-        dataset = smsh5.H5dataset(fname[0], progress_sig, auto_prog_sig)
-        bin_all(dataset, 100, start_progress_sig, progress_sig, status_sig, bin_size_sig)
-        start_progress_sig.emit(dataset.numpart)
-        status_sig.emit("Opening file: Building decay histograms...")
-        dataset.makehistograms()
-        return dataset
-
-
-class WorkerBinAll(QRunnable):
-    """ A QRunnable class to create a worker thread for binning all the data. """
-
-
-    def __init__(self, dataset, binall_func, bin_size):
-        """
-        Initiate Open File Worker
-
-        Creates a QRunnable object (worker) to be run by a QThreadPool thread.
-        This worker is intended to call the given function to open a h5 file
-        and populate the tree in the mainwindow g
-
-        Parameters
-        ----------
-        fname : str
-            The name of the file.
-        binall_func : function
-            Function to be called that will read the h5 file and populate the tree on the g
-        """
-
-        super(WorkerBinAll, self).__init__()
-        self.dataset = dataset
-        self.binall_func = binall_func
-        self.signals = WorkerSignals()
-        self.bin_size = bin_size
-
-    @pyqtSlot()
-    def run(self) -> None:
-        """ The code that will be run when the thread is started. """
-
-        try:
-            self.binall_func(self.dataset, self.bin_size, self.signals.start_progress,
-                             self.signals.progress, self.signals.status_message,
-                             self.signals.bin_size)
-        except:
-            traceback.print_exc()
-            exctype, value = sys.exc_info()[:2]
-            self.signals.error.emit((exctype, value, traceback.format_exc()))
-        finally:
-            # self.signals.resolve_finished.emit(False)  ?????
-            pass
-
-
-def bin_all(dataset, bin_size, start_progress_sig, progress_sig, status_sig, bin_size_sig) -> None:
-    """
-
-    Parameters
-    ----------
-    bin_size
-    dataset
-    start_progress_sig
-    progress_sig
-    status_sig
-    """
-
-    start_progress_sig.emit(dataset.numpart)
-    # if not self.data_loaded:
-    #     part = "Opening file: "
-    # else:
-    #     part = ""
-    # status_sig.emit(part + "Binning traces...")
-    status_sig.emit("Binning traces...")
-    dataset.bin_all_ints(bin_size, progress_sig)
-    bin_size_sig.emit(bin_size)
-    status_sig.emit("Done")
-
-
-class WorkerResolveLevels(QRunnable):
-    """ A QRunnable class to create a worker thread for resolving levels. """
-
-    def __init__(self, resolve_levels_func, conf: Union[int, float], data: H5dataset, currentparticle: Particle,
-                 mode: str,
-                 resolve_selected=None,
-                 end_time_s=None) -> None:
-        """
-        Initiate Resolve Levels Worker
-
-        Creates a QRunnable object (worker) to be run by a QThreadPool thread.
-        This worker is intended to call the given function to resolve a single,
-        the selected, or all the particles'.
-
-        Parameters
-        ----------
-        resolve_levels_func : function
-            The function that will be called to perform the resolving of the levels.
-        mode : {'current', 'selected', 'all'}
-            Determines the mode that the levels need to be resolved on. Options are 'current', 'selected' or 'all'
-        resolve_selected : list[smsh5.Particle], optional
-            The provided instances of the class Particle in smsh5 will be resolved.
-        """
-
-        super(WorkerResolveLevels, self).__init__()
-        self.mode = mode
-        self.signals = WorkerSignals()
-        self.resolve_levels_func = resolve_levels_func
-        self.resolve_selected = resolve_selected
-        self.conf = conf
-        self.data = data
-        self.currentparticle = currentparticle
-        self.end_time_s = end_time_s
-        # print(self.currentparticle)
-
-    @pyqtSlot()
-    def run(self) -> None:
-        """ The code that will be run when the thread is started. """
-
-        try:
-            self.resolve_levels_func(self.signals.start_progress, self.signals.progress,
-                                     self.signals.status_message, self.signals.reset_gui, self.signals.level_resolved,
-                                     self.conf, self.data, self.currentparticle,
-                                     self.mode, self.resolve_selected, self.end_time_s)
-        except:
-            traceback.print_exc()
-            exctype, value = sys.exc_info()[:2]
-            self.signals.error.emit((exctype, value, traceback.format_exc()))
-        finally:
-            self.signals.resolve_finished.emit(self.mode)
-
-
-def resolve_levels(start_progress_sig: pyqtSignal, progress_sig: pyqtSignal,
-                   status_sig: pyqtSignal, reset_gui_sig: pyqtSignal, level_resolved_sig: pyqtSignal,
-                   conf: Union[int, float], data: H5dataset, currentparticle: Particle, mode: str,
-                   resolve_selected=None,
-                   end_time_s=None) -> None:
-    """
-    TODO: edit the docstring
-    Resolves the levels in particles by finding the change points in the
-    abstimes data of a Particle instance.
-
-    Parameters
-    ----------
-    end_time_s
-    currentparticle : Particle
-    conf
-    level_resolved_sig
-    reset_gui_sig
-    data : H5dataset
-    start_progress_sig : pyqtSignal
-        Used to call method to set up progress bar on G
-    progress_sig : pyqtSignal
-        Used to call method to increment progress bar on G
-    status_sig : pyqtSignal
-        Used to call method to show status bar message on G
-    mode : {'current', 'selected', 'all'}
-        Determines the mode that the levels need to be resolved on. Options are 'current', 'selected' or 'all'
-    resolve_selected : list[smsh5.Partilce]
-        A list of Particle instances in smsh5, that isn't the current one, to be resolved.
-    """
-
-    # print(mode)
-    assert mode in ['current', 'selected', 'all'], \
-        "'resolve_all' and 'resolve_selected' can not both be given as parameters."
-
-    if mode == 'current':  # Then resolve current
-        currentparticle.cpts.run_cpa(confidence=conf / 100, run_levels=True, end_time_s=end_time_s)
-
-    else:
-        if mode == 'all':  # Then resolve all
-            status_text = 'Resolving All Particle Levels...'
-            parts = data.particles
-
-        elif mode == 'selected':  # Then resolve selected
-            assert resolve_selected is not None, \
-                'No selected particles provided.'
-            status_text = 'Resolving Selected Particle Levels...'
-            parts = resolve_selected
-
-        try:
-            status_sig.emit(status_text)
-            start_progress_sig.emit(len(parts))
-            for num, part in enumerate(parts):
-                dbg.p(f'Busy Resolving Particle {num + 1}')
-                part.cpts.run_cpa(confidence=conf, run_levels=True, end_time_s=end_time_s)
-                progress_sig.emit()
-            status_sig.emit('Done')
-        except Exception as exc:
-            raise RuntimeError("Couldn't resolve levels.") from exc
-
-    level_resolved_sig.emit()
-    data.makehistograms(progress=False)
-    reset_gui_sig.emit()
-
-
-class WorkerFitLifetimes(QRunnable):
-    """ A QRunnable class to create a worker thread for fitting lifetimes. """
-
-    def __init__(self, fit_lifetimes_func, data, currentparticle,
-                 fitparam, mode: str,
-                 resolve_selected=None) -> None:
-        """
-        Initiate Resolve Levels Worker
-
-        Creates a QRunnable object (worker) to be run by a QThreadPool thread.
-        This worker is intended to call the given function to resolve a single,
-        the selected, or all the particles'.
-
-        Parameters
-        ----------
-        resolve_levels_func : function
-            The function that will be called to perform the resolving of the levels.
-        mode : {'current', 'selected', 'all'}
-            Determines the mode that the levels need to be resolved on. Options are 'current', 'selected' or 'all'
-        resolve_selected : list[smsh5.Particle], optional
-            The provided instances of the class Particle in smsh5 will be resolved.
-        """
-
-        super(WorkerFitLifetimes, self).__init__()
-        self.mode = mode
-        self.signals = WorkerSignals()
-        self.fit_lifetimes_func = fit_lifetimes_func
-        self.resolve_selected = resolve_selected
-        self.data = data
-        self.currentparticle = currentparticle
-        self.fitparam = fitparam
-
-    @pyqtSlot()
-    def run(self) -> None:
-        """ The code that will be run when the thread is started. """
-
-        try:
-            self.fit_lifetimes_func(self.signals.start_progress, self.signals.progress,
-                                    self.signals.status_message, self.signals.reset_gui,
-                                    self.data, self.currentparticle, self.fitparam,
-                                    self.mode, self.resolve_selected)
-        except:
-            traceback.print_exc()
-            exctype, value = sys.exc_info()[:2]
-            self.signals.error.emit((exctype, value, traceback.format_exc()))
-        finally:
-            self.signals.fitting_finished.emit(self.mode)
-
-
-def fit_lifetimes(start_progress_sig: pyqtSignal, progress_sig: pyqtSignal,
-                  status_sig: pyqtSignal, reset_gui_sig: pyqtSignal,
-                  data, currentparticle, fitparam, mode: str,
-                  resolve_selected=None) -> None:  # parallel: bool = False
-    """
-    TODO: edit the docstring
-    Resolves the levels in particles by finding the change points in the
-    abstimes data of a Particle instance.
-
-    Parameters
-    ----------
-    start_progress_sig : pyqtSignal
-        Used to call method to set up progress bar on G
-    progress_sig : pyqtSignal
-        Used to call method to increment progress bar on G
-    status_sig : pyqtSignal
-        Used to call method to show status bar message on G
-    mode : {'current', 'selected', 'all'}
-        Determines the mode that the levels need to be resolved on. Options are 'current', 'selected' or 'all'
-    resolve_selected : list[smsh5.Partilce]
-        A list of Particle instances in smsh5, that isn't the current one, to be resolved.
-    """
-
-    print(mode)
-    assert mode in ['current', 'selected', 'all'], \
-        "'resolve_all' and 'resolve_selected' can not both be given as parameters."
-
-    channelwidth = currentparticle.channelwidth
-    if fitparam.start is None:
-        start = None
-    else:
-        start = int(fitparam.start / channelwidth)
-    if fitparam.end is None:
-        end = None
-    else:
-        end = int(fitparam.end / channelwidth)
-
-
-    if mode == 'current':  # Fit all levels in current particle
-        status_sig.emit('Fitting Particle Levels...')
-        start_progress_sig.emit(len(currentparticle.levels))
-
-        for level in currentparticle.levels:
-            try:
-                if not level.histogram.fit(fitparam.numexp, fitparam.tau, fitparam.amp,
-                                           fitparam.shift / channelwidth, fitparam.decaybg,
-                                           fitparam.irfbg,
-                                           start, end, fitparam.addopt,
-                                           fitparam.irf, fitparam.shiftfix):
-                    pass  # fit unsuccessful
-                progress_sig.emit()
-            except AttributeError:
-                print("No decay")
-        currentparticle.numexp = fitparam.numexp
-        status_sig.emit("Ready...")
-
-    elif mode == 'all':  # Fit all levels in all particles
-        status_sig.emit('Fitting All Particle Levels...')
-        start_progress_sig.emit(data.numpart)
-
-        for particle in data.particles:
-            fit_part_and_levels(channelwidth, end, fitparam, particle, progress_sig, start)
-        status_sig.emit("Ready...")
-
-    elif mode == 'selected':  # Fit all levels in selected particles
-        assert resolve_selected is not None, \
-            'No selected particles provided.'
-        status_sig.emit('Resolving Selected Particle Levels...')
-        start_progress_sig.emit(len(resolve_selected))
-        for particle in resolve_selected:
-            fit_part_and_levels(channelwidth, end, fitparam, particle, progress_sig, start)
-        status_sig.emit('Ready...')
-
-    reset_gui_sig.emit()
-
-
-def fit_part_and_levels(channelwidth, end, fitparam, particle, progress_sig, start):
-    if not particle.histogram.fit(fitparam.numexp, fitparam.tau, fitparam.amp,
-                                  fitparam.shift / channelwidth, fitparam.decaybg,
-                                  fitparam.irfbg,
-                                  start, end, fitparam.addopt,
-                                  fitparam.irf, fitparam.shiftfix):
-        pass  # fit unsuccessful
-    particle.numexp = fitparam.numexp
-    progress_sig.emit()
-    if not particle.has_levels:
-        return
-    for level in particle.levels:
-        try:
-            if not level.histogram.fit(fitparam.numexp, fitparam.tau, fitparam.amp,
-                                       fitparam.shift / channelwidth, fitparam.decaybg,
-                                       fitparam.irfbg,
-                                       start, end, fitparam.addopt,
-                                       fitparam.irf, fitparam.shiftfix):
-                pass  # fit unsuccessful
-        except AttributeError:
-            print("No decay")
-
-
-class DatasetTreeNode(object):
-    """ Contains the files with their respective particles. Also seems to house the actual data objects. """
-
-    def __init__(self, name, dataobj, datatype, checked=False) -> None:
-        """
-        TODO Docstring
-
-        Parameters
-        ----------
-        name
-        dataobj
-        datatype
-        """
-
-        self._data = name
-        if type(name) == tuple:
-            self._data = list(name)
-        if type(name) in (str, bytes) or not hasattr(name, '__getitem__'):
-            self._data = [name]
-
-        self._columncount = len(self._data)
-        self._children = []
-        self._parent = None
-        self._row = 0
-
-        if datatype == 'dataset':
-            pass
-
-        elif datatype == 'particle':
-            pass
-
-        self.dataobj = dataobj
-        self.setChecked(checked)
-
-    def checked(self):
-        """
-        Appears to be used internally.
-
-        Returns
-        -------
-        Returns check status.
-        """
-        return self._checked
-
-    def setChecked(self, checked=True):
-        self._checked = bool(checked)
-
-    def data(self, in_column):
-        """ TODO: Docstring """
-
-        if in_column >= 0 and in_column < len(self._data):
-            return self._data[in_column]
-
-    def columnCount(self):
-        """ TODO: Docstring """
-
-        return self._columncount
-
-    def childCount(self):
-        """ TODO: Docstring """
-
-        return len(self._children)
-
-    def child(self, in_row):
-        """ TODO: Docstring """
-
-        if in_row >= 0 and in_row < self.childCount():
-            return self._children[in_row]
-
-    def parent(self):
-        """ TODO: Docstring """
-
-        return self._parent
-
-    def row(self):
-        """ TODO: Docstring """
-
-        return self._row
-
-    def addChild(self, in_child):
-        """
-        TODO: Docstring
-
-        Parameters
-        ----------
-        in_child
-        """
-
-        in_child._parent = self
-        in_child._row = len(self._children)
-        self._children.append(in_child)
-        self._columncount = max(in_child.columnCount(), self._columncount)
-
-        return in_child._row
-
-
-class DatasetTreeModel(QAbstractItemModel):
-    """ TODO: Docstring """
-
-    def __init__(self):
-        """ TODO: Docstring """
-
-        QAbstractItemModel.__init__(self)
-        self._root = DatasetTreeNode(None, None, None)
-        # for node in in_nodes:
-        #     self._root.addChild(node)
-
-    def flags(self, index):
-        # return self.flags(index) | Qt.ItemIsUserCheckable
-        flags = Qt.ItemIsEnabled | Qt.ItemIsTristate | Qt.ItemIsSelectable | Qt.ItemIsUserCheckable
-        return flags
-
-    def rowCount(self, in_index):
-        """
-        TODO: Docstring
-
-        Parameters
-        ----------
-        in_index
-        """
-
-        if in_index.isValid():
-            return in_index.internalPointer().childCount()
-        return self._root.childCount()
-
-    def addChild(self, in_node, in_parent=None, progress_sig=None):
-        """
-        TODO: Docstring
-
-        Parameters
-        ----------
-        in_node
-        in_parent
-        progress_sig
-        """
-
-        self.layoutAboutToBeChanged.emit()
-        if not in_parent or not in_parent.isValid():
-            parent = self._root
-        else:
-            parent = in_parent.internalPointer()
-        row = parent.addChild(in_node)
-        self.layoutChanged.emit()
-        self.modelReset.emit()
-        if progress_sig is not None:
-            progress_sig.emit()  # Increment progress bar on MainWindow GUI
-        return self.index(row, 0)
-
-    def index(self, in_row, in_column, in_parent=None):
-        """
-        TODO: Docstring
-
-        Parameters
-        ----------
-        in_row
-        in_column
-        in_parent
-        """
-
-        if not in_parent or not in_parent.isValid():
-            parent = self._root
-        else:
-            parent = in_parent.internalPointer()
-
-        # if not QAbstractItemModel.hasIndex(self, in_row, in_column, in_parent):
-        #     return QModelIndex()
-
-        child = parent.child(in_row)
-        if child:
-            return QAbstractItemModel.createIndex(self, in_row, in_column, child)
-        else:
-            return QModelIndex()
-
-    def parent(self, in_index):
-        """
-        TODO: Docstring
-
-        Parameters
-        ----------
-        in_index
-        """
-
-        if in_index.isValid():
-            p = in_index.internalPointer().parent()
-            if p:
-                return QAbstractItemModel.createIndex(self, p.row(), 0, p)
-        return QModelIndex()
-
-    def columnCount(self, in_index):
-        """
-        TODO: Docstring
-
-        Parameters
-        ----------
-        in_index
-        """
-
-        if in_index.isValid():
-            return in_index.internalPointer().columnCount()
-        return self._root.columnCount()
-
-    def get_particle(self, ind: int) -> smsh5.Particle:
-        """
-        Returns the smsh5.Particle object of the ind'th tree particle.
-
-        Parameters
-        ----------
-        ind: int
-            The index of the particle.
-
-        Returns
-        -------
-        smsh5.Particle
-        """
-        return self.data(ind, Qt.UserRole)
-
-    def data(self, in_index, role):
-        """
-        TODO: Docstring
-
-        Parameters
-        ----------
-        in_index
-        role
-        """
-
-        if not in_index.isValid():
-            return None
-        node = in_index.internalPointer()
-        if role == Qt.DisplayRole:
-            return node.data(in_index.column())
-        if role == Qt.UserRole:
-            return node.dataobj
-        if role == Qt.CheckStateRole:
-            if node.checked():
-                return Qt.Checked
-            return Qt.Unchecked
-        return None
-
-    def setData(self, index, value, role=Qt.EditRole):
-
-        if index.isValid():
-            if role == Qt.CheckStateRole:
-                node = index.internalPointer()
-                node.setChecked(not node.checked())
-                return True
-        return False
-
-
-# noinspection PyUnresolvedReferences
-class MainWindow(QMainWindow, UI_Main_Window):
-    """
-    Class for Full SMS application that returns QMainWindow object.
-
-    This class uses a *.ui converted to a *.py script to generate g Be
-    sure to run convert_py after having made changes to mainwindow.
-    """
-
-    def __init__(self):
-        """Initialise MainWindow object.
-
-        Creates and populates QMainWindow object as described by mainwindow.py
-        as well as creates MplWidget
-        """
-
-        self.threadpool = QThreadPool()
-        dbg.p("Multi-threading with maximum %d threads" % self.threadpool.maxThreadCount(), "MainWindow")
-
-        self.confidence_index = {
-            0: 99,
-            1: 95,
-            2: 90,
-            3: 69}
-
-        if system() == "Windows":
-            dbg.p("System -> Windows", "MainWindow")
-        elif system() == "Darwin":
-            dbg.p("System -> Unix/Linus", "MainWindow")
-        else:
-            dbg.p("System -> Other", "MainWindow")
-
-        QMainWindow.__init__(self)
-        UI_Main_Window.__init__(self)
-        self.setupUi(self)
-
-        self.setWindowIcon(QIcon(rm.path('Full-SMS.ico', rm.RMType.Icons)))
-
-        self.tabWidget.setCurrentIndex(0)
-
-        self.setWindowTitle("Full SMS")
-
-        self.pgIntensity.getPlotItem().getAxis('left').setLabel('Intensity', 'counts/100ms')
-        self.pgIntensity.getPlotItem().getAxis('bottom').setLabel('Time', 's')
-        self.pgIntensity.getPlotItem().getViewBox().setLimits(xMin=0, yMin=0)
-
-        self.pgLifetime_Int.getPlotItem().getAxis('left').setLabel('Int.', 'counts/100ms')
-        self.pgLifetime_Int.getPlotItem().getAxis('bottom').setLabel('Time', 's')
-        # self.pgLifetime_Int.getPlotItem().getViewBox()\
-        #     .setYLink(self.pgIntensity.getPlotItem().getAxis('left').getViewBox())
-        # self.pgLifetime_Int.getPlotItem().getViewBox()\
-        #     .setXLink(self.pgIntensity.getPlotItem().getAxis('bottom').getViewBox())
-        self.pgLifetime_Int.getPlotItem().getViewBox().setLimits(xMin=0, yMin=0)
-
-        self.pgLifetime.getPlotItem().getAxis('left').setLabel('Num. of Occur.', 'counts/bin')
-        # self.pgLifetime.getPlotItem().getAxis('bottom').setLabel('Decay time', 'ns')
-        self.pgLifetime.getPlotItem().getViewBox().setLimits(xMin=0, yMin=0)
-
-        self.pgResiduals.getPlotItem().getAxis('left').setLabel('Residual')
-        self.pgResiduals.getPlotItem().getAxis('bottom').setLabel('Decay time', 'ns')
-        self.pgResiduals.getPlotItem().getViewBox().setLimits(xMin=0, yMin=0)
-
-        self.pgGroups.getPlotItem().getAxis('left').setLabel('Intensity', 'counts/100ms')
-        self.pgGroups.getPlotItem().getAxis('bottom').setLabel('Time', 's')
-        self.pgGroups.getPlotItem().getViewBox().setLimits(xMin=0, yMin=0)
-
-        self.pgBIC.getPlotItem().getAxis('left').setLabel('BIC')
-        self.pgBIC.getPlotItem().getAxis('bottom').setLabel('Number of State')
-        self.pgBIC.getPlotItem().getViewBox().setLimits(xMin=0)
-
-        self.pgSpectra.getPlotItem().getAxis('left').setLabel('X Range', 'um')
-        self.pgSpectra.getPlotItem().getAxis('bottom').setLabel('Y Range', '<span>&#181;</span>m')
-        self.pgSpectra.getPlotItem().getViewBox().setAspectLocked(lock=True, ratio=1)
-        self.pgLifetime_Int.getPlotItem().getViewBox().setLimits(xMin=0, yMin=0)
-
-        self.int_controller = IntController(self)
-        self.lifetime_controller = LifetimeController(self)
-        self.spectra_controller = SpectraController(self)
-
-        plots = [self.pgIntensity, self.pgLifetime_Int, self.pgLifetime, self.pgResiduals,
-                 self.pgGroups, self.pgBIC, self.pgSpectra, self.lifetime_controller.fitparamdialog.pgFitParam]
-        axis_line_pen = pg.mkPen(color=(0, 0, 0), width=2)
-        for plot in plots:
-            # Set background and axis line width
-            plot.setBackground(background=None)
-            plot_item = plot.getPlotItem()
-            plot_item.getAxis('left').setPen(axis_line_pen)
-            plot_item.getAxis('bottom').setPen(axis_line_pen)
-
-            # Set axis label bold and size
-            font = plot_item.getAxis('left').label.font()
-            font.setBold(True)
-            if plot == self.pgLifetime_Int:
-                font.setPointSize(8)
-            elif plot == self.pgGroups:
-                font.setPointSize(10)
-            elif plot == self.pgLifetime or plot == self.pgResiduals:
-                font.setPointSize(8)
-            else:
-                font.setPointSize(12)
-            plot_item.getAxis('left').label.setFont(font)
-            plot_item.getAxis('bottom').label.setFont(font)
-
-            plot.setAntialiasing(True)
-
-        # Connect all GUI buttons with outside class functions
-        self.btnApplyBin.clicked.connect(self.int_controller.gui_apply_bin)
-        self.btnApplyBinAll.clicked.connect(self.int_controller.gui_apply_bin_all)
-        self.btnResolve.clicked.connect(self.int_controller.gui_resolve)
-        self.btnResolve_Selected.clicked.connect(self.int_controller.gui_resolve_selected)
-        self.btnResolveAll.clicked.connect(self.int_controller.gui_resolve_all)
-        self.actionTime_Resolve_Current.triggered.connect(self.int_controller.time_resolve_current)
-        self.actionTime_Resolve_Selected.triggered.connect(self.int_controller.time_resolve_selected)
-        self.actionTime_Resolve_All.triggered.connect(self.int_controller.time_resolve_all)
-
-        self.btnPrevLevel.clicked.connect(self.lifetime_controller.gui_prev_lev)
-        self.btnNextLevel.clicked.connect(self.lifetime_controller.gui_next_lev)
-        self.btnWholeTrace.clicked.connect(self.lifetime_controller.gui_whole_trace)
-        self.btnLoadIRF.clicked.connect(self.lifetime_controller.gui_load_irf)
-        self.btnFitParameters.clicked.connect(self.lifetime_controller.gui_fit_param)
-        self.btnFitCurrent.clicked.connect(self.lifetime_controller.gui_fit_current)
-        self.btnFit.clicked.connect(self.lifetime_controller.gui_fit_levels)
-        self.btnFitSelected.clicked.connect(self.lifetime_controller.gui_fit_selected)
-        self.btnFitAll.clicked.connect(self.lifetime_controller.gui_fit_all)
-
-        self.btnSubBackground.clicked.connect(self.spectra_controller.gui_sub_bkg)
-
-        self.actionOpen_h5.triggered.connect(self.act_open_h5)
-        self.actionOpen_pt3.triggered.connect(self.act_open_pt3)
-        self.actionSave_Selected.triggered.connect(self.act_save_selected)
-        self.actionTrim_Dead_Traces.triggered.connect(self.act_trim)
-        self.actionSwitch_All.triggered.connect(self.act_switch_all)
-        self.actionSwitch_Selected.triggered.connect(self.act_switch_selected)
-        self.actionSet_Startpoint.triggered.connect(self.act_set_startpoint)
-        self.btnEx_Current.clicked.connect(self.gui_export_current)
-        self.btnEx_Selected.clicked.connect(self.gui_export_selected)
-        self.btnEx_All.clicked.connect(self.gui_export_all)
-
-        # Create and connect model for dataset tree
-        self.treemodel = DatasetTreeModel()
-        self.treeViewParticles.setModel(self.treemodel)
-        # Connect the tree selection to data display
-        self.treeViewParticles.selectionModel().currentChanged.connect(self.display_data)
-
-        self.part_nodes = list()
-        self.part_index = list()
-
-        self.tauparam = None
-        self.ampparam = None
-        self.shift = None
-        self.decaybg = None
-        self.irfbg = None
-        self.start = None
-        self.end = None
-        self.addopt = None
-
-        self.statusBar().showMessage('Ready...')
-        self.progress = QProgressBar(self)
-        self.progress.setMinimumSize(170, 19)
-        self.progress.setVisible(False)
-        self.progress.setValue(0)  # Range of values is from 0 to 100
-        self.statusBar().addPermanentWidget(self.progress)
-        self.data_loaded = False
-        self.level_resolved = False
-        self.irf_loaded = False
-        self.has_spectra = False
-
-        self._current_level = None
-
-        self.tabWidget.currentChanged.connect(self.tab_change)
-
-        self.reset_gui()
-        self.repaint()
-
-    """#######################################
-    ######## GUI Housekeeping Methods ########
-    #######################################"""
-
-    def after_show(self):
-        self.pgSpectra.resize(self.tabSpectra.size().height(),
-                              self.tabSpectra.size().height() - self.btnSubBackground.size().height() - 40)
-
-    def resizeEvent(self, a0: QResizeEvent):
-        if self.tabSpectra.size().height() <= self.tabSpectra.size().width():
-            self.pgSpectra.resize(self.tabSpectra.size().height(),
-                                  self.tabSpectra.size().height() - self.btnSubBackground.size().height() - 40)
-        else:
-            self.pgSpectra.resize(self.tabSpectra.size().width(),
-                                  self.tabSpectra.size().width() - 40)
-
-    def check_all_sums(self) -> None:
-        """
-        Check if the all_sums.pickle file exists, and if it doesn't creates it
-        """
-        if (not os.path.exists(rm.path('all_sums.pickle'))) and \
-                (not os.path.isfile(rm.path('all_sums.pickle'))):
-            self.status_message('Calculating change point sums, this may take several minutes.')
-            create_all_sums = CPSums(only_pickle=True, n_min=10, n_max=1000)
-            del create_all_sums
-            self.status_message('Ready...')
-
-    def gui_export_current(self):
-
-        self.export(mode='current')
-
-    def gui_export_selected(self):
-
-        self.export(mode='selected')
-
-    def gui_export_all(self):
-
-        self.export(mode='all')
-
-    def act_open_h5(self):
-        """ Allows the user to point to a h5 file and then starts a thread that reads and loads the file. """
-
-        fname = QFileDialog.getOpenFileName(self, 'Open HDF5 file', '', "HDF5 files (*.h5)")
-        if fname != ('', ''):  # fname will equal ('', '') if the user canceled.
-            of_worker = WorkerOpenFile(fname)
-            of_worker.signals.openfile_finished.connect(self.open_file_thread_complete)
-            of_worker.signals.start_progress.connect(self.start_progress)
-            of_worker.signals.progress.connect(self.update_progress)
-            of_worker.signals.auto_progress.connect(self.update_progress)
-            of_worker.signals.start_progress.connect(self.start_progress)
-            of_worker.signals.status_message.connect(self.status_message)
-            of_worker.signals.add_datasetindex.connect(self.add_dataset)
-            of_worker.signals.add_particlenode.connect(self.add_node)
-            of_worker.signals.reset_tree.connect(lambda: self.treemodel.modelReset.emit())
-            of_worker.signals.data_loaded.connect(self.set_data_loaded)
-            of_worker.signals.bin_size.connect(self.spbBinSize.setValue)
-            of_worker.signals.set_start.connect(self.set_startpoint)
-            of_worker.signals.set_tmin.connect(self.lifetime_controller.set_tmin)
-
-            self.threadpool.start(of_worker)
-
-    def act_open_pt3(self):
-        """ Allows a user to load a group of .pt3 files that are in a folder and loads them. NOT YET IMPLEMENTED. """
-
-        print("act_open_pt3")
-
-    def act_save_selected(self):
-        """" Saves selected particles into a new HDF5 file."""
-
-        selected_nums = self.get_checked_nums()
-
-        if not len(selected_nums):
-            msg = QMessageBox(self)
-            msg.setIcon(QMessageBox.Critical)
-            msg.setWindowTitle('Save Error')
-            msg.setText('No particles selected.')
-            msg.setStandardButtons(QMessageBox.Ok)
-            msg.exec()
-            return
-
-        fname, _ = QFileDialog.getSaveFileName(self, 'New or Existing HDF5 file', '',
-                                               'HDF5 files (*.h5)', options=QFileDialog.DontConfirmOverwrite)
-        if os.path.exists(fname[0]):
-            msg = QMessageBox(self)
-            msg.setIcon(QMessageBox.Question)
-            msg.setWindowTitle('Add To Existing File')
-            msg.setText('Do you want to add selected particles to existing file?')
-            msg.setStandardButtons(QMessageBox.Yes | QMessageBox.Cancel)
-            if msg.exec() == QMessageBox.Cancel:
-                return
-
-        if self.tree2dataset().name == fname:
-            msg = QMessageBox(self)
-            msg.setIcon(QMessageBox.Critical)
-            msg.setWindowTitle('Save Error')
-            msg.setText('Can''t add particles to currently opened file.')
-            msg.setStandardButtons(QMessageBox.Ok)
-            msg.exec()
-            return
-
-        self.tree2dataset().save_particles(fname, selected_nums)
-
-
-    def act_trim(self):
-        """ Used to trim the 'dead' part of a trace as defined by two parameters. """
-
-        print("act_trim")
-
-    def act_switch_all(self):
-
-        self.switching_frequency(all_selected='all')
-
-    def act_switch_selected(self):
-
-        self.switching_frequency(all_selected='selected')
-
-    def act_set_startpoint(self):
-
-        start, ok = QInputDialog.getInt(self, 'Input Dialog', 'Enter startpoint:')
-        self.set_startpoint(start)
-
-    def set_startpoint(self, start=None):
-        if start is None:
-            start = self.lifetime_controller.startpoint
-        try:
-            self.tree2dataset().makehistograms(remove_zeros=False, startpoint=start, channel=True)
-        except Exception as exc:
-            print(exc)
-        if self.lifetime_controller.irf_loaded:
-            self.lifetime_controller.change_irf_start(start)
-        if self.lifetime_controller.startpoint is None:
-            self.lifetime_controller.startpoint = start
-        self.display_data()
-        dbg.p('Set startpoint', 'MainWindow')
-
-    """#######################################
-    ############ Internal Methods ############
-    #######################################"""
-
-    def add_dataset(self, datasetnode):
-
-        self.datasetindex = self.treemodel.addChild(datasetnode)
-
-    def add_node(self, particlenode, progress_sig, i):
-
-        index = self.treemodel.addChild(particlenode, self.datasetindex, progress_sig)
-        if i == 1:
-            self.treeViewParticles.expand(self.datasetindex)
-            self.treeViewParticles.setCurrentIndex(index)
-
-        self.part_nodes.append(particlenode)
-        self.part_index.append(index)
-
-    def tab_change(self, active_tab_index: int):
-        if self.data_loaded and hasattr(self, 'currentparticle'):
-            if self.tabWidget.currentIndex() in [0, 1, 2, 3]:
-                self.display_data()
-
-    def display_data(self, current=None, prev=None) -> None:
-        """ Displays the intensity trace and the histogram of the current particle.
-
-            Directly called by the tree signal currentChanged, thus the two arguments.
-
-        Parameters
-        ----------
-        current : QtCore.QModelIndex
-            The index of the current selected particle as defined by QtCore.QModelIndex.
-        prev : QtCore.QModelIndex
-            The index of the previous selected particle as defined by QtCore.QModelIndex.
-        """
-
-        # self.current_level = None
-
-        self.current_ind = current
-        self.pre_ind = prev
-        if current is not None:
-            if hasattr(self, 'currentparticle'):
-                self.currentparticle = self.treemodel.get_particle(current)
-            self.current_level = None  # Reset current level when particle changes.
-        if hasattr(self, 'currentparticle') and type(self.currentparticle) is smsh5.Particle:
-            self.int_controller.set_bin(self.currentparticle.bin_size)
-            self.int_controller.plot_trace()
-            if self.currentparticle.has_levels:
-                self.int_controller.plot_levels()
-                self.btnGroup.setEnabled(True)
-                self.btnGroup_Selected.setEnabled(True)
-                self.btnGroup_All.setEnabled(True)
-            else:
-                self.btnGroup.setEnabled(False)
-                self.btnGroup_Selected.setEnabled(False)
-                self.btnGroup_All.setEnabled(False)
-            self.lifetime_controller.plot_decay(remove_empty=False)
-            self.lifetime_controller.plot_convd()
-            self.lifetime_controller.update_results()
-            dbg.p('Current data displayed', 'MainWindow')
-
-    def status_message(self, message: str) -> None:
-        """
-        Updates the status bar with the provided message argument.
-
-        Parameters
-        ----------
-        message : str
-            The message that is to be displayed in the status bar.
-        """
-
-        if message != '':
-            self.statusBar().showMessage(message)
-            # self.statusBar().show()
-        else:
-            self.statusBar().clearMessage()
-
-    def start_progress(self, max_num: int) -> None:
-        """
-        Sets the maximum value of the progress bar before use.
-
-        reset parameter can be optionally set to False to prevent the setting of the progress bar value to 0.
-
-        Parameters
-        ----------
-        max_num : int
-            The number of iterations or steps that the complete process is made up of.
-        """
-
-        assert type(max_num) is int, "MainWindow:\tThe type of the 'max_num' parameter is not int."
-        self.progress.setMaximum(max_num)
-        self.progress.setValue(0)
-        self.progress.setVisible(True)
-
-    def update_progress(self, value: int = None, text: str = None) -> None:
-        """ Used to update the progress bar by an increment of one. If at maximum sets progress bars visibility to False """
-
-        # print("Update progress")
-        if self.progress.isVisible():
-            if value is not None:
-                self.progress.setValue(value)
-                if value == self.progress.maximum():
-                    self.progress.setVisible(False)
-            else:
-                current_value = self.progress.value()
-                self.progress.setValue(current_value + 1)
-                if current_value + 1 == self.progress.maximum():
-                    self.progress.setVisible(False)
-
-        elif value is not None:
-            if text is None:
-                text = 'Progress.'
-            self.status_message(text)
-            self.progress.setMaximum(100)
-            self.progress.setValue(value)
-            self.progress.setVisible(True)
-
-        self.progress.repaint()
-        self.statusBar().repaint()
-        self.repaint()
-
-    def tree2particle(self, identifier):
-        """ Returns the particle dataset for the identifier given.
-        The identifier could be the number of the particle of the the datasetnode value.
-
-        Parameters
-        ----------
-        identifier
-            The integer number or a datasetnode object of the particle in question.
-        Returns
-        -------
-
-        """
-        if type(identifier) is int:
-            return self.part_nodes[identifier].dataobj
-        if type(identifier) is DatasetTreeNode:
-            return identifier.dataobj
-
-    def tree2dataset(self) -> smsh5.H5dataset:
-        """ Returns the H5dataset object of the file loaded.
-
-        Returns
-        -------
-        smsh5.H5dataset
-        """
-        return self.treemodel.data(self.treemodel.index(0, 0), Qt.UserRole)
-
-    def set_data_loaded(self):
-        self.data_loaded = True
-
-    def open_file_thread_complete(self, irf=False) -> None:
-        """ Is called as soon as all of the threads have finished. """
-
-        if self.data_loaded and not irf:
-            self.currentparticle = self.tree2particle(0)
-            self.treeViewParticles.expandAll()
-            self.treeViewParticles.setCurrentIndex(self.part_index[0])
-            self.display_data(self.part_index[1])
-
-            msgbx = TimedMessageBox(30)
-            msgbx.setIcon(QMessageBox.Question)
-            msgbx.setText("Would you like to resolve levels now?")
-            msgbx.set_timeout_text(message_pretime="(Resolving levels in ", message_posttime=" seconds)")
-            msgbx.setWindowTitle("Resolve Levels?")
-            msgbx.setStandardButtons(QMessageBox.No | QMessageBox.Yes)
-            msgbx.setDefaultButton(QMessageBox.Yes)
-            msgbx_result, timed_out = msgbx.exec()
-            if msgbx_result == QMessageBox.Yes:
-                confidences = ("0.99", "0.95", "0.90", "0.69")
-                if timed_out:
-                    index = 0
-                else:
-                    item, ok = QInputDialog.getItem(self, "Choose Confidence",
-                                                    "Select confidence interval to use.", confidences, 0, False)
-                    if ok:
-                        index = list(self.confidence_index.values()).index(int(float(item) * 100))
-                self.cmbConfIndex.setCurrentIndex(index)
-                self.int_controller.start_resolve_thread('all')
-        self.reset_gui()
-        self.gbxExport_Int.setEnabled(True)
-        self.chbEx_Trace.setEnabled(True)
-        dbg.p('File opened', 'MainWindow')
-
-    def start_binall_thread(self, bin_size) -> None:
-        """
-
-        Parameters
-        ----------
-        bin_size
-        """
-
-        dataset = self.tree2dataset()
-
-        binall_thread = WorkerBinAll(dataset, bin_all, bin_size)
-        binall_thread.signals.resolve_finished.connect(self.binall_thread_complete)
-        binall_thread.signals.start_progress.connect(self.start_progress)
-        binall_thread.signals.progress.connect(self.update_progress)
-        binall_thread.signals.status_message.connect(self.status_message)
-
-        self.threadpool.start(binall_thread)
-
-    def binall_thread_complete(self):
-
-        self.status_message('Done')
-        self.plot_trace()
-        dbg.p('Binnig all levels complete', 'MainWindow')
-
-    def start_resolve_thread(self, mode: str = 'current', thread_finished=None) -> None:
-        """
-        Creates a worker to resolve levels.
-
-        Depending on the ``current_selected_all`` parameter the worker will be
-        given the necessary parameter to fit the current, selected or all particles.
-
-        Parameters
-        ----------
-        thread_finished
-        mode : {'current', 'selected', 'all'}
-            Possible values are 'current' (default), 'selected', and 'all'.
-        """
-
-        if thread_finished is None:
-            if self.data_loaded:
-                thread_finished = self.resolve_thread_complete
-            else:
-                thread_finished = self.open_file_thread_complete
-
-        selected = None
-        if mode == 'selected':
-            selected = self.get_checked_particles()
-
-        resolve_thread = WorkerResolveLevels(resolve_levels,
-                                             conf=self.confidence_index[self.cmbConfIndex.currentIndex()],
-                                             data=self.tree2dataset(),
-                                             currentparticle=self.currentparticle,
-                                             mode=mode,
-                                             resolve_selected=selected)
-        resolve_thread.signals.resolve_finished.connect(self.resolve_thread_complete)
-        resolve_thread.signals.start_progress.connect(self.start_progress)
-        resolve_thread.signals.progress.connect(self.update_progress)
-        resolve_thread.signals.status_message.connect(self.status_message)
-        resolve_thread.signals.reset_gconnect(self.reset_gui)
-
-        self.threadpool.start(resolve_thread)
-
-    # @dbg.profile
-    # TODO: remove this method as it has been replaced by function
-    def resolve_levels(self, start_progress_sig: pyqtSignal,
-                       progress_sig: pyqtSignal, status_sig: pyqtSignal,
-                       mode: str,
-                       resolve_selected=None) -> None:  #  parallel: bool = False
-        """
-        Resolves the levels in particles by finding the change points in the
-        abstimes data of a Particle instance.
-
-        Parameters
-        ----------
-        start_progress_sig : pyqtSignal
-            Used to call method to set up progress bar on G
-        progress_sig : pyqtSignal
-            Used to call method to increment progress bar on G
-        status_sig : pyqtSignal
-            Used to call method to show status bar message on G
-        mode : {'current', 'selected', 'all'}
-            Determines the mode that the levels need to be resolved on. Options are 'current', 'selected' or 'all'
-        resolve_selected : list[smsh5.Partilce]
-            A list of Particle instances in smsh5, that isn't the current one, to be resolved.
-        """
-
-        assert mode in ['current', 'selected', 'all'], \
-            "'resolve_all' and 'resolve_selected' can not both be given as parameters."
-
-        if mode == 'current':  # Then resolve current
-            _, conf = self.get_gui_confidence()
-            self.currentparticle.cpts.run_cpa(confidence=conf, run_levels=True)
-
-        elif mode == 'all':  # Then resolve all
-            data = self.tree2dataset()
-            _, conf = self.get_gui_confidence()
-            try:
-                status_sig.emit('Resolving All Particle Levels...')
-                start_progress_sig.emit(data.numpart)
-                # if parallel:
-                #     self.conf_parallel = conf
-                #     Parallel(n_jobs=-2, backend='threading')(
-                #         delayed(self.run_parallel_cpa)
-                #         (self.tree2particle(num)) for num in range(data.numpart)
-                #     )
-                #     del self.conf_parallel
-                # else:
-                for num in range(data.numpart):
-                    data.particles[num].cpts.run_cpa(confidence=conf, run_levels=True)
-                    progress_sig.emit()
-                status_sig.emit('Done')
-            except Exception as exc:
-                raise RuntimeError("Couldn't resolve levels.") from exc
-
-        elif mode == 'selected':  # Then resolve selected
-            assert resolve_selected is not None, \
-                'No selected particles provided.'
-            try:
-                _, conf = self.get_gui_confidence()
-                status_sig.emit('Resolving Selected Particle Levels...')
-                start_progress_sig.emit(len(resolve_selected))
-                for particle in resolve_selected:
-                    particle.cpts.run_cpa(confidence=conf, run_levels=True)
-                    progress_sig.emit()
-                status_sig.emit('Done')
-            except Exception as exc:
-                raise RuntimeError("Couldn't resolve levels.") from exc
-
-    def run_parallel_cpa(self, particle):
-        particle.cpts.run_cpa(confidence=self.conf_parallel, run_levels=True)
-
-    #TODO: remove this function
-    def resolve_thread_complete(self, mode: str):
-        """
-        Is performed after thread has been terminated.
-
-        Parameters
-        ----------
-        mode : {'current', 'selected', 'all'}
-            Determines the mode that the levels need to be resolved on. Options are 'current', 'selected' or 'all'
-        """
-
-        if self.tree2dataset().cpa_has_run:
-            self.tabGrouping.setEnabled(True)
-        if self.treeViewParticles.currentIndex().data(Qt.UserRole) is not None:
-            self.display_data()
-        dbg.p('Resolving levels complete', 'MainWindow')
-        self.check_remove_bursts(mode=mode)
-        self.set_startpoint()
-        self.chbEx_Levels.setEnabled(True)
-
-    def check_remove_bursts(self, mode: str = None) -> None:
-        if mode == 'current':
-            particles = [self.currentparticle]
-        elif mode == 'selected':
-            particles = self.get_checked_particles()
-        else:
-            particles = self.tree2dataset().particles
-
-        removed_bursts = False
-        has_burst = [particle.has_burst for particle in particles]
-        if sum(has_burst):
-            if not removed_bursts:
-                removed_bursts = True
-            msgbx = TimedMessageBox(30)
-            msgbx.setIcon(QMessageBox.Question)
-            msgbx.setText("Would you like to remove the photon bursts?")
-            msgbx.set_timeout_text(message_pretime="(Removing photon bursts in ", message_posttime=" seconds)")
-            msgbx.setWindowTitle("Photon bursts detected")
-            msgbx.setStandardButtons(QMessageBox.No | QMessageBox.Yes)
-            msgbx.setDefaultButton(QMessageBox.Yes)
-            msgbx.show()
-            msgbx_result, _ = msgbx.exec()
-            if msgbx_result == QMessageBox.Yes:
-                for num, particle in enumerate(particles):
-                    if has_burst[num]:
-                        particle.cpts.remove_bursts()
-            self.tree2dataset().makehistograms()
-
-            self.display_data()
-
-    def run_parallel_cpa(self, particle):
-        particle.cpts.run_cpa(confidence=self.conf_parallel, run_levels=True)
-
-    def switching_frequency(self, all_selected: str = None):
-        """
-        Calculates and exports the accumulated switching frequency of either
-        all the particles, or only the selected.
-
-        Parameters
-        ----------
-        all_selected : {'all', 'selected'}
-            Possible values are 'all' (default) or 'selected'.
-        """
-        try:
-            if all_selected is None:
-                all_selected = 'all'
-
-            assert all_selected.lower() in ['all', 'selected'], "mode parameter must be either 'all' or 'selected'."
-
-            if all_selected is 'all':
-                data = self.treemodel.data(self.treemodel.index(0, 0), Qt.UserRole)
-                # assert data.
-        except Exception as exc:
-            dbg.p('Switching frequency analysis failed: ' + exc, "MainWidnow")
-        else:
-            pass
-
-    def get_checked(self):
-        checked = list()
-        for ind in range(self.treemodel.rowCount(self.datasetindex)):
-            if self.part_nodes[ind].checked():
-                checked.append((ind, self.part_nodes[ind]))
-                # checked_nums.append(ind)
-                # checked_particles.append(self.part_nodes[ind])
-        return checked
-
-    def get_checked_nums(self):
-        checked_nums = list()
-        for ind in range(self.treemodel.rowCount(self.datasetindex)):
-            if self.part_nodes[ind].checked():
-                checked_nums.append(ind + 1)
-        return checked_nums
-
-    def get_checked_particles(self):
-        checked_particles = list()
-        for ind in range(self.treemodel.rowCount(self.datasetindex)):
-            if self.part_nodes[ind].checked():
-                checked_particles.append(self.tree2particle(ind))
-        return checked_particles
-
-    def set_level_resolved(self):
-        self.level_resolved = True
-        print(self.level_resolved)
-
-    def export(self, mode: str = None):
-
-        assert mode in ['current', 'selected', 'all'], "MainWindow\tThe mode parameter is invalid"
-
-        if mode == 'current':
-            particles = [self.currentparticle]
-        elif mode == 'selected':
-            particles = self.get_checked_particles()
-        else:
-            particles = self.tree2dataset().particles
-
-        # save_dlg = QFileDialog(self)
-        # save_dlg.setAcceptMode(QFileDialog.AcceptSave)
-        # save_dlg.setFileMode(QFileDialog.DirectoryOnly)
-        # save_dlg.setViewMode(QFileDialog.List)
-        # save_dlg.setOption(QFileDialog.DontUseNativeDialog)
-        # save_dlg.findChild(QLineEdit, 'fileNameEdit').setProperty('Visable', False)
-        # save_dlg.findChild(QComboBox, 'fileTypeCombo').setProperty('enabled', True)
-        # # filters = QDir.Filter("Comma delimited (*.csv)")  #;;Space delimited (*.txt);;Tab delimited (.*txt)
-        # save_dlg.setNameFilter("Comma delimited (*.csv);;Space delimited (*.txt);;Tab delimited (.*txt)")
-        # test2 = save_dlg.exec()
-
-        f_dir = QFileDialog.getExistingDirectory(self)
-        print(f_dir)
-
-        if f_dir:
-            ex_traces = self.chbEx_Trace.isChecked()
-            ex_levels = self.chbEx_Levels.isChecked()
             ex_lifetime = self.chbEx_Lifetimes.isChecked()
             ex_hist = self.chbEx_Hist.isChecked()
 
@@ -2809,7 +964,7 @@
                 if ex_levels:
                     if p.has_levels:
                         lvl_tr_path = os.path.join(f_dir, p.name + ' levels-plot.csv')
-                        ints, times = p.levels2data()
+                        ints, times = p.levels2data(use_grouped=False)
                         rows = list()
                         rows.append(['Level #', 'Time (s)', 'Int (counts/s)'])
                         for i in range(len(ints)):
@@ -2823,11 +978,43 @@
                         rows.append(['Level #', 'Start Time (s)', 'End Time (s)', 'Dwell Time (/s)',
                                      'Int (counts/s)', 'Num of Photons'])
                         for i, l in enumerate(p.levels):
-                            rows.append([str(i), str(l.times_s[0]), str(l.times_s[1]), str(l.dwell_time_s),
-                                         str(l.int_p_s), str(l.num_photons)])
+                            rows.append(
+                                [str(i), str(l.times_s[0]), str(l.times_s[1]), str(l.dwell_time_s),
+                                 str(l.int_p_s), str(l.num_photons)])
                         with open(lvl_path, 'w') as f:
                             writer = csv.writer(f, dialect=csv.excel)
                             writer.writerows(rows)
+
+                if ex_grouped_levels:
+                    if p.has_levels:
+                        grp_lvl_tr_path = os.path.join(f_dir, p.name + ' grouped_levels-plot.csv')
+                        ints, times = p.levels2data(use_grouped=True)
+                        rows = list()
+                        rows.append(['Grouped Level #', 'Time (s)', 'Int (counts/s)'])
+                        for i in range(len(ints)):
+                            rows.append([str(i // 2), str(times[i]), str(ints[i])])
+                        with open(grp_lvl_tr_path, 'w') as f:
+                            writer = csv.writer(f, dialect=csv.excel)
+                            writer.writerows(rows)
+
+                        grp_lvl_path = os.path.join(f_dir, p.name + ' grouped_levels.csv')
+                        rows = list()
+                        rows.append(['Grouped Level #', 'Start Time (s)', 'End Time (s)',
+                                     'Dwell Time (/s)', 'Int (counts/s)', 'Num of Photons',
+                                     'Group Index'])
+                        for i, l in enumerate(p.levels):
+                            rows.append(
+                                [str(i), str(l.times_s[0]), str(l.times_s[1]), str(l.dwell_time_s),
+                                 str(l.int_p_s), str(l.num_photons), str(l.group_ind)])
+                        with open(grp_lvl_path, 'w') as f:
+                            writer = csv.writer(f, dialect=csv.excel)
+                            writer.writerows(rows)
+
+                if ex_group_info:
+                    if p.has_groups:
+                        # TODO: Here
+                        group_info_path = os.path.join(f_dir, p.name + ' grouping_info.csv')
+
 
                 if ex_lifetime:
                     if p.numexp == 1:
@@ -2860,8 +1047,9 @@
                                 other_exp = [str(l.histogram.avtau), str(l.histogram.shift), str(l.histogram.bg),
                                              str(l.histogram.irfbg), str(l.histogram.chisq)]
 
-                            rows.append([str(i), str(l.times_s[0]), str(l.times_s[1]), str(l.dwell_time_s),
-                                         str(l.int_p_s), str(l.num_photons)] + tauexp + ampexp + other_exp)
+                            rows.append(
+                                [str(i), str(l.times_s[0]), str(l.times_s[1]), str(l.dwell_time_s),
+                                 str(l.int_p_s), str(l.num_photons)] + tauexp + ampexp + other_exp)
 
                         with open(lvl_path, 'w') as f:
                             writer = csv.writer(f, dialect=csv.excel)
@@ -2904,12 +1092,11 @@
                                 writer = csv.writer(f, dialect=csv.excel)
                                 writer.writerows(rows)
 
-                    dbg.p('Exporting Finished', 'MainWindow')
+                    logger.info('Exporting Finished')
 
     def reset_gui(self):
         """ Sets the GUI elements to enabled if it should be accessible. """
-
-        dbg.p('Reset GUI', 'MainWindow')
+        logger.info('Reset GUI')
         if self.data_loaded:
             new_state = True
         else:
@@ -2969,877 +1156,19 @@
                 self._current_level = value
             except:
                 pass
-
-
-class IntController(QObject):
-
-    def __init__(self, mainwindow):
-        super().__init__()
-
-        self.mainwindow = mainwindow
-
-        self.confidence_index = {
-            0: 99,
-            1: 95,
-            2: 90,
-            3: 69}
-
-    def gui_apply_bin(self):
-        """ Changes the bin size of the data of the current particle and then displays the new trace. """
-
-        # self.pgSpectra.centralWidget
-        #
-        # self.pgIntensity.getPlotItem().setFixedWidth(500)
-        # self.pgSpectra.resize(100, 200)
-        # self.pgIntensity.getPlotItem().getAxis('left').setRange(0, 100)
-        # window_color = self.palette().color(QPalette.Window)
-        # rgba_color = (window_color.red()/255, window_color.green()/255, window_color.blue()/255, 1)
-        # self.pgIntensity.setBackground(background=rgba_color)
-        # self.pgIntensity.setXRange(0, 10, 0)
-        # self.pgIntensity.getPlotItem().plot(y=[1, 2, 3, 4, 5])
-        try:
-            self.mainwindow.currentparticle.binints(self.get_bin())
-        except Exception as err:
-            dbg.p('Error Occured:' + str(err), "IntController")
-        else:
-            self.mainwindow.display_data()
-            self.mainwindow.repaint()
-            dbg.p('Single trace binned', 'IntController')
-
-    def get_bin(self) -> int:
-        """ Returns current GUI value for bin size in ms.
-
-        Returns
-        -------
-        int
-            The value of the bin size on the GUI in spbBinSize.
-        """
-
-        return self.mainwindow.spbBinSize.value()
-
-    def set_bin(self, new_bin: int):
-        """ Sets the GUI value for the bin size in ms
-
-        Parameters
-        ----------
-        new_bin: int
-            Value to set bin size to, in ms.
-        """
-        self.mainwindow.spbBinSize.setValue(new_bin)
-
-    def gui_apply_bin_all(self):
-        """ Changes the bin size of the data of all the particles and then displays the new trace of the current particle. """
-
-        try:
-            self.mainwindow.start_binall_thread(self.get_bin())
-        except Exception as err:
-            dbg.p('Error Occured:' + str(err), "IntController")
-        else:
-            self.plot_trace()
-            self.mainwindow.repaint()
-            dbg.p('All traces binned', 'IntController')
-
-    def ask_end_time(self):
-        """ Prompts the user to supply an end time."""
-
-        end_time_s, ok = QInputDialog.getDouble(self.mainwindow, 'End Time', 'Provide end time in seconds', 0, 1, 10000, 3)
-        return end_time_s, ok
-
-    def time_resolve_current(self):
-        """ Resolves the levels of the current particle to an end time asked of the user."""
-
-        end_time_s, ok = self.ask_end_time()
-        if ok:
-            self.gui_resolve(end_time_s=end_time_s)
-
-    def time_resolve_selected(self):
-        """ Resolves the levels of the selected particles to an end time asked of the user."""
-
-        end_time_s, ok = self.ask_end_time()
-        if ok:
-            self.gui_resolve_selected(end_time_s=end_time_s)
-
-    def time_resolve_all(self):
-        """ Resolves the levels of all the particles to an end time asked of the user."""
-
-        end_time_s, ok = self.ask_end_time()
-        if ok:
-            self.gui_resolve_all(end_time_s=end_time_s)
-
-    def gui_resolve(self, end_time_s=None):
-        """ Resolves the levels of the current particle and displays it. """
-
-        self.start_resolve_thread(mode='current', end_time_s=end_time_s)
-
-    def gui_resolve_selected(self, end_time_s=None):
-        """ Resolves the levels of the selected particles and displays the levels of the current particle. """
-
-        self.start_resolve_thread(mode='selected', end_time_s=end_time_s)
-
-    def gui_resolve_all(self, end_time_s=None):
-        """ Resolves the levels of the all the particles and then displays the levels of the current particle. """
-
-        self.start_resolve_thread(mode='all', end_time_s=end_time_s)
-
-    def plot_trace(self) -> None:
-        """ Used to display the trace from the absolute arrival time data of the current particle. """
-
-        try:
-            # self.currentparticle = self.treemodel.data(self.current_ind, Qt.UserRole)
-            trace = self.mainwindow.currentparticle.binnedtrace.intdata
-            times = self.mainwindow.currentparticle.binnedtrace.inttimes / 1E3
-        except AttributeError:
-            dbg.p('No trace!', 'IntController')
-        else:
-            plot_pen = QPen()
-            plot_pen.setCosmetic(True)
-            cur_tab_name = self.mainwindow.tabWidget.currentWidget().objectName()
-            if cur_tab_name != 'tabSpectra':
-                if cur_tab_name == 'tabIntensity':
-                    plot_item = self.mainwindow.pgIntensity.getPlotItem()
-                    plot_pen.setWidthF(1.5)
-                    plot_pen.setColor(QColor('green'))
-                elif cur_tab_name == 'tabLifetime':
-                    plot_item = self.mainwindow.pgLifetime_Int.getPlotItem()
-                    plot_pen.setWidthF(1.1)
-                    plot_pen.setColor(QColor('green'))
-                elif cur_tab_name == 'tabGrouping':
-                    plot_item = self.mainwindow.pgGroups
-                    plot_pen.setWidthF(1.1)
-                    plot_pen.setColor(QColor(0, 0, 0, 50))
-
-                plot_pen.setJoinStyle(Qt.RoundJoin)
-
-                plot_item.clear()
-                unit = 'counts/' + str(self.get_bin()) + 'ms'
-                plot_item.getAxis('left').setLabel(text='Intensity', units=unit)
-                plot_item.getViewBox().setLimits(xMin=0, yMin=0, xMax=times[-1])
-                plot_item.plot(x=times, y=trace, pen=plot_pen, symbol=None)
-
-    def plot_levels(self):
-        """ Used to plot the resolved intensity levels of the current particle. """
-        currentparticle = self.mainwindow.currentparticle
-        # print('levels plto')
-        try:
-            level_ints, times = currentparticle.levels2data()
-            level_ints = level_ints*self.get_bin()/1E3
-            # print(level_ints)
-
-        except AttributeError:
-            dbg.p('No levels!', 'IntController')
-        else:
-            # if self.tabIntensity.isActiveWindow():
-            #     plot_item = self.pgIntensity.getPlotItem()
-            #     print('int')
-            # elif self.tabLifetime.isActiveWindow():
-            #     print('life')
-            #     plot_item = self.pgLifetime_Int.getPlotItem()
-            # else:
-            #     return
-            if self.mainwindow.tabWidget.currentWidget().objectName() == 'tabIntensity':
-                plot_item = self.mainwindow.pgIntensity.getPlotItem()
-                # pen_width = 1.5
-            elif self.mainwindow.tabWidget.currentWidget().objectName() == 'tabLifetime':
-                plot_item = self.mainwindow.pgLifetime_Int.getPlotItem()
-                # pen_width = 1.1
-            else:
-                return
-
-        plot_pen = QPen()
-        plot_pen.setWidthF(2)
-        plot_pen.brush()
-        plot_pen.setJoinStyle(Qt.RoundJoin)
-        plot_pen.setColor(QColor('black'))
-        plot_pen.setCosmetic(True)
-
-        plot_item.plot(x=times, y=level_ints, pen=plot_pen, symbol=None)
-
-        if self.mainwindow.current_level is not None:
-            current_ints, current_times = currentparticle.current2data(self.mainwindow.current_level)
-            current_ints = current_ints*self.get_bin()/1E3
-            # print(current_ints, current_times)
-
-            if not (current_ints[0] == np.inf or current_ints[1] == np.inf):
-                plot_pen.setColor(QColor('red'))
-                plot_pen.setWidthF(3)
-                plot_item.plot(x=current_times, y=current_ints, pen=plot_pen, symbol=None)
-            else:
-                dbg.p('Infinity in level', 'IntController')
-
-    def start_resolve_thread(self, mode: str = 'current', thread_finished=None, end_time_s=None) -> None:
-        """
-        Creates a worker to resolve levels.
-
-        Depending on the ``current_selected_all`` parameter the worker will be
-        given the necessary parameter to fit the current, selected or all particles.
-
-        Parameters
-        ----------
-        end_time_s : float
-        thread_finished
-        mode : {'current', 'selected', 'all'}
-            Possible values are 'current' (default), 'selected', and 'all'.
-        """
-
-        if thread_finished is None:
-            if self.mainwindow.data_loaded:
-                thread_finished = self.resolve_thread_complete
-            else:
-                thread_finished = self.mainwindow.open_file_thread_complete
-
-        _, conf = self.get_gui_confidence()
-        data = self.mainwindow.tree2dataset()
-        currentparticle = self.mainwindow.currentparticle
-        # print(currentparticle)
-
-        # print(mode)
-        if mode == 'current':
-            # sig = WorkerSignals()
-            # self.resolve_levels(sig.start_progress, sig.progress, sig.status_message)
-            resolve_thread = WorkerResolveLevels(resolve_levels, conf, data, currentparticle, mode, end_time_s=end_time_s)
-        elif mode == 'selected':
-            resolve_thread = WorkerResolveLevels(resolve_levels, conf, data, currentparticle, mode,
-                                                 resolve_selected=self.mainwindow.get_checked_particles(), end_time_s=end_time_s)
-        elif mode == 'all':
-            resolve_thread = WorkerResolveLevels(resolve_levels, conf, data, currentparticle, mode, end_time_s=end_time_s)
-            # resolve_thread.signals.finished.connect(thread_finished)
-            # resolve_thread.signals.start_progress.connect(self.start_progress)
-            # resolve_thread.signals.progress.connect(self.update_progress)
-            # resolve_thread.signals.status_message.connect(self.status_message)
-            # self.resolve_levels(resolve_thread.signals.start_progress, resolve_thread.signals.progress,
-            #                     resolve_thread.signals.status_message, resolve_all=True, parallel=True)
-
-        resolve_thread.signals.resolve_finished.connect(self.resolve_thread_complete)
-        resolve_thread.signals.start_progress.connect(self.mainwindow.start_progress)
-        resolve_thread.signals.progress.connect(self.mainwindow.update_progress)
-        resolve_thread.signals.status_message.connect(self.mainwindow.status_message)
-        resolve_thread.signals.reset_gui.connect(self.mainwindow.reset_gui)
-        resolve_thread.signals.level_resolved.connect(self.mainwindow.set_level_resolved)
-
-        self.mainwindow.threadpool.start(resolve_thread)
-
-    def resolve_thread_complete(self, mode):
-        if self.mainwindow.tree2dataset().cpa_has_run:
-            self.mainwindow.tabGrouping.setEnabled(True)
-        if self.mainwindow.treeViewParticles.currentIndex().data(Qt.UserRole) is not None:
-            self.mainwindow.display_data()
-        self.mainwindow.check_remove_bursts(mode=mode)
-        self.mainwindow.chbEx_Levels.setEnabled(True)
-        self.mainwindow.set_startpoint()
-        dbg.p('Resolving levels complete', 'IntController')
-
-        ###############################################################################################################
-        # self.mainwindow.currentparticle.ahca.run_grouping()
-        ###############################################################################################################
-
-    def get_gui_confidence(self):
-        """ Return current GUI value for confidence percentage. """
-
-        return [self.mainwindow.cmbConfIndex.currentIndex(),
-                self.confidence_index[self.mainwindow.cmbConfIndex.currentIndex()]]
-
-
-class LifetimeController(QObject):
-
-    def __init__(self, mainwindow):
-        super().__init__()
-
-        self.mainwindow = mainwindow
-        self.fitparamdialog = FittingDialog(self.mainwindow, self)
-        self.fitparam = FittingParameters(self)
-        self.irf_loaded = False
-
-        self.first = 0
-        self.startpoint = None
-        self.tmin = 0
-
-    def gui_prev_lev(self):
-        """ Moves to the previous resolves level and displays its decay curve. """
-
-        if self.mainwindow.current_level is None:
-            pass
-        elif self.mainwindow.current_level == 0:
-            self.mainwindow.current_level = None
-        else:
-            self.mainwindow.current_level -= 1
-        self.mainwindow.display_data()
-
-    def gui_next_lev(self):
-        """ Moves to the next resolves level and displays its decay curve. """
-
-        if self.mainwindow.current_level is None:
-            self.mainwindow.current_level = 0
-        else:
-            self.mainwindow.current_level += 1
-        self.mainwindow.display_data()
-
-    def gui_whole_trace(self):
-        "Unselects selected level and shows whole trace's decay curve"
-
-        self.mainwindow.current_level = None
-        self.mainwindow.display_data()
-
-    def gui_load_irf(self):
-        """ Allow the user to load a IRF instead of the IRF that has already been loaded. """
-
-        fname = QFileDialog.getOpenFileName(self.mainwindow, 'Open HDF5 file', '', "HDF5 files (*.h5)")
-        if fname != ('', ''):  # fname will equal ('', '') if the user canceled.
-            of_worker = WorkerOpenFile(fname, irf=True, tmin=self.tmin)
-            of_worker.signals.openfile_finished.connect(self.mainwindow.open_file_thread_complete)
-            of_worker.signals.start_progress.connect(self.mainwindow.start_progress)
-            of_worker.signals.progress.connect(self.mainwindow.update_progress)
-            of_worker.signals.auto_progress.connect(self.mainwindow.update_progress)
-            of_worker.signals.start_progress.connect(self.mainwindow.start_progress)
-            of_worker.signals.status_message.connect(self.mainwindow.status_message)
-            of_worker.signals.add_datasetindex.connect(self.mainwindow.add_dataset)
-            of_worker.signals.add_particlenode.connect(self.mainwindow.add_node)
-            of_worker.signals.reset_tree.connect(lambda: self.mainwindow.treemodel.modelReset.emit())
-            of_worker.signals.data_loaded.connect(self.mainwindow.set_data_loaded)
-            of_worker.signals.bin_size.connect(self.mainwindow.spbBinSize.setValue)
-            of_worker.signals.add_irf.connect(self.add_irf)
-
-            self.mainwindow.threadpool.start(of_worker)
-
-    def add_irf(self, decay, t, irfdata):
-
-        self.fitparam.irf = decay
-        self.fitparam.irft = t
-        self.fitparam.irfdata = irfdata
-        self.irf_loaded = True
-        self.mainwindow.set_startpoint()
-        self.mainwindow.reset_gui
-        self.fitparamdialog.updateplot()
-
-    def gui_fit_param(self):
-        """ Opens a dialog to choose the setting with which the decay curve will be fitted. """
-
-        if self.fitparamdialog.exec():
-            self.fitparam.getfromdialog()
-
-    def gui_fit_current(self):
-        """ Fits the currently selected level's decay curve using the provided settings. """
-
-        if self.mainwindow.current_level is None:
-            histogram = self.mainwindow.currentparticle.histogram
-        else:
-            level = self.mainwindow.current_level
-            histogram = self.mainwindow.currentparticle.levels[level].histogram
-        try:
-            channelwidth = self.mainwindow.currentparticle.channelwidth
-            shift = self.fitparam.shift / channelwidth
-            # shift = self.fitparam.shift
-            if self.fitparam.start is not None:
-                start = int(self.fitparam.start / channelwidth)
-            else:
-                start = None
-            if self.fitparam.end is not None:
-                end = int(self.fitparam.end / channelwidth)
-            else:
-                end = None
-            if not histogram.fit(self.fitparam.numexp, self.fitparam.tau, self.fitparam.amp,
-                                 shift, self.fitparam.decaybg, self.fitparam.irfbg,
-                                 start, end, self.fitparam.addopt,
-                                 self.fitparam.irf, self.fitparam.shiftfix):
-                return  # fit unsuccessful
-        except AttributeError:
-            dbg.p("No decay", "Lifetime Fitting")
-        else:
-            self.mainwindow.display_data()
-
-    def gui_fit_selected(self):
-        """ Fits the all the levels decay curves in the all the selected particles using the provided settings. """
-
-        self.start_fitting_thread(mode='selected')
-
-    def gui_fit_all(self):
-        """ Fits the all the levels decay curves in the all the particles using the provided settings. """
-
-        self.start_fitting_thread(mode='all')
-
-    def gui_fit_levels(self):
-        """ Fits the all the levels decay curves for the current particle. """
-
-        self.start_fitting_thread()
-
-    def update_results(self):
-
-        currentparticle = self.mainwindow.currentparticle
-        if self.mainwindow.current_level is None:
-            histogram = currentparticle.histogram
-        else:
-            level = self.mainwindow.current_level
-            histogram = currentparticle.levels[level].histogram
-        if not histogram.fitted:
-            return
-        tau = histogram.tau
-        amp = histogram.amp
-        shift = histogram.shift
-        bg = histogram.bg
-        irfbg = histogram.irfbg
-        chisq = histogram.chisq
-        try:
-            taustring = 'Tau = ' + ' '.join('{:#.3g} ns'.format(F) for F in tau)
-            ampstring = 'Amp = ' + ' '.join('{:#.3g} '.format(F) for F in amp)
-            avtaustring = 'Avg. Tau = {:#.3} ns'.format(np.dot(tau, amp))
-        except TypeError:  # only one component
-            taustring = 'Tau = {:#.3g} ns'.format(tau)
-            ampstring = 'Amp = {:#.3g}'.format(amp)
-            avtaustring = 'Avg. Tau = {:#.3} ns'.format(tau)
-        shiftstring = 'Shift = {:#.3g} ns'.format(shift)
-        bgstring = 'Decay BG = {:#.3g}'.format(bg)
-        irfbgstring = 'IRF BG = {:#.3g}'.format(irfbg)
-        chisqstring = 'Chi Squared = {:#.3g}'.format(chisq)
-        self.mainwindow.textBrowser.setText(
-            taustring + '\n' + ampstring + '\n' + avtaustring + '\n' + shiftstring + '\n' + bgstring + '\n' +
-            irfbgstring + '\n' + chisqstring)
-
-    def plot_decay(self, remove_empty: bool = False) -> None:
-        """ Used to display the histogram of the decay data of the current particle. """
-
-        currentlevel = self.mainwindow.current_level
-        # print(currentlevel)
-        currentparticle = self.mainwindow.currentparticle
-        if currentlevel is None:
-            if currentparticle.histogram.fitted:
-                decay = currentparticle.histogram.fit_decay
-                t = currentparticle.histogram.convd_t
-            else:
-                try:
-                    decay = currentparticle.histogram.decay
-                    t = currentparticle.histogram.t
-
-                except AttributeError:
-                    dbg.p(debug_print='No Decay!', debug_from='LifetimeController')
-                    return
-        else:
-            if currentparticle.levels[currentlevel].histogram.fitted:
-                decay = currentparticle.levels[currentlevel].histogram.fit_decay
-                t = currentparticle.levels[currentlevel].histogram.convd_t
-            else:
-                try:
-                    decay = currentparticle.levels[currentlevel].histogram.decay
-                    t = currentparticle.levels[currentlevel].histogram.t
-                except ValueError:
-                    return
-
-        if decay.size == 0:
-            return  # some levels have no photons
-
-        if self.mainwindow.tabWidget.currentWidget().objectName() == 'tabLifetime':
-            plot_item = self.mainwindow.pgLifetime.getPlotItem()
-            plot_pen = QPen()
-            plot_pen.setWidthF(1.5)
-            plot_pen.setJoinStyle(Qt.RoundJoin)
-            plot_pen.setColor(QColor('blue'))
-            plot_pen.setCosmetic(True)
-
-            if remove_empty:
-                self.first = (decay > 4).argmax(axis=0)
-                t = t[self.first:-1] - t[self.first]
-                decay = decay[self.first:-1]
-            else:
-                self.first = 0
-
-            # try:
-            #     decay = decay / decay.max()
-            # except ValueError:  # Empty decay
-            #     return
-            # print(decay.max())
-            plot_item.clear()
-            plot_item.plot(x=t, y=decay, pen=plot_pen, symbol=None)
-            unit = 'ns with ' + str(currentparticle.channelwidth) + 'ns bins'
-            plot_item.getAxis('bottom').setLabel('Decay time', unit)
-            plot_item.getViewBox().setLimits(xMin=0, yMin=0, xMax=t[-1])
-            self.fitparamdialog.updateplot()
-
-    def plot_convd(self, remove_empty: bool = False) -> None:
-        """ Used to display the histogram of the decay data of the current particle. """
-
-        currentlevel = self.mainwindow.current_level
-        currentparticle = self.mainwindow.currentparticle
-        if currentlevel is None:
-            try:
-                convd = currentparticle.histogram.convd
-                decay = currentparticle.histogram.fit_decay
-                t = currentparticle.histogram.convd_t
-
-            except AttributeError:
-                dbg.p(debug_print='No Decay!', debug_from='LifetimeController')
-                return
-        else:
-            try:
-                convd = currentparticle.levels[currentlevel].histogram.convd
-                decay = currentparticle.levels[currentlevel].histogram.fit_decay
-                t = currentparticle.levels[currentlevel].histogram.convd_t
-            except ValueError:
-                return
-
-        if convd is None or t is None:
-            return
-
-        # convd = convd / convd.max()
-
-        if self.mainwindow.tabWidget.currentWidget().objectName() == 'tabLifetime':
-            plot_item = self.mainwindow.pgLifetime.getPlotItem()
-            plot_pen = QPen()
-            plot_pen.setWidthF(4)
-            plot_pen.setJoinStyle(Qt.RoundJoin)
-            plot_pen.setColor(QColor('dark blue'))
-            plot_pen.setCosmetic(True)
-
-            # if remove_empty:
-            #     first = (decay > 4).argmax(axis=0)
-            #     t = t[first:-1] - t[first]
-            #     decay = decay[first:-1]
-            # convd = convd[self.first:-1]
-
-            plot_item.plot(x=t, y=convd, pen=plot_pen, symbol=None)
-            unit = 'ns with ' + str(currentparticle.channelwidth) + 'ns bins'
-            plot_item.getAxis('bottom').setLabel('Decay time', unit)
-            plot_item.getViewBox().setLimits(xMin=0, yMin=0, xMax=t[-1])
-
-            plot_item = self.mainwindow.pgResiduals.getPlotItem()
-            plot_item.clear()
-            plot_item.plot(x=t, y=(convd-decay) / np.sqrt(np.abs(decay)), pen=None, symbolSize='4', pxMode=True, symbolPen=None)
-            resid = (convd - decay) / np.sqrt(np.abs(decay))
-            print(np.sum((resid) ** 2) / np.size(decay))
-            unit = 'ns with ' + str(currentparticle.channelwidth) + 'ns bins'
-            plot_item.getAxis('bottom').setLabel('Decay time', unit)
-            plot_item.getViewBox().setLimits(xMin=0, xMax=t[-1], yMin=-0.1)#(convd-decay).min() * 2.1)
-
-    def start_fitting_thread(self, mode: str = 'current', thread_finished=None) -> None:
-        """
-        Creates a worker to resolve levels.
-
-        Depending on the ``current_selected_all`` parameter the worker will be
-        given the necessary parameter to fit the current, selected or all particles.
-
-        Parameters
-        ----------
-        thread_finished
-        mode : {'current', 'selected', 'all'}
-            Possible values are 'current' (default), 'selected', and 'all'.
-        """
-
-        if thread_finished is None:
-            if self.mainwindow.data_loaded:
-                thread_finished = self.fitting_thread_complete
-            else:
-                thread_finished = self.mainwindow.open_file_thread_complete
-
-        data = self.mainwindow.tree2dataset()
-        currentparticle = self.mainwindow.currentparticle
-
-        print(mode)
-        if mode == 'current':
-            # sig = WorkerSignals()
-            # self.resolve_levels(sig.start_progress, sig.progress, sig.status_message)
-            fitting_thread = WorkerFitLifetimes(fit_lifetimes, data, currentparticle, self.fitparam, mode)
-        elif mode == 'selected':
-            fitting_thread = WorkerFitLifetimes(fit_lifetimes, data, currentparticle, self.fitparam, mode,
-                                                resolve_selected=self.mainwindow.get_checked_particles())
-        elif mode == 'all':
-            fitting_thread = WorkerFitLifetimes(fit_lifetimes, data, currentparticle, self.fitparam, mode)
-            # resolve_thread.signals.finished.connect(thread_finished)
-            # resolve_thread.signals.start_progress.connect(self.start_progress)
-            # resolve_thread.signals.progress.connect(self.update_progress)
-            # resolve_thread.signals.status_message.connect(self.status_message)
-            # self.resolve_levels(resolve_thread.signals.start_progress, resolve_thread.signals.progress,
-            #                     resolve_thread.signals.status_message, resolve_all=True, parallel=True)
-
-        fitting_thread.signals.fitting_finished.connect(self.fitting_thread_complete)
-        fitting_thread.signals.start_progress.connect(self.mainwindow.start_progress)
-        fitting_thread.signals.progress.connect(self.mainwindow.update_progress)
-        fitting_thread.signals.status_message.connect(self.mainwindow.status_message)
-        fitting_thread.signals.reset_gui.connect(self.mainwindow.reset_gui)
-
-        self.mainwindow.threadpool.start(fitting_thread)
-
-    def fitting_thread_complete(self, mode):
-        if self.mainwindow.treeViewParticles.currentIndex().data(Qt.UserRole) is not None:
-            self.mainwindow.display_data()
-        self.mainwindow.chbEx_Lifetimes.setEnabled(False)
-        self.mainwindow.chbEx_Lifetimes.setEnabled(True)
-        self.mainwindow.chbEx_Hist.setEnabled(True)
-        print(self.mainwindow.chbEx_Lifetimes.isChecked())
-        dbg.p('Fitting levels complete', 'Fitting Thread')
-
-    def change_irf_start(self, start):
-        dataset = self.fitparam.irfdata
-
-        dataset.makehistograms(remove_zeros=False, startpoint=start, channel=True)
-        irfhist = dataset.particles[0].histogram
-        # irfhist.t -= irfhist.t.min()
-        self.fitparam.irf = irfhist.decay
-        self.fitparam.irft = irfhist.t
-        # ind = np.searchsorted(self.fitparam.irft, start)
-        # print(self.fitparam.irft)
-        # print(ind)
-        # self.fitparam.irft = self.fitparam.irft[ind:]
-        # self.fitparam.irf = self.fitparam.irf[ind:]
-        # print(self.fitparam.irft)
-
-    def set_tmin(self, tmin=0):
-        self.tmin = tmin
-
-
-class SpectraController(QObject):
-
-    def __init__(self, mainwindow):
-        super().__init__()
-
-        self.mainwindow = mainwindow
-
-
-    def gui_sub_bkg(self):
-        """ Used to subtract the background TODO: Explain the sub_background """
-
-        print("gui_sub_bkg")
-
-
-class FittingDialog(QDialog, UI_Fitting_Dialog):
-    """Class for dialog that is used to choose lifetime fit parameters."""
-
-    def __init__(self, mainwindow, lifetime_controller):
-        QDialog.__init__(self)
-        UI_Fitting_Dialog.__init__(self)
-        self.setupUi(self)
-
-        self.mainwindow = mainwindow
-        self.lifetime_controller = lifetime_controller
-        for widget in self.findChildren(QLineEdit):
-            widget.textChanged.connect(self.updateplot)
-        for widget in self.findChildren(QCheckBox):
-            widget.stateChanged.connect(self.updateplot)
-        for widget in self.findChildren(QComboBox):
-            widget.currentTextChanged.connect(self.updateplot)
-        self.updateplot()
-
-        # self.lineStartTime.setValidator(QIntValidator())
-        # self.lineEndTime.setValidator(QIntValidator())
-
-    def updateplot(self, *args):
-
-        try:
-            model = self.make_model()
-        except Exception as err:
-            dbg.p(debug_print='Error Occured:' + str(err), debug_from='FittingDialog')
-            return
-
-        fp = self.lifetime_controller.fitparam
-        try:
-            irf = fp.irf
-            irft = fp.irft
-        except AttributeError:
-            dbg.p(debug_print='No IRF!', debug_from='FittingDialog')
-            return
-
-        shift, decaybg, irfbg, start, end = self.getparams()
-
-        channelwidth = self.mainwindow.currentparticle.channelwidth
-        shift = shift / channelwidth
-        start = int(start / channelwidth)
-        end = int(end / channelwidth)
-        irf = tcspcfit.colorshift(irf, shift)
-        convd = scipy.signal.convolve(irf, model)
-        convd = convd[:np.size(irf)]
-        convd = convd / convd.max()
-
-        try:
-            if self.mainwindow.current_level is None:
-                histogram = self.mainwindow.currentparticle.histogram
-            else:
-                level = self.mainwindow.current_level
-                histogram = self.mainwindow.currentparticle.levels[level].histogram
-            decay = histogram.decay
-            decay = decay / decay.max()
-            t = histogram.t
-
-            # decay, t = start_at_value(decay, t)
-            end = min(end, np.size(t) - 1)  # Make sure endpoint is not bigger than size of t
-
-            convd = convd[irft > 0]
-            irft = irft[irft > 0]
-
-        except AttributeError:
-            dbg.p(debug_print='No Decay!', debug_from='FittingDialog')
-        else:
-            plot_item = self.pgFitParam.getPlotItem()
-            plot_item.setLogMode(y=True)
-            plot_pen = QPen()
-            plot_pen.setWidthF(3)
-            plot_pen.setJoinStyle(Qt.RoundJoin)
-            plot_pen.setColor(QColor('blue'))
-            plot_pen.setCosmetic(True)
-
-            plot_item.clear()
-            plot_item.plot(x=t, y=np.clip(decay, a_min=0.001, a_max=None), pen=plot_pen, symbol=None)
-            plot_pen.setWidthF(4)
-            plot_pen.setColor(QColor('dark blue'))
-            plot_item.plot(x=irft, y=np.clip(convd, a_min=0.001, a_max=None), pen=plot_pen, symbol=None)
-            # unit = 'ns with ' + str(currentparticle.channelwidth) + 'ns bins'
-            plot_item.getAxis('bottom').setLabel('Decay time (ns)')
-            # plot_item.getViewBox().setLimits(xMin=0, yMin=0.1, xMax=t[-1], yMax=1)
-            # plot_item.getViewBox().setLimits(xMin=0, yMin=0, xMax=t[-1])
-            # self.MW_fitparam.axes.clear()
-            # self.MW_fitparam.axes.semilogy(t, decay, color='xkcd:dull blue')
-            # self.MW_fitparam.axes.semilogy(irft, convd, color='xkcd:marine blue', linewidth=2)
-            # self.MW_fitparam.axes.set_ylim(bottom=1e-2)
-
-        try:
-            plot_pen.setColor(QColor('gray'))
-            plot_pen.setWidth(3)
-            startline = pg.InfiniteLine(angle=90, pen=plot_pen, movable=False, pos=t[start])
-            endline = pg.InfiniteLine(angle=90, pen=plot_pen, movable=False, pos=t[end])
-            plot_item.addItem(startline)
-            plot_item.addItem(endline)
-            # self.MW_fitparam.axes.axvline(t[start])
-            # self.MW_fitparam.axes.axvline(t[end])
-        except IndexError:
-            msg = QMessageBox()
-            msg.setIcon(QMessageBox.Warning)
-            msg.setText('Value out of bounds!')
-            msg.exec_()
-
-    def getparams(self):
-        fp = self.lifetime_controller.fitparam
-        irf = fp.irf
-        shift = fp.shift
-        if shift is None:
-            shift = 0
-        decaybg = fp.decaybg
-        if decaybg is None:
-            decaybg = 0
-        irfbg = fp.irfbg
-        if irfbg is None:
-            irfbg = 0
-        start = fp.start
-        if start is None:
-            start = 0
-        end = fp.end
-        if end is None:
-            end = np.size(irf)
-        return shift, decaybg, irfbg, start, end
-
-    def make_model(self):
-        fp = self.lifetime_controller.fitparam
-        t = self.mainwindow.currentparticle.histogram.t
-        fp.getfromdialog()
-        if fp.numexp == 1:
-            tau = fp.tau[0][0]
-            model = np.exp(-t / tau)
-        elif fp.numexp == 2:
-            tau1 = fp.tau[0][0]
-            tau2 = fp.tau[1][0]
-            amp1 = fp.amp[0][0]
-            amp2 = fp.amp[1][0]
-            # print(amp1, amp2, tau1, tau2)
-            model = amp1 * np.exp(-t / tau1) + amp2 * np.exp(-t / tau2)
-        elif fp.numexp == 3:
-            tau1 = fp.tau[0][0]
-            tau2 = fp.tau[1][0]
-            tau3 = fp.tau[2][0]
-            amp1 = fp.amp[0][0]
-            amp2 = fp.amp[1][0]
-            amp3 = fp.amp[2][0]
-            model = amp1 * np.exp(-t / tau1) + amp2 * np.exp(-t / tau2) + amp3 * np.exp(-t / tau3)
-        return model
-
-
-class FittingParameters:
-    def __init__(self, parent):
-        self.parent = parent
-        self.fpd = self.parent.fitparamdialog
-        self.irf = None
-        self.tau = None
-        self.amp = None
-        self.shift = None
-        self.shiftfix = None
-        self.decaybg = None
-        self.irfbg = None
-        self.start = None
-        self.end = None
-        self.numexp = None
-        self.addopt = None
-
-    def getfromdialog(self):
-        self.numexp = int(self.fpd.combNumExp.currentText())
-        self.update_amps()
-        if self.numexp == 1:
-            self.tau = [[self.get_from_gui(i) for i in
-                         [self.fpd.line1Init, self.fpd.line1Min, self.fpd.line1Max, self.fpd.check1Fix]]]
-            self.amp = [[self.get_from_gui(i) for i in
-                         [self.fpd.line1AmpInit, self.fpd.line1AmpMin, self.fpd.line1AmpMax, self.fpd.check1AmpFix]]]
-
-        elif self.numexp == 2:
-            self.tau = [[self.get_from_gui(i) for i in
-                         [self.fpd.line2Init1, self.fpd.line2Min1, self.fpd.line2Max1, self.fpd.check2Fix1]],
-                        [self.get_from_gui(i) for i in
-                         [self.fpd.line2Init2, self.fpd.line2Min2, self.fpd.line2Max2, self.fpd.check2Fix2]]]
-            self.amp = [[self.get_from_gui(i) for i in
-                         [self.fpd.line2AmpInit1, self.fpd.line2AmpMin1, self.fpd.line2AmpMax1,
-                          self.fpd.check2AmpFix1]],
-                        [self.get_from_gui(i) for i in
-                         [self.fpd.line2AmpInit2, self.fpd.line2AmpMin2, self.fpd.line2AmpMax2,
-                          self.fpd.check2AmpFix2]]]
-
-        elif self.numexp == 3:
-            self.tau = [[self.get_from_gui(i) for i in
-                         [self.fpd.line3Init1, self.fpd.line3Min1, self.fpd.line3Max1, self.fpd.check3Fix1]],
-                        [self.get_from_gui(i) for i in
-                         [self.fpd.line3Init2, self.fpd.line3Min2, self.fpd.line3Max2, self.fpd.check3Fix2]],
-                        [self.get_from_gui(i) for i in
-                         [self.fpd.line3Init3, self.fpd.line3Min3, self.fpd.line3Max3, self.fpd.check3Fix3]]]
-            self.amp = [[self.get_from_gui(i) for i in
-                         [self.fpd.line3AmpInit1, self.fpd.line3AmpMin1, self.fpd.line3AmpMax1,
-                          self.fpd.check3AmpFix1]],
-                        [self.get_from_gui(i) for i in
-                         [self.fpd.line3AmpInit2, self.fpd.line3AmpMin2, self.fpd.line3AmpMax2,
-                          self.fpd.check3AmpFix2]],
-                        [self.get_from_gui(i) for i in
-                         [self.fpd.line3AmpInit3, self.fpd.line3AmpMin3, self.fpd.line3AmpMax3,
-                          self.fpd.check3AmpFix3]]]
-
-        self.shift = self.get_from_gui(self.fpd.lineShift)
-        self.shiftfix = self.get_from_gui(self.fpd.checkFixIRF)
-        self.decaybg = self.get_from_gui(self.fpd.lineDecayBG)
-        self.irfbg = self.get_from_gui(self.fpd.lineIRFBG)
-        self.start = self.get_from_gui(self.fpd.lineStartTime)
-        self.end = self.get_from_gui(self.fpd.lineEndTime)
-        # try:
-        #     self.start = int(self.get_from_gui(self.fpd.lineStartTime))
-        # except TypeError:
-        #     self.start = self.get_from_gui(self.fpd.lineStartTime)
-        # try:
-        #     self.end = int(self.get_from_gui(self.fpd.lineEndTime))
-        # except TypeError:
-        #     self.end = self.get_from_gui(self.fpd.lineEndTime)
-
-        if self.fpd.lineAddOpt.text() != '':
-            self.addopt = self.fpd.lineAddOpt.text()
-        else:
-            self.addopt = None
-
-    def update_amps(self):
-        try:
-            if self.numexp == 2:
-                self.fpd.line2AmpInit2.setText(str(1 - float(self.fpd.line2AmpInit1.text())))
-            elif self.numexp == 3:
-                self.fpd.line3AmpInit3.setText(str(1 - float(self.fpd.line2AmpInit1.text()) - float(self.fpd.line2AmpInit2.text())))
-        except Exception as err:
-            dbg.p(debug_print='Error Occured: ' + str(err), debug_from='FittingDialog')
-
-
-
-    @staticmethod
-    def get_from_gui(guiobj):
-        if type(guiobj) == QLineEdit:
-            if guiobj.text() == '':
-                return None
-            else:
-                return float(guiobj.text())
-        elif type(guiobj) == QCheckBox:
-            return float(guiobj.isChecked())
+            
+    def error_handler(self, e: Exception):
+        # logger(e)
+        raise e
+
+
+def display_on():
+    print("Always On")
+    ctypes.windll.kernel32.SetThreadExecutionState(0x80000002)
+
+def display_reset():
+    ctypes.windll.kernel32.SetThreadExecutionState(0x80000000)
+    sys.exit(0)
 
 
 def main():
@@ -3850,17 +1179,24 @@
     app = QApplication([])
     print('Currently used style:', app.style().metaObject().className())
     print('Available styles:', QStyleFactory.keys())
-    dbg.p(debug_print='App created', debug_from='Main')
+    logger.info('App created')
     main_window = MainWindow()
-    dbg.p(debug_print='Main Window created', debug_from='Main')
+    logger.info('Main Window created')
     main_window.show()
-    main_window.after_show()
-    main_window.tabSpectra.repaint()
-    dbg.p(debug_print='Main Window shown', debug_from='Main')
-    app.exec_()
-    dbg.p(debug_print='App excuted', debug_from='Main')
+    should_calc = main_window.sums_file_check()
+    if should_calc:
+        app.processEvents()
+        main_window.calc_store_sums()
+        app.processEvents()
+    # main_window.tabSpectra.repaint()
+    logger.info('Main Window shown')
+    if system() == "Windows":
+        display_on()
+    app.instance().exec_()
+    if system() == "Windows":
+        display_reset()
+    logger.info('App excuted')
 
 
 if __name__ == '__main__':
-    main()
->>>>>>> 7999ff26
+    main()