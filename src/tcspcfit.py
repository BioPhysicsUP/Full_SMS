""" Module for fitting TCSPC data.

The function distfluofit is based on MATLAB code by Jörg Enderlein:
https://www.uni-goettingen.de/en/513325.html

Bertus van Heerden
University of Pretoria
"""

from __future__ import annotations
import numpy as np
import pyqtgraph as pg
import scipy
from PyQt5.QtCore import Qt, QRegExp
from PyQt5.QtGui import QPen, QColor, QDoubleValidator, QRegExpValidator
from PyQt5.QtWidgets import QLineEdit, QCheckBox, QDialog, QComboBox, QMessageBox
from matplotlib import pyplot as plt
from scipy.fftpack import fft, ifft
from scipy.optimize import curve_fit, nnls
from scipy.signal import convolve
import file_manager as fm
from PyQt5 import uic
from typing import TYPE_CHECKING

if TYPE_CHECKING:
    from controllers import LifetimeController

from my_logger import setup_logger

logger = setup_logger(__name__)

fitting_dialog_file = fm.path(name="fitting_dialog.ui", file_type=fm.Type.UI)
UI_Fitting_Dialog, _ = uic.loadUiType(fitting_dialog_file)


def makerow(vector):
    """Reshape 1D vector into a 2D row"""
    return np.reshape(vector, (1, -1))


# TODO: simplify this as it is only used by distfluofit()
def convol(irf, decay):
    """Performs a convolution of irf with decay.

    Periodicity (period = size(decay)) is assumed.

    Arguments:
    irf -- row vector or 1D
    decay -- 1D or array with irf_data in rows

    Output
    y -- convolution of irf with each row of decay.
    """

    # Make sure irf (and decay if 1D) are row vectors:
    irf = makerow(irf)
    if decay.ndim == 1:
        irf = makerow(decay)

    # Make irf the same length as decay:
    mm = np.mean(irf[-11:])
    decaylength = np.size(decay, 1)
    irflength = np.size(irf, 1)
    if decaylength > irflength:
        irf = np.append(irf, mm * np.ones(decaylength - irflength))
    else:
        irf = irf[:, :decaylength]

    # Duplicate rows of irf so dimensions are the same as decay and convolve:
    y = np.float_(np.real(ifft(np.outer(np.ones(np.size(decay, 0)), fft(irf)) * fft(decay))))

    # t needs to have the same length as irf (irflength) in each case:
    if irflength <= decaylength:
        t = np.arange(0, irflength)
    else:
        t = np.concatenate((np.arange(0, decaylength), np.arange(0, irflength - decaylength)))

    # Either remove from y or add from start to end so that y has same length as irf:
    y = y.take(t, 1)
    return y


def colorshift(irf, shift, irflength=None):
    """Shift irf left or right 'periodically'.

    A shift past the start or end results in those values of irf
    'wrapping around'.

    Arguments:
    irf -- row vector or 1D
    shift -- float
    irflength -- float
    t -- 1D vector

    Output:
    irs -- shifted irf, as row vector
    """
    if irflength is not None:
        raise Warning("Don't input irflength and t")
    irf = irf.flatten()
    irflength = np.size(irf)
    t = np.arange(irflength)
    new_index_left = np.fmod(np.fmod(t - np.floor(shift), irflength) + irflength, irflength).astype(int)
    new_index_right = np.fmod(np.fmod(t - np.ceil(shift), irflength) + irflength, irflength).astype(int)
    integer_left_shift = irf[new_index_left]
    integer_right_shift = irf[new_index_right]
    irs = (1 - shift + np.floor(shift)) * integer_left_shift + (shift - np.floor(shift)) * integer_right_shift
    return irs


# TODO: Add colourshift estimation to this function (important for actually getting correct lifetimes)
def distfluofit(irf, measured, period, channelwidth, cshift_bounds=[-3, 3], choose=False, ntau=50):
    """Quickly fit a multiexponential decay to use as 'initial guess'

        The function aims to identify the number of lifetimes in the
        measured irf_data, as well as the values of the lifetimes. The result
        can be used as an initial guess for fluofit.

    Arguments:
    irf -- Instrumental Response Function measured -- Fluorescence decay irf_data
    period -- Time between laser exciation pulses (in nanoseconds)
    channelwidth -- Time width of one TCSPC channel (in nanoseconds)
    tau -- Initial guess times
    taubounds -- limits for the lifetimes guess times - defaults to 0<tau<100
                 format: [[tau1_min, tau1_max], [tau2_min, tau2_max], ...]
    init -- Whether to use a initial guess routine or not

    Output:
    peak_tau	-- Decay times of the different decay components
    TODO: Add all other outputs
    c -- Color Shift (time shift of the IRF w.r.t. the fluorescence curve)
    offset -- Offset
    amplitudes -- Amplitudes of the different decay components
    dc -- Color shift error
    doffset -- Offset error
    dtau -- Decay times error
    irs -- IRF, shifted by the value of the colorshift
    separated_decays -- Fitted fluorecence component curves
    t -- time axis
    chisquared -- chi squared value

    """
    irf = irf.flatten()
    irflength = np.size(irf)
    tp = channelwidth*np.arange(1, period/channelwidth)  # Time index for whole window
    t = np.arange(irflength)  # Time index for IRF
    nrange = np.arange(ntau)
    # Distribution of inverse decay times:
    tau = (1/channelwidth) / np.exp(nrange / ntau * np.log(period / channelwidth))
    decays = convol(irf, np.exp(np.outer(tau, -tp)))
    decays = decays / np.sum(decays)
    amplitudes, residuals = nnls(decays.T, measured.flatten())
    tau = 1/tau
    # print(period)
    plt.plot(amplitudes)
    plt.show()
    peak_amplitudes = amplitudes > 0.1 * np.max(amplitudes)  # Pick out peaks
    peak_amplitudes = peak_amplitudes.flatten()
    t = np.arange(1, np.size(peak_amplitudes))

    # t1 are the 'start points' and t2 are the 'end points' of the peaks
    t1 = t[peak_amplitudes[1:] > peak_amplitudes[:-1]] + 1
    t2 = t[peak_amplitudes[:-1] > peak_amplitudes[1:]]
    # Make sure there isn't a peak at the edge:
    if t1[0] > t2[0]:
        t2 = np.delete(t2, 0)
    if t1[-1] > t2[-1]:
        t1 = np.delete(t1, -1)
    if np.size(t1) == np.size(t2) + 1:
        t2 = np.delete(t2, 0)
    if np.size(t2) == np.size(t1) + 1:
        t1 = np.delete(t1, -1)

    peak_tau = np.array([])
    #  Calculate weighted average tau for each peak:
    for j in range(np.size(t1)):
        peak_tau = np.append(peak_tau, np.dot(amplitudes[t1[j]-1:t2[j]],
                                              tau[t1[j]-1:t2[j]]) / np.sum(amplitudes[t1[j]-1:t2[j]]))

    return peak_tau


class FluoFit:
    """Base class for fit of a multi-exponential decay curve.

    This class is only used for subclassing.

    Parameters
    ----------
    irf : ndarray
        Instrumental Response Function
    measured : ndarray
        The measured decay data
    channelwidth : float
        Time width of one TCSPC channel (in nanoseconds)
    tau : array_like, optional
        Initial guess times (in ns). This is either in the format
        [tau1, tau2, ...] or [[tau1, min1, max1, fix1], [tau2, ...], ...].
        When the "fix" value is False, the min and max values are ignored.
    amp : array_like, optional
        Initial guess amplitude. Format [amp1, amp2, ...] or [[amp1, fix1],
        [amp2, fix2], ...]
    shift : array_like, optional
        Initial guess IRF shift. Either a float, or [shift, min, max, fix].
    bg : float
        Background value for decay. Will be estimated if not given.
    irfbg : float
        Background value for IRF. Will be estimated if not given.
    startpoint : int
        Start of fitting range - will default to channel of decay max or
        IRF max, whichever is least.
    endpoint : int
        End of fitting range - will default to the channel of the
        fluorescence decay that is either around 10 times higher than the
        background level or equivalent to 0.1% of the counts in the peak
        channel, whichever is greater.
    init : bool  # TODO: add this functionality
        Whether to use an initial guess routine or not.
    ploton : bool
        Whether to automatically plot the irf_data

    """

    def __init__(self, irf, measured, t, channelwidth, tau=None, amp=None, shift=None, bg=None, irfbg=None,
                 boundaries=None, ploton=False, fwhm=None, numexp=None):

        self.numexp = numexp
        self.channelwidth = channelwidth
        # self.init = init
        self.ploton = ploton
        self.t = t

        if fwhm is not None:
            self.simulate_irf = True
        else:
            self.simulate_irf = False

        self.tau = []
        self.taumin = []
        self.taumax = []
        self.amp = []
        self.ampmin = []
        self.ampmax = []
        self.shift = None
        self.shiftmin = None
        self.shiftmax = None
        self.fwhm = None
        self.fwhmmin = None
        self.fwhmmax = None
        self.setup_params(amp, shift, tau, fwhm)

        self.bg = None
        self.irfbg = None
        self.calculate_bg(bg, irf, irfbg, measured)

        if not self.simulate_irf:
            self.irf = irf - self.irfbg
            # self.irf = self.irf / np.sum(self.irf)  # Normalize IRF
            self.irf = self.irf / self.irf.max()  # Normalize IRF

        self.startpoint = None
        self.endpoint = None
        self.calculate_boundaries(measured, boundaries)

<<<<<<< HEAD

        # self.meas_max = measured.max()
        # measured = measured / self.meas_max  # Normalize measured
        self.measured_with_bg = measured
        measured = measured - self.bg  # This will result in negative counts, and can't see where it's delt with
        measured[measured <= 0] = 0
=======
        self.meas_bef_bg = measured
        measured = measured - self.bg  # This will result in negative counts, and can't see where it's delt with
        measured[measured <= 0] = 0

        self.measured_unbounded = measured
        measured = measured[self.startpoint:self.endpoint]
>>>>>>> b0ae82c4
        self.meas_max = np.nansum(measured)
        meas_std = np.sqrt(np.abs(measured))
        self.measured = measured / self.meas_max  # Normalize measured
        self.bg_n = self.bg / self.meas_max  # Normalized background
<<<<<<< HEAD
        self.measured_with_bg_n = measured / self.meas_max
        meas_std = meas_std / self.meas_max
        self.measured_unbounded = measured
        self.measured = measured[self.startpoint:self.endpoint]
        self.meas_std = meas_std[self.startpoint:self.endpoint]
=======
        self.meas_std = meas_std / self.meas_max
>>>>>>> b0ae82c4
        self.dtau = None
        self.chisq = None
        self.residuals = None
        self.dw = None
        self.dw_bound = None
        self.convd = None
        self.is_fit = False

    def calculate_boundaries(self, measured, boundaries):
        """Set the start and endpoints

        Sets the values to the given ones or automatically find good ones.
        The start value is chosen as the maximum point of the IRF, and the end
        value is chosen as either the point where the decay is 1 % of
        maximum or 10 times the background value, whichever is highest.

        Parameters
        ----------
        find_endpoint : bool
            Set to True if endpoint should be calculated instead of set to last time index
        endpoint : int
                End of fitting range
        measured : ndarray
            The measured decay data
        startpoint : int
                Start of fitting range

        """
        if boundaries is None:
            boundaries = [None, None, False, False]

        startpoint = boundaries[0]
        endpoint = boundaries[1]
        autostart = boundaries[2]
        autoend = boundaries[3]

        if autostart:
            maxpoint = measured.max()
            if not np.isnan(maxpoint):
                close_to_max, = np.where(measured > 0.80 * maxpoint)
                self.startpoint = close_to_max[0]
            else:
                self.startpoint = 0
        elif startpoint is not None:
            self.startpoint = startpoint
        else:
            self.startpoint = 0

        if autoend:
            minval = max(20 * self.bg, 0.01 * measured.max())
            if not np.isnan(minval):
                great_than_bg, = np.where(measured > minval)
                max1 = great_than_bg.max()
                self.endpoint = max1
        elif endpoint is not None:
            self.endpoint = min(endpoint, measured.size)
        else:
            self.endpoint = measured.size

    def calculate_bg(self, bg, irf, irfbg, measured):
        """Calculate decay and IRF background values

        If not given, the  background value is estimated from the first part
        of the curve, before the rise.

        Parameters:
        -----------

        bg : float
            Decay background value
        irf : ndarray
            Instrument response function
        irfbg : float
            IRF background value
        measured : ndarray
            Measured decay data
        """
        if irfbg is None:
            if self.simulate_irf:
                self.irfbg = 0
            else:  # TODO: replace with estimate_bg
                maxind = np.argmax(irf)
                for i in range(maxind):
                    reverse = maxind - i
                    if np.int(irf[reverse]) == np.int(np.mean(irf[:20])):
                        bglim = reverse
                        break

                self.irfbg = np.mean(irf[:bglim])
        else:
            self.irfbg = irfbg
        if bg is None:
            bg_est = self.estimate_bg(measured)
            self.bg = bg_est
        else:
            self.bg = bg

    @staticmethod
    def estimate_bg(measured):
        meas_real_start = np.nonzero(measured)[0][0]
        maxind = np.argmax(measured)
        for i in range(maxind):
            reverse = maxind - i
            if measured[reverse] == np.int(np.mean(measured[meas_real_start:meas_real_start + 20])):
                bglim = reverse
                break
        bg_est = np.mean(measured[meas_real_start:bglim])
        bg_est = min(bg_est, 5 * measured.max() / 100)  # bg shouldn't be more than 5% of measured max
        if np.isnan(bg_est):  # bg also shouldn't be NaN
            bg_est = 0
        return bg_est

    def setup_params(self, amp, shift, tau, fwhm=None):
        """Setup fitting parameters

        This method handles the input of initial parameters for fitting. The
        input system is flexible, allowing optional input of min and max
        values as well as choosing to fix a value.

        Parameters
        ----------

        amp : list or float
            Amplitude(s)
        shift : list or float
            IRF colour shift
        tau : list or float
            Lifetime(s)
        fwhm : list or float
            simulated IRF fwhm

        """
        try:
            for tauval in tau:
                try:
                    self.tau.append(tauval[0])
                    if tauval[-1]:  # If tau is fixed
                        self.taumin.append(tauval[0] - 0.0001)
                        self.taumax.append(tauval[0] + 0.0001)
                    else:
                        self.taumin.append(tauval[1])
                        self.taumax.append(tauval[2])
                except TypeError:  # If tauval is not a list - i.e. no bounds given
                    self.tau.append(tauval)
                    self.taumin.append(0.01)
                    self.taumax.append(100)
        except TypeError:  # If tau is not a list - i.e. only one lifetime
            self.tau = tau
            self.taumin = 0.01
            self.taumax = 100
        try:
            for ampval in amp:
                try:
                    self.amp.append(ampval[0])
                    if ampval[-1]:  # If amp is fixed
                        self.ampmin.append(ampval[0] - 0.0001)
                        self.ampmax.append(ampval[0] + 0.0001)
                    else:
                        self.ampmin.append(ampval[1])
                        self.ampmax.append(ampval[2])
                except TypeError:  # If ampval is not a list - i.e. no bounds given
                    self.amp.append(ampval)
                    self.ampmin.append(0)
                    self.ampmax.append(100)
        except TypeError:  # If amp is not a list - i.e. only one lifetime
            self.amp = amp
            self.ampmin = 0
            self.ampmax = 100
        if shift is None:
            shift = 0
        try:
            self.shift = shift[0]
            if shift[-1]:
                self.shiftmin = shift[0] - 0.0001
                self.shiftmax = shift[0] + 0.0001
            else:
                self.shiftmin = shift[1]
                self.shiftmax = shift[2]
        except (TypeError, IndexError) as e:  # If shiftval is not a list
            self.shift = shift
            self.shiftmin = -2000
            self.shiftmax = 2000

        if self.simulate_irf:
            try:
                self.fwhm = fwhm[0]
                if fwhm[-1]:
                    self.fwhmmin = fwhm[0] - 0.0001
                    self.fwhmmax = fwhm[0] + 0.0001
                else:
                    self.fwhmmin = fwhm[1]
                    self.fwhmmax = fwhm[2]
            except (TypeError, IndexError) as e:  # If fwhm is not a list
                self.fwhm = fwhm
                self.fwhmmin = 0.05
                self.fwhmmax = 2

    @staticmethod
    def df_len(test_obj) -> int:
        df_num = 0
        if type(test_obj) in [list, np.ndarray]:
            df_num = len(test_obj)
        elif test_obj is not None:
            df_num = 1
        return df_num

    def results(self, tau, dtau, shift, amp=1, fwhm=None):
        """Handle results after fitting

        After fitting, the results are processed. Chi-squared is calculated
        and optional plotting is done.

        Parameters:
        -----------
        tau : ndarray or float
            Fitted lifetime(s)
        dtau : ndarray or float
            Error in fitted lifetimes
        shift : float
            Fitted colourshift value
        amp : ndarray or float
            Fitted amplitude(s)

        """

        self.tau = tau
        self.dtau = dtau
        self.amp = amp
        self.shift = shift*self.channelwidth
        self.fwhm = fwhm

        param_df = self.df_len(tau) + (self.df_len(amp) - 1) + self.df_len(shift)

<<<<<<< HEAD
        # residuals = self.convd - self.measured
        # residuals = residuals / np.sqrt(np.abs(self.measured))
        measured = self.measured
        if any(measured == 0):
            measured[measured == 0] = self.bg_n
        residuals = ((self.convd + self.bg_n) - (measured + self.bg_n)) * self.meas_max
        residuals = residuals / np.sqrt(np.abs(measured * self.meas_max))
=======
        measured = self.meas_bef_bg
        measured = measured[self.startpoint:self.endpoint]
        measured = measured / self.meas_max

        convd = self.convd + self.bg_n

        residuals = (convd - measured) * self.meas_max

        residuals = residuals / np.sqrt(np.abs(convd * self.meas_max))

>>>>>>> b0ae82c4
        residualsnotinf = np.abs(residuals) != np.inf
        residuals = residuals[residualsnotinf]  # For some reason this is the only way i could find that works
        chisquared = np.sum((residuals ** 2)) / (np.size(measured) - param_df - 1)
        # chisquared = chisquared * self.meas_max  # This is necessary because of normalisation
        self.chisq = chisquared
        self.t = self.t[self.startpoint:self.endpoint]
        self.residuals = residuals
        self.dw = np.sum(np.diff(residuals) ** 2) / np.sum(residuals ** 2)  # Durbin-Watson parameter
        self.dw_bound = self.durbinwatson()

        if self.ploton:
            fig, (ax1, ax2) = plt.subplots(2, 1, sharex=True)
            ax1.set_yscale('log')
            # ax1.set_ylim([self.measured.min() * 1000, self.measured.max() * 2])
            ax1.plot(self.t, measured.flatten(), color='gray', linewidth=1)
            ax1.plot(self.t, self.convd.flatten(), color='C3', linewidth=1)
            # ax1.plot(self.irf[self.startpoint:self.endpoint])
            # ax1.plot(colorshift(self.irf, shift)[self.startpoint:self.endpoint])
            textx = (self.endpoint - self.startpoint) * self.channelwidth * 1.4
            texty = measured.max()
            try:
                ax1.text(textx, texty, 'Tau = ' + ' '.join('{:#.3g}'.format(F) for F in tau))
                ax1.text(textx, texty / 2, 'Amp = ' + ' '.join('{:#.3g} '.format(F) for F in amp))
            except TypeError:  # only one component
                ax1.text(textx, texty, 'Tau = {:#.3g}'.format(tau))
                # ax1.text(textx, texty / 2, 'Amp = {:#.3g}\% '.format(amp))
                # ax1.text(textx, texty / 2, 'Tau err = %s' % dtau)
            ax2.plot(self.t[residualsnotinf], residuals, '.', markersize=2)
            # print(residuals.max())
            ax2.text(textx, residuals.max() / 1.1, r'$\chi ^2 = $ {:3.4f}'.format(chisquared))
            ax2.set_xlabel('Time (ns)')
            ax2.set_ylabel('Weighted residual')
            ax1.set_ylabel('Number of photons in channel')
            plt.show()

    def makeconvd(self, shift, model, fwhm=None):
        """Makes a convolved decay using IRF and exponential model

        Parameters:
        -----------

        shift : float
            IRF colour shift
        model : ndarray
            Exponential model function

        """

        if fwhm is None:
            irf = self.irf
        else:  # Simulate gaussian irf with max at max of measured data
            irf, irft = self.sim_irf(self.channelwidth, fwhm, self.measured_unbounded)

        irf = colorshift(irf, shift)
        convd = convolve(irf, model)
        convd = convd[self.startpoint:self.endpoint]
        convd = convd / convd.sum()
        return convd

    @staticmethod
    def sim_irf(channelwidth, fwhm, measured):
        fwhm = fwhm / channelwidth
        c = fwhm / 2.35482
        t = np.arange(np.size(measured))
        maxind = np.argmax(measured)
        gauss = np.exp(-(t - maxind) ** 2 / (2 * c ** 2))
        irf = gauss * measured.max() / gauss.max()
        irft = t * channelwidth
        return irf, irft

    def durbinwatson(self):
        """Calculates Durbin-Watson lower bound.

        Based on Turner 2020 https://doi.org/10.1080/13504851.2019.1691711
        We use 1% or 5% critical bound for lower bound d_L of DW parameter.
        """
        numpoints = np.size(self.residuals)
        # for 5% and 1% calculate lower bound on critical value.
        for conf in [1, 5]:
            if self.numexp == 1:  # 2 params = lifetime + shift
                if conf == 5:
                    beta1 = -3.312097
                    beta2 = -3.332536
                    beta3 = -3.632166
                    beta4 = 19.31135
                else:
                    beta1 = -4.642915
                    beta2 = -4.052984
                    beta3 = 5.966592
                    beta4 = 14.91894
            elif self.numexp == 2:  # 4 params = lifetimes + shift + amplitude 1
                if conf == 5:
                    beta1 = -3.447993
                    beta2 = -4.229294
                    beta3 = -28.91627
                    beta4 = 80.00972
                else:
                    beta1 = -4.655069
                    beta2 = -7.296073
                    beta3 = -5.300441
                    beta4 = 60.11130
            elif self.numexp == 3:  # 6 params = lifetimes + shift + amplitudes 1+2
                # Currently we use the values for 5 parameters since Turner only computed for max 5!
                # The difference between 4 and 5 is not big for large n so between 5 and 6 should not be large either.
                # It's straightforward to compute values for 6 parameters but will just take some time.
                if conf == 5:
                    beta1 = -3.535331
                    beta2 = -4.085190
                    beta3 = -47.63654
                    beta4 = 127.7127
                else:
                    beta1 = -4.675041
                    beta2 = -8.518908
                    beta3 = -15.25711
                    beta4 = 96.32291

            dw = 2 + beta1 / np.sqrt(numpoints) + beta2 / numpoints + \
                 beta3 / (np.sqrt(numpoints) ** 3) + beta4 / numpoints ** 2
            dw = np.round(dw, 3)
            if conf == 5:
                dw5 = dw
            else:
                dw1 = dw

        # For < 1% use normal distribution
        var = (4 * numpoints ** 2 * (numpoints - 2)) / ((numpoints + 1) * (numpoints - 1) ** 3)
        std = np.sqrt(var)
        dw03 = np.round(2 - 3 * std, 3)
        dw01 = np.round(2 - 3.28 * std, 3)

        return dw5, dw1, dw03, dw01


class OneExp(FluoFit):
    """"Single exponential fit. Takes exact same arguments as Fluofit"""

    def __init__(self, irf, measured, t, channelwidth, tau=None, amp=None, shift=None, bg=None, irfbg=None,
                 boundaries=None, addopt=None, ploton=False, fwhm=None):

        if tau is None:
            tau = 5
        if amp is None:
            amp = 1
        FluoFit.__init__(self, irf, measured, t, channelwidth, tau, amp, shift, bg, irfbg, boundaries, ploton,
                         fwhm, numexp=1)

        if self.simulate_irf:
            paramin = [self.taumin[0], self.ampmin, self.shiftmin, self.fwhmmin]
            paramax = [self.taumax[0], self.ampmax, self.shiftmax, self.fwhmmax]
            paraminit = [self.tau[0], self.amp, self.shift, self.fwhm]
        else:
            paramin = [self.taumin[0], self.ampmin, self.shiftmin]
            paramax = [self.taumax[0], self.ampmax, self.shiftmax]
            paraminit = [self.tau[0], self.amp, self.shift]

        try:
            if addopt is None:
                param, pcov = curve_fit(self.fitfunc, self.t,#, self.t[self.startpoint: self.endpoint],
                                        self.measured, bounds=(paramin, paramax), p0=paraminit)
            else:
                param, pcov = curve_fit(self.fitfunc, self.t[self.startpoint: self.endpoint],
                                        self.measured, bounds=(paramin, paramax), p0=paraminit, **addopt)
        except ValueError as error:
            logger.error('Fitting failed')
        else:
            tau = param[0]
            amp = param[1]
            shift = param[2]
            dtau = np.sqrt(pcov[0, 0])

            if self.simulate_irf:
                fwhm = param[3]
            else:
                fwhm = None

            # self.convd = self.fitfunc(self.t[self.startpoint:self.endpoint], tau, amp, shift, fwhm)
            self.convd = self.fitfunc(self.t, tau, amp, shift, fwhm)
            self.results(tau, dtau, shift, amp=1, fwhm=fwhm)

    def fitfunc(self, t, tau1, a, shift, fwhm=None):
        """Function passed to curve_fit, to be fitted to data"""

        model = a * np.exp(-t/tau1)
        return self.makeconvd(shift, model, fwhm)


class TwoExp(FluoFit):
    """"Double exponential fit. Takes exact same arguments as Fluofit"""

    def __init__(self, irf, measured, t, channelwidth, tau=None, amp=None, shift=None, bg=None, irfbg=None,
                 boundaries=None, addopt=None, ploton=False, fwhm=None):

        if tau is None:
            tau = [1, 5]
        if amp is None:
            amp = [1, 1]

        FluoFit.__init__(self, irf, measured, t, channelwidth, tau, amp, shift, bg, irfbg, boundaries, ploton,
                         fwhm, numexp=2)

        if self.simulate_irf:
            paramin = self.taumin + self.ampmin + [self.shiftmin] + [self.fwhmmin]
            paramax = self.taumax + self.ampmax + [self.shiftmax] + [self.fwhmmax]
            paraminit = self.tau + self.amp + [self.shift] + [self.fwhm]
        else:
            paramin = self.taumin + self.ampmin + [self.shiftmin]
            paramax = self.taumax + self.ampmax + [self.shiftmax]
            paraminit = self.tau + self.amp + [self.shift]

        if addopt is None:
            param, pcov = curve_fit(self.fitfunc, self.t, self.measured, bounds=(paramin, paramax), p0=paraminit)
            # sigma=np.sqrt(np.abs(self.measured)))
        else:
            param, pcov = curve_fit(self.fitfunc, self.t, self.measured, bounds=(paramin, paramax), p0=paraminit, **addopt)

        tau = param[0:2]
        # amp = np.append(param[2], param[3])
        amp = np.append(param[2], 1 - param[2])
        shift = param[4]
        dtau = np.sqrt(np.diag(pcov[0:2]))

        if self.simulate_irf:
            fwhm = param[5]
        else:
            fwhm = None

        # self.convd = self.fitfunc(self.t[self.startpoint:self.endpoint], tau[0], tau[1], amp[0], amp[1], shift, fwhm)
        self.convd = self.fitfunc(self.t, tau[0], tau[1], amp[0], amp[1], shift, fwhm)
        self.results(tau, dtau, shift, amp, fwhm)

    def fitfunc(self, t, tau1, tau2, a1, a2, shift, fwhm=None):
        """Function passed to curve_fit, to be fitted to data"""

        model = a1 * np.exp(-t / tau1) + (1 - a1) * np.exp(-t / tau2)
        return self.makeconvd(shift, model, fwhm)


class ThreeExp(FluoFit):
    """"Triple exponential fit. Takes exact same arguments as Fluofit"""

    def __init__(self, irf, measured, t, channelwidth, tau=None, amp=None, shift=None, bg=None, irfbg=None,
                 boundaries=None, addopt=None, ploton=False, fwhm=None):

        if tau is None:
            tau = [0.1, 1, 5]
        if amp is None:
            amp = [1, 1, 1]

        FluoFit.__init__(self, irf, measured, t, channelwidth, tau, amp, shift, bg, irfbg, boundaries, ploton,
                         fwhm, numexp=3)

        if self.simulate_irf:
            paramin = self.taumin + self.ampmin + [self.shiftmin] + [self.fwhmmin]
            paramax = self.taumax + self.ampmax + [self.shiftmax] + [self.fwhmmax]
            paraminit = self.tau + self.amp + [self.shift] + [self.fwhm]
        else:
            paramin = self.taumin + self.ampmin + [self.shiftmin]
            paramax = self.taumax + self.ampmax + [self.shiftmax]
            paraminit = self.tau + self.amp + [self.shift]

        if addopt is None:
            param, pcov = curve_fit(self.fitfunc, self.t, self.measured, bounds=(paramin, paramax), p0=paraminit)
        else:
            param, pcov = curve_fit(self.fitfunc, self.t, self.measured, bounds=(paramin, paramax), p0=paraminit, **addopt)

        tau = param[0:3]
        amp = param[3:6]
        shift = param[6]
        dtau = np.diag(pcov[0:3])

        if self.simulate_irf:
            fwhm = param[7]
        else:
            fwhm = None

        self.convd = self.fitfunc(self.t, tau[0], tau[1], tau[2], amp[0], amp[1], amp[2], shift, fwhm)
        self.results(tau, dtau, shift, amp, fwhm)

    def fitfunc(self, t, tau1, tau2, tau3, a1, a2, a3, shift, fwhm=None):
        """Function passed to curve_fit, to be fitted to data"""

        model = a1 * np.exp(-t / tau1) + a2 * np.exp(-t / tau2) + a3 * np.exp(-t / tau3)
        return self.makeconvd(shift, model, fwhm)


class FittingParameters:
    def __init__(self, parent: LifetimeController):
        self.parent = parent
        self.fpd = self.parent.fitparamdialog
        self.irf = None
        self.tau = None
        self.amp = None
        self.shift = None
        self.decaybg = None
        self.irfbg = None
        self.start = None
        self.autostart = False
        self.end = None
        self.autoend = False
        self.numexp = None
        self.addopt = None
        self.fwhm = None

    def getfromdialog(self):
        self.numexp = int(self.fpd.combNumExp.currentText())
        if self.numexp == 1:
            self.tau = [[self.get_from_gui(i) for i in
                         [self.fpd.line1Init, self.fpd.line1Min, self.fpd.line1Max,
                          self.fpd.check1Fix]]]
            self.amp = [[self.get_from_gui(i) for i in
                         [self.fpd.line1AmpInit, self.fpd.line1AmpMin, self.fpd.line1AmpMax,
                          self.fpd.check1AmpFix]]]
            self.amp[0][0] = 1

        elif self.numexp == 2:
            self.tau = [[self.get_from_gui(i) for i in
                         [self.fpd.line2Init1, self.fpd.line2Min1, self.fpd.line2Max1,
                          self.fpd.check2Fix1]],
                        [self.get_from_gui(i) for i in
                         [self.fpd.line2Init2, self.fpd.line2Min2, self.fpd.line2Max2,
                          self.fpd.check2Fix2]]]
            self.amp = [[self.get_from_gui(i) for i in
                         [self.fpd.line2AmpInit1, self.fpd.line2AmpMin1, self.fpd.line2AmpMax1,
                          self.fpd.check2AmpFix1]],
                        [self.get_from_gui(i) for i in
                         [self.fpd.line2AmpInit2, self.fpd.line2AmpMin2, self.fpd.line2AmpMax2,
                          self.fpd.check2AmpFix2]]]
            self.amp[1][0] = 1 - self.amp[0][0]

        elif self.numexp == 3:
            self.tau = [[self.get_from_gui(i) for i in
                         [self.fpd.line3Init1, self.fpd.line3Min1, self.fpd.line3Max1,
                          self.fpd.check3Fix1]],
                        [self.get_from_gui(i) for i in
                         [self.fpd.line3Init2, self.fpd.line3Min2, self.fpd.line3Max2,
                          self.fpd.check3Fix2]],
                        [self.get_from_gui(i) for i in
                         [self.fpd.line3Init3, self.fpd.line3Min3, self.fpd.line3Max3,
                          self.fpd.check3Fix3]]]
            self.amp = [[self.get_from_gui(i) for i in
                         [self.fpd.line3AmpInit1, self.fpd.line3AmpMin1, self.fpd.line3AmpMax1,
                          self.fpd.check3AmpFix1]],
                        [self.get_from_gui(i) for i in
                         [self.fpd.line3AmpInit2, self.fpd.line3AmpMin2, self.fpd.line3AmpMax2,
                          self.fpd.check3AmpFix2]],
                        [self.get_from_gui(i) for i in
                         [self.fpd.line3AmpInit3, self.fpd.line3AmpMin3, self.fpd.line3AmpMax3,
                          self.fpd.check3AmpFix3]]]
            self.amp[2][0] = 1 - self.amp[0][0] - self.amp[1][0]

        self.shift = [self.get_from_gui(i) for i in [self.fpd.lineShift, self.fpd.lineShiftMin, self.fpd.lineShiftMax,
                                                     self.fpd.checkFixIRF]]
        self.decaybg = self.get_from_gui(self.fpd.lineDecayBG)
        self.irfbg = self.get_from_gui(self.fpd.lineIRFBG)
        self.start = self.get_from_gui(self.fpd.lineStartTime)
        self.autostart = bool(self.get_from_gui(self.fpd.checkAutoStart))
        self.end = self.get_from_gui(self.fpd.lineEndTime)
        self.autoend = bool(self.get_from_gui(self.fpd.checkAutoEnd))

        if self.fpd.lineAddOpt.text() != '':
            self.addopt = self.fpd.lineAddOpt.text()
        else:
            self.addopt = None

        if self.fpd.checkSimIRF.isChecked():
            self.fwhm = [self.get_from_gui(i) for i in [self.fpd.fwhmInit, self.fpd.fwhmMin,
                                                        self.fpd.fwhmMax, self.fpd.checkfwhmFix]]
        else:
            self.fwhm = None

    # @staticmethod
    def get_from_gui(self, guiobj):
        if type(guiobj) == QLineEdit:
            invalid = 0
            if guiobj in [*self.fpd.tau_edits, *self.fpd.amp_edits]:
                invalid = 0.0001
            elif guiobj is self.fpd.time_edits[1]:
                invalid = None
            elif guiobj in self.fpd.bg_edits:
                invalid = None

            if guiobj.text() == '':
                return invalid
            else:
                text = guiobj.text()
                num_chs = ['-', '0', '1', '2', '3', '4', '5', '6', '7', '8', '9', '.', ',']
                if all([ch in num_chs for ch in text]):
                    if text.count('-') > 1 or text.count(',') > 1 or text.count('.') > 1:
                        return invalid
                    if text[0] in ['.', ',']:
                        text = '0' + text
                    if text[0] == '-':
                        if len(text) == 1:
                            text = 0
                        elif text[1] in ['.', ',']:
                            text = text[0] + '0' + text[1:]
                    float_text = float(text)
                    if float_text == 0:
                        float_text = invalid
                    return float_text
                else:
                    return invalid
        elif type(guiobj) == QCheckBox:
            return float(guiobj.isChecked())


class FittingDialog(QDialog, UI_Fitting_Dialog):
    """Class for dialog that is used to choose lifetime fit parameters."""

    def __init__(self, mainwindow, lifetime_controller):
        QDialog.__init__(self)
        UI_Fitting_Dialog.__init__(self)
        self.setupUi(self)

        self.mainwindow = mainwindow
        self.lifetime_controller = lifetime_controller
        self.pgFitParam.setBackground(background=None)

        self.checkSimIRF.stateChanged.connect(self.enable_sim_vals)

        self.tau_edits = [self.line1Init, self.line2Init1, self.line2Init2, self.line3Init1,
                          self.line3Init2, self.line3Init3]
        self.tau_min_edits = [self.line1Min, self.line2Min1, self.line2Min2, self.line3Min1,
                              self.line3Min2, self.line3Min3]
        self.tau_max_edits = [self.line1Max, self.line2Max1, self.line2Max2, self.line3Max1,
                              self.line3Max2, self.line3Max3]

        self.amp_edits = [self.line1AmpInit, self.line2AmpInit1, self.line2AmpInit2,
                          self.line3AmpInit1, self.line3AmpInit2, self.line3AmpInit3]
        self.amp_min_edits = [self.line1AmpMin, self.line2AmpMin1, self.line2AmpMin2,
                              self.line3AmpMin1, self.line3AmpMin2, self.line3AmpMin3]
        self.amp_max_edits = [self.line1AmpMax, self.line2AmpMax1, self.line2AmpMax2,
                              self.line3AmpMax1, self.line3AmpMax2, self.line3AmpMax3]

        self.bg_edits = [self.lineDecayBG, self.lineIRFBG]
        self.time_edits = [self.lineStartTime, self.lineEndTime]

        self.irf_shift_edits = [self.lineShift, self.lineShiftMin, self.lineShiftMax]

        reg_exp = QRegExp("[+-]?(\d+(\.\d+)?|\.\d+)([eE][+-]?\d+)?")
        reg_val = QRegExpValidator(reg_exp)

        self._reg_exp_validator = reg_val
        for tau_edit in self.tau_edits:
            tau_edit.setValidator(self._reg_exp_validator)
            tau_edit.textChanged.connect(self.updateplot)

        for tau_min_max_edit in [*self.amp_min_edits, *self.tau_max_edits]:
            tau_min_max_edit.setValidator(self._reg_exp_validator)

        for amp_edit in self.amp_edits:
            amp_edit.setValidator(self._reg_exp_validator)
            amp_edit.textChanged.connect(self.updateplot)

        for amp_min_max_edit in [*self.amp_min_edits, *self.amp_max_edits]:
            amp_min_max_edit.setValidator(self._reg_exp_validator)

        for bg_edit in self.bg_edits:
            bg_edit.setValidator(self._reg_exp_validator)
        for time_edit in self.time_edits:
            time_edit.setValidator(self._reg_exp_validator)
            time_edit.textEdited.connect(self.updateplot)

        for irf_shift_edit in self.irf_shift_edits:
            irf_shift_edit.setValidator(self._reg_exp_validator)
            irf_shift_edit.textEdited.connect(self.updateplot)

        self.combNumExp.currentIndexChanged.connect(self.updateplot)
        #  TODO: regexvalidator for sim irf parameters

        self.checkAutoStart.stateChanged.connect(self.updateplot)
        self.checkAutoEnd.stateChanged.connect(self.updateplot)

        # for widget in self.findChildren(QLineEdit):
        #     widget.textChanged.connect(self.text_changed)
        # for widget in self.findChildren(QCheckBox):
        #     widget.stateChanged.connect(self.text_changed)
        # for widget in self.findChildren(QComboBox):
        #     widget.currentTextChanged.connect(self.text_changed)
        # self.updateplot()

        # self.lineStartTime.setValidator(QIntValidator())
        # self.lineEndTime.setValidator(QIntValidator())

    def enable_sim_vals(self, enable):
        self.fwhmInit.setEnabled(enable)
        self.fwhmMin.setEnabled(enable)
        self.fwhmMax.setEnabled(enable)
        self.checkfwhmFix.setEnabled(enable)
        self.updateplot()

    def updateplot(self, *args):
        if not hasattr(self.lifetime_controller, 'fitparam'):
            return
        else:
            self.lifetime_controller.fitparam.getfromdialog()
            crit_params = list()
            crit_params.extend(self.lifetime_controller.fitparam.tau)
            crit_params.extend(self.lifetime_controller.fitparam.amp[:-1])
            for param in crit_params:
                if None in param:
                    return

        try:
            model = self.make_model()
        except Exception as err:
            logger.error('Error Occured: ' + str(err))
            return

        channelwidth = self.mainwindow.current_particle.channelwidth
        fp = self.lifetime_controller.fitparam

        #  TODO: try should contain as little code as possible
        try:
            if self.mainwindow.current_particle.level_selected is None:
                histogram = self.mainwindow.current_particle.histogram
            else:
                level = self.mainwindow.current_particle.level_selected
                if level <= self.mainwindow.current_particle.num_levels - 1:
                    histogram = self.mainwindow.current_particle.levels[level].histogram
                else:
                    group = level - self.mainwindow.current_particle.num_levels
                    histogram = self.mainwindow.current_particle.groups[group].histogram
            decay = histogram.decay
            decay = decay / decay.sum()
            t = histogram.t

        except AttributeError:
            logger.error('No Decay!')
        else:
            if fp.irf is not None or fp.fwhm is not None:
                try:
                    if fp.fwhm is None:
                        irf = fp.irf
                        irft = fp.irft
                    else:
                        irf, irft = FluoFit.sim_irf(channelwidth, fp.fwhm[0], decay)
                except AttributeError:
                    logger.error('No IRF!')
                    return

                shift, decaybg, irfbg, start, autostart, end, autoend = self.getparams()

                shift = shift / channelwidth
                # irf = tcspcfit.colorshift(irf, shift)
                irf = colorshift(irf, shift)
                convd = scipy.signal.convolve(irf, model)
                convd = convd[:np.size(irf)]
                convd = convd / convd.sum()

                if autostart:
                    # start = np.argmax(decay)
                    maxpoint = decay.max()
                    close_to_max, = np.where(decay > 0.80 * maxpoint)
                    start = close_to_max[0]
                    self.lineStartTime.setText(f'{start * channelwidth:.3g}')
                else:
                    start = int(start / channelwidth)
                if autoend:
                    bg = FluoFit.estimate_bg(decay)
                    minval = max(20 * bg, 0.01 * decay.max())
                    greater_than_bg, = np.where(decay > minval)
                    if not greater_than_bg.size == 0:
                        end = greater_than_bg.max()
                    else:
                        end = decay.size
                    self.lineEndTime.setText(f'{end * channelwidth:.3g}')
                else:
                    end = int(end / channelwidth)

                # decay, t = start_at_value(decay, t)
                end = min(end, np.size(t) - 1)  # Make sure endpoint is not bigger than size of t

                convd = convd[irft > 0]
                irft = irft[irft > 0]

                plot_item = self.pgFitParam.getPlotItem()

                plot_item.setLogMode(y=True)
                plot_pen = QPen()
                plot_pen.setWidthF(1.5)
                plot_pen.setJoinStyle(Qt.RoundJoin)
                plot_pen.setColor(QColor('blue'))
                plot_pen.setCosmetic(True)

                plot_item.clear()
                plot_item.plot(x=t, y=np.clip(decay, a_min=0.000001, a_max=None), pen=plot_pen,
                               symbol=None)

                plot_pen = QPen()
                plot_pen.setWidthF(2)
                plot_pen.setJoinStyle(Qt.RoundJoin)
                plot_pen.setCosmetic(True)
                plot_pen.setColor(QColor('dark blue'))
                plot_item.plot(x=irft, y=np.clip(convd, a_min=0.000001, a_max=None), pen=plot_pen,
                               symbol=None)
                # unit = 'ns with ' + str(currentparticle.channelwidth) + 'ns bins'
                plot_item.getAxis('bottom').setLabel('Decay time (ns)')
                # plot_item.getViewBox().setLimits(xMin=0, yMin=0.1, xMax=t[-1], yMax=1)
                # plot_item.getViewBox().setLimits(xMin=0, yMin=0, xMax=t[-1])
                # self.MW_fitparam.axes.clear()
                # self.MW_fitparam.axes.semilogy(t, decay, color='xkcd:dull blue')
                # self.MW_fitparam.axes.semilogy(irft, convd, color='xkcd:marine blue', linewidth=2)
                # self.MW_fitparam.axes.set_ylim(bottom=1e-2)

                try:
                    plot_pen = QPen()
                    plot_pen.setWidthF(2.5)
                    plot_pen.setJoinStyle(Qt.RoundJoin)
                    plot_pen.setCosmetic(True)
                    plot_pen.setColor(QColor('gray'))
                    startline = pg.InfiniteLine(angle=90, pen=plot_pen, movable=False, pos=t[start])
                    endline = pg.InfiniteLine(angle=90, pen=plot_pen, movable=False, pos=t[end])
                    plot_item.addItem(startline)
                    plot_item.addItem(endline)
                    # self.MW_fitparam.axes.axvline(t[start])
                    # self.MW_fitparam.axes.axvline(t[end])
                except IndexError:
                    msg = QMessageBox()
                    msg.setIcon(QMessageBox.Warning)
                    msg.setText('Value out of bounds!')
                    msg.exec_()

    def getparams(self):
        fp = self.lifetime_controller.fitparam
        irf = fp.irf
        shift = fp.shift[0]
        if shift is None:
            shift = 0
        decaybg = fp.decaybg
        if decaybg is None:
            decaybg = 0
        irfbg = fp.irfbg
        if irfbg is None:
            irfbg = 0
        start = fp.start
        if start is None:
            start = 0
        autostart = fp.autostart
        end = fp.end
        autoend = fp.autoend
        if end is None:
            end = np.size(irf)
        return shift, decaybg, irfbg, start, autostart, end, autoend

    def make_model(self):
        fp = self.lifetime_controller.fitparam
        t = self.mainwindow.current_particle.histogram.t
        fp.getfromdialog()
        if fp.numexp == 1:
            tau = fp.tau[0][0]
            model = np.exp(-t / tau)
        elif fp.numexp == 2:
            tau1 = fp.tau[0][0]
            tau2 = fp.tau[1][0]
            amp1 = fp.amp[0][0]
            amp2 = fp.amp[1][0]
            # print(amp1, amp2, tau1, tau2)
            model = amp1 * np.exp(-t / tau1) + amp2 * np.exp(-t / tau2)
        elif fp.numexp == 3:
            tau1 = fp.tau[0][0]
            tau2 = fp.tau[1][0]
            tau3 = fp.tau[2][0]
            amp1 = fp.amp[0][0]
            amp2 = fp.amp[1][0]
            amp3 = fp.amp[2][0]
            model = amp1 * np.exp(-t / tau1) + amp2 * np.exp(-t / tau2) + amp3 * np.exp(-t / tau3)
        return model<|MERGE_RESOLUTION|>--- conflicted
+++ resolved
@@ -262,34 +262,17 @@
         self.endpoint = None
         self.calculate_boundaries(measured, boundaries)
 
-<<<<<<< HEAD
-
-        # self.meas_max = measured.max()
-        # measured = measured / self.meas_max  # Normalize measured
-        self.measured_with_bg = measured
-        measured = measured - self.bg  # This will result in negative counts, and can't see where it's delt with
-        measured[measured <= 0] = 0
-=======
         self.meas_bef_bg = measured
         measured = measured - self.bg  # This will result in negative counts, and can't see where it's delt with
         measured[measured <= 0] = 0
 
         self.measured_unbounded = measured
         measured = measured[self.startpoint:self.endpoint]
->>>>>>> b0ae82c4
         self.meas_max = np.nansum(measured)
         meas_std = np.sqrt(np.abs(measured))
         self.measured = measured / self.meas_max  # Normalize measured
         self.bg_n = self.bg / self.meas_max  # Normalized background
-<<<<<<< HEAD
-        self.measured_with_bg_n = measured / self.meas_max
-        meas_std = meas_std / self.meas_max
-        self.measured_unbounded = measured
-        self.measured = measured[self.startpoint:self.endpoint]
-        self.meas_std = meas_std[self.startpoint:self.endpoint]
-=======
         self.meas_std = meas_std / self.meas_max
->>>>>>> b0ae82c4
         self.dtau = None
         self.chisq = None
         self.residuals = None
@@ -523,15 +506,6 @@
 
         param_df = self.df_len(tau) + (self.df_len(amp) - 1) + self.df_len(shift)
 
-<<<<<<< HEAD
-        # residuals = self.convd - self.measured
-        # residuals = residuals / np.sqrt(np.abs(self.measured))
-        measured = self.measured
-        if any(measured == 0):
-            measured[measured == 0] = self.bg_n
-        residuals = ((self.convd + self.bg_n) - (measured + self.bg_n)) * self.meas_max
-        residuals = residuals / np.sqrt(np.abs(measured * self.meas_max))
-=======
         measured = self.meas_bef_bg
         measured = measured[self.startpoint:self.endpoint]
         measured = measured / self.meas_max
@@ -542,7 +516,6 @@
 
         residuals = residuals / np.sqrt(np.abs(convd * self.meas_max))
 
->>>>>>> b0ae82c4
         residualsnotinf = np.abs(residuals) != np.inf
         residuals = residuals[residualsnotinf]  # For some reason this is the only way i could find that works
         chisquared = np.sum((residuals ** 2)) / (np.size(measured) - param_df - 1)
