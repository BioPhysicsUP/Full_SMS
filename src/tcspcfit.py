""" Module for fitting TCSPC data.

The function distfluofit is based on MATLAB code by Jörg Enderlein:
https://www.uni-goettingen.de/en/513325.html

Bertus van Heerden and Joshua Botha,
University of Pretoria
"""

from __future__ import annotations

__docformat__ = "NumPy"

import numpy as np
import pyqtgraph as pg
import scipy
from PyQt5.QtCore import Qt, QRegExp
from PyQt5.QtGui import QPen, QColor, QDoubleValidator, QRegExpValidator
from PyQt5.QtWidgets import QLineEdit, QCheckBox, QDialog, QComboBox, QMessageBox
from matplotlib import pyplot as plt
from scipy.fftpack import fft, ifft
from scipy.optimize import curve_fit, nnls
from scipy.signal import convolve
import file_manager as fm
from PyQt5 import uic
from typing import TYPE_CHECKING, Union
from settings_dialog import Settings
from change_point import Level
from grouping import GlobalLevel, Group

if TYPE_CHECKING:
    from controllers import LifetimeController

from my_logger import setup_logger

logger = setup_logger(__name__)

fitting_dialog_file = fm.path(name="fitting_dialog.ui", file_type=fm.Type.UI)
UI_Fitting_Dialog, _ = uic.loadUiType(fitting_dialog_file)

BACKGROUND_SECTION_LENGTH = 50


<<<<<<< HEAD
def moving_avg(vector: Union[list, np.ndarray], window_length: int, pad_same_size: bool = True) -> np.ndarray:
=======
def moving_avg(
    vector: Union[list, np.ndarray], window_length: int, pad_same_size: bool = True
) -> np.ndarray:
    """Moving average filter.

    This function is used to smooth the decay histgram before determining a suitable fitting endpoint.

    Arguments
    ---------
    vector : 1D ndarray
        data moving average is to be applied to
    window_length : int
        moving average window size in number of datapoints
    pad_same_size : bool, default True
        whether to pad the data with zeros before calculating moving average

    Returns
    -------
    new_vector: 1D ndarray
        filtered data
    """

>>>>>>> 9b6eca35
    vector_size = vector.size
    left_window = int(np.floor(window_length / 2))
    right_window = int(np.ceil(window_length / 2))
    offset = 0
    if pad_same_size:
        start_pad = np.zeros(left_window)
        end_pad = np.zeros(right_window)
        vector = np.concatenate([start_pad, vector, end_pad])
    else:
        offset = window_length

    new_vector = np.array(
        [
            np.mean(vector[i - left_window : i + right_window])
            for i in range(left_window, left_window + vector_size - offset)
        ]
    )
    return new_vector


def max_continuous_zeros(vector: np.ndarray) -> int:
    """Find the maximum number of continuous zeros in data.

    Used by `FluoFit.estimate_bg`, this function finds the maximum number
    of consecutive zeros in the input data.

    Arguments
    ----------
    vector : 1D ndarray
        input data

    Returns
    -------
    maxzeros : int
        maximum number of consecutive zeros
    """
    if type(vector) is list:
        vector = np.array(vector)
    is_zero = vector == 0
<<<<<<< HEAD
    continous_zeros = np.diff(np.where(np.concatenate(([is_zero[0]], is_zero[:-1] != is_zero[1:], [True])))[0])[::2]
    return np.max(continous_zeros) if len(continous_zeros) > 0 else 0
=======
    continous_zeros = np.diff(
        np.where(np.concatenate(([is_zero[0]], is_zero[:-1] != is_zero[1:], [True])))[0]
    )[::2]
    maxzeros = np.max(continous_zeros) if len(continous_zeros) > 0 else 0
    return maxzeros
>>>>>>> 9b6eca35


def makerow(vector):
    """Reshape 1D vector into a 2D row"""
    return np.reshape(vector, (1, -1))


def colorshift(irf, shift):
    """Shift irf left or right 'periodically'.

    A shift past the start or end results in those values of irf
    'wrapping around'.

    Arguments
    ---------
    irf : row vector or 1D
        data to be shifted
    shift : float
        amount to be shifted in number of channels

    Returns
    -------
    irs : ndarray
        shifted irf, as row vector
    """
    irf = irf.flatten()
    irflength = np.size(irf)
    t = np.arange(irflength)
    new_index_left = np.fmod(np.fmod(t - np.floor(shift), irflength) + irflength, irflength).astype(int)
    new_index_right = np.fmod(np.fmod(t - np.ceil(shift), irflength) + irflength, irflength).astype(int)
    integer_left_shift = irf[new_index_left]
    integer_right_shift = irf[new_index_right]
    irs = (1 - shift + np.floor(shift)) * integer_left_shift + (shift - np.floor(shift)) * integer_right_shift
    return irs


class FluoFit:
    """Base class for fit of a multi-exponential decay curve.

    This class is only used for subclassing.

    Parameters
    ----------
    irf : ndarray
        Instrumental Response Function
    measured : ndarray
        The measured decay data
    channelwidth : float
        Time width of one TCSPC channel (in nanoseconds)
    tau : array_like, optional
        Initial guess times (in ns). This is either in the format
        [tau1, tau2, ...] or [[tau1, min1, max1, fix1], [tau2, ...], ...].
        When the "fix" value is False, the min and max values are ignored.
    amp : array_like, optional
        Initial guess amplitude. Format [amp1, amp2, ...] or [[amp1, fix1],
        [amp2, fix2], ...]
    shift : array_like, optional
        Initial guess IRF shift. Either a float, or [shift, min, max, fix].
    bg : float
        Background value for decay. Will be estimated if not given.
    irfbg : float
        Background value for IRF. Will be estimated if not given.
    boundaries : list
        Start and end of fitting range as well as options for automatic
        determination of the parameters as used by `calculate_boundaries`.
    ploton : bool
        Whether to automatically plot the irf_data.
    fwhm : float = None
        Full-width at half maximum of simulated irf. IRF is not simulated if fwhm is None.
    numexp : int, optional
        Number of exponential components in fit.
    """
    def __init__(
        self,
        irf,
        measured,
        t,
        channelwidth,
        tau=None,
        amp=None,
        shift=None,
        bg=None,
        irfbg=None,
        boundaries=None,
        ploton=False,
        fwhm=None,
        numexp=None,
    ):
        self.numexp = numexp
        self.channelwidth = channelwidth
        self.ploton = ploton
        self.t = t

        if fwhm is not None:
            self.simulate_irf = True
        else:
            self.simulate_irf = False

        self.tau = []
        self.taumin = []
        self.taumax = []
        self.amp = []
        self.ampmin = []
        self.ampmax = []
        self.shift = None
        self.shiftmin = None
        self.shiftmax = None
        self.fwhm = None
        self.fwhmmin = None
        self.fwhmmax = None
        self.stds = []
        self.setup_params(amp, shift, tau, fwhm)
        self.settings = Settings()
        self.load_settings()

        self.bg = None
        self.irfbg = None
        self.calculate_bg(bg, irf, irfbg, measured)

        if not self.simulate_irf:
            self.irf = irf - self.irfbg
            # self.irf = self.irf / np.sum(self.irf)  # Normalize IRF
            self.irf = self.irf / self.irf.max()  # Normalize IRF

        self.startpoint = None
        self.endpoint = None
        self.startpoint, self.endpoint = self.calculate_boundaries(
            measured, boundaries, self.bg, self.settings, channelwidth
        )

        self.meas_bef_bg = measured.copy()
        measured = measured - self.bg  # This will result in negative counts, and can't see where it's dealt with
        measured[measured <= 0] = 0

        self.measured_unbounded = measured
        measured = measured[self.startpoint : self.endpoint]
        self.measured_not_normalized = self.meas_bef_bg[self.startpoint : self.endpoint]
        self.meas_max = np.nansum(measured)
        meas_std = np.sqrt(np.abs(measured))
        self.bg_n = None
        self.meas_std = None
        if self.meas_max != 0:
            self.measured = measured / self.meas_max  # Normalize measured
            self.bg_n = self.bg / self.meas_max  # Normalized background
            self.meas_std = meas_std / self.meas_max
        self.dtau = None
        self.chisq = None
        self.residuals = None
        self.dw = None
        self.dw_bound = None
        self.convd = None
        self.is_fit = False

    def load_settings(self):
        """Load configuration from settings.json file."""
        settings_file_path = fm.path("settings.json", fm.Type.ProjectRoot)
        with open(settings_file_path, "r") as settings_file:
            if not hasattr(self, "settings"):
                self.settings = Settings()
            self.settings.load_settings_from_file(file_or_path=settings_file)

    @staticmethod
    def calculate_boundaries(measured, boundaries, bg, settings, channel_width):
        """Set the start and endpoints.

        Sets the values to the given ones or automatically find good ones.
        The start value is chosen as earliest point that is at least 80%
        of the maximum point of the measured decay, and the end
        value is chosen as either the point where the decay is 1 % of
        maximum or 20 times the background value, whichever is highest.
        These values can be modified in the settings dialog.

        Arguments
        ---------
        measured : ndarray
            The measured decay data.
        boundaries : list
                [startpoint, endpoint, autostart, autoend].
        bg : float
            Calculated decay background.
        settings : settings_dialog.Settings() object
            Contains config settings.
        channel_width : float
            Duration of a single channel.
        """
        if boundaries is None:
            boundaries = [None, None, "Manual", False]

        startpoint = boundaries[0]
        endpoint = boundaries[1]
        autostart = boundaries[2]
        autoend = boundaries[3]

        startmax = None
        if settings.lt_use_moving_avg:
            measured = moving_avg(
                vector=measured,
                window_length=min(settings.lt_moving_avg_window, int(0.1 * measured.size)),
                pad_same_size=True,
            )
        if autostart == "Manual":
            if startpoint is None:
                startpoint = 0
        else:
            maxpoint = measured.max()
            close_percentage = settings.lt_start_percent / 100
            (close_to_max,) = np.where(measured > close_percentage * maxpoint)
            startmax = close_to_max[0]
            startmin = FluoFit.estimate_bg(measured, return_bglim=True)
            if autostart == "(Close to) max":
                startpoint = startmax
            elif autostart == "Rise middle":
                startpoint = int(0.5 * (startmin + startmax))
            elif autostart == "Rise start":
                startpoint = startmin
            elif autostart == "Safe rise start":
                startpoint = startmin - min((startmax - startmin), 10)

        if autoend:
            if settings is not None:
                end_multiple = settings.lt_end_multiple
                end_percent = settings.lt_end_percent / 100
            else:
                end_multiple = 20
                end_percent = 0.01
            min_val = max(end_multiple * bg, end_percent * measured.max())
            if not np.isnan(min_val):
                (great_than_bg,) = np.where(measured[startpoint:] > min_val)
                great_than_bg += startpoint
                if great_than_bg.size != 0 and great_than_bg[-1] == measured.size - 1:
                    great_than_bg = great_than_bg[:-1]
                if not great_than_bg.size == 0:
                    endpoint = great_than_bg.max()
                else:
                    endpoint = startpoint + int(np.round(settings.lt_minimum_decay_window / channel_width))
            if settings.lt_use_moving_avg:
                endpoint += int(np.round(settings.lt_moving_avg_window / 2))
        elif endpoint is not None:
            endpoint = min(endpoint, measured.size - 1)
        else:
            endpoint = measured.size - 1

        if settings is not None:
            if channel_width * (endpoint - startpoint) < settings.lt_minimum_decay_window:
                start = startmax if startmax is not None else startpoint
                endpoint = start + int(np.round(settings.lt_minimum_decay_window / channel_width))
                if autostart == "Safe rise start":
                    startpoint -= int(np.round(0.3 * settings.lt_minimum_decay_window / channel_width))

        return startpoint, endpoint

    def calculate_bg(self, bg, irf, irf_bg, measured):
        """Calculate decay and IRF background values

        If not given, the  background value is estimated from the first part
        of the curve, before the rise.

        Arguments
        ---------
        bg : float
            Decay background value
        irf : ndarray
            Instrument response function
        irfbg : float
            IRF background value
        measured : ndarray
            Measured decay data
        """
        if irf_bg is None:
            if self.simulate_irf:
                self.irfbg = 0
            else:  # TODO: replace with estimate_bg
                bglim = None
                maxind = np.argmax(irf)
                for i in range(maxind):
                    reverse = maxind - i
                    if np.int(irf[reverse]) == np.int(np.mean(irf[:20])):
                        bglim = reverse
                        break

                if bglim is not None:
                    self.irfbg = np.mean(irf[:bglim])
                else:
                    self.irfbg = 0
        else:
            self.irfbg = irf_bg
        if bg is None:
            bg_est = self.estimate_bg(measured, settings=self.settings)
            self.bg = bg_est
        else:
            self.bg = bg

    @staticmethod
    def estimate_bg(measured, return_bglim=False, settings=None):
        """Estimate decay background

        Optionally returns only the index of rise start.

        Arguments
        ---------
        measured : ndarray
            measured decay data
        return_bglim : bool
            whether to return index of rise start instead of bg
        settings : settings_dialog.Settings() object
            Contains config settings

        """
        maxind = np.argmax(measured)

        meas_real_start = np.nonzero(measured)[0][0]
<<<<<<< HEAD
        bg_section = measured[meas_real_start : meas_real_start + BACKGOURD_SECTION_LENGTH]
=======
        bg_section = measured[
            meas_real_start : meas_real_start + BACKGROUND_SECTION_LENGTH
        ]
>>>>>>> 9b6eca35

        # Attempt to remove low `island` of counts before real start
        if (
            max_continuous_zeros(bg_section) / BACKGROUND_SECTION_LENGTH >= 0.5
            and len(measured[meas_real_start:]) > 2 * BACKGROUND_SECTION_LENGTH
        ):
            original_start = meas_real_start.copy()
            while max_continuous_zeros(bg_section) / BACKGROUND_SECTION_LENGTH >= 0.5:
                next_seg_start = meas_real_start + np.argmax(bg_section == 0) + 1
<<<<<<< HEAD
                if len(measured[meas_real_start + next_seg_start :]) < 2 * BACKGOURD_SECTION_LENGTH:
                    logger.warning("No reasonable background estimate could be made")
                    meas_real_start = original_start
                    bg_section = measured[meas_real_start : meas_real_start + BACKGOURD_SECTION_LENGTH]
                    break
                meas_real_start = np.nonzero(measured[next_seg_start:])[0][0] + next_seg_start
                bg_section = measured[meas_real_start : meas_real_start + BACKGOURD_SECTION_LENGTH]
=======
                if (
                    len(measured[meas_real_start + next_seg_start :])
                    < 2 * BACKGROUND_SECTION_LENGTH
                ):
                    logger.warning("No reasonable background estimate could be made")
                    meas_real_start = original_start
                    bg_section = measured[
                        meas_real_start : meas_real_start + BACKGROUND_SECTION_LENGTH
                    ]
                    break
                meas_real_start = (
                    np.nonzero(measured[next_seg_start:])[0][0] + next_seg_start
                )
                bg_section = measured[
                    meas_real_start : meas_real_start + BACKGROUND_SECTION_LENGTH
                ]
>>>>>>> 9b6eca35

        bg_section_mean = np.mean(bg_section)
        found = False
        for i in reversed(range(meas_real_start, maxind)):
            if measured[i] <= bg_section_mean:
                bglim = i
                found = True
                break
        if not found:
            bglim = meas_real_start + 50
        bg_est = np.mean(measured[meas_real_start:bglim])
        if settings is not None:
            bg_percent = settings.lt_bg_percent / 100
        else:
            bg_percent = 0.05
        bg_est = min(bg_est, bg_percent * measured.max())  # bg shouldn't be more than given % of measured max
        if np.isnan(bg_est):  # bg also shouldn't be NaN
            bg_est = 0
        if return_bglim:
            return bglim
        else:
            return bg_est

    def setup_params(self, amp, shift, tau, fwhm=None):
        """Setup fitting parameters

        This method handles the input of initial parameters for fitting. The
        input system is flexible, allowing optional input of min and max
        values as well as choosing to fix a value.

        Arguments
        ---------
        amp : list or float
            Amplitude(s)
        shift : list or float
            IRF colour shift
        tau : list or float
            Lifetime(s)
        fwhm : list or float
            simulated IRF fwhm

        """
        try:
            for tauval in tau:
                try:
                    self.tau.append(tauval[0])
                    if tauval[-1]:  # If tau is fixed
                        self.taumin.append(tauval[0] - 0.0001)
                        self.taumax.append(tauval[0] + 0.0001)
                    else:
                        self.taumin.append(tauval[1])
                        self.taumax.append(tauval[2])
                except TypeError:  # If tauval is not a list - i.e. no bounds given
                    self.tau.append(tauval)
                    self.taumin.append(0.01)
                    self.taumax.append(100)
        except TypeError:  # If tau is not a list - i.e. only one lifetime
            self.tau = tau
            self.taumin = 0.01
            self.taumax = 100
        try:
            for ampval in amp:
                try:
                    self.amp.append(ampval[0])
                    if ampval[-1]:  # If amp is fixed
                        self.ampmin.append(ampval[0] - 0.0001)
                        self.ampmax.append(ampval[0] + 0.0001)
                    else:
                        self.ampmin.append(ampval[1])
                        self.ampmax.append(ampval[2])
                except TypeError:  # If ampval is not a list - i.e. no bounds given
                    self.amp.append(ampval)
                    self.ampmin.append(0)
                    self.ampmax.append(100)
        except TypeError:  # If amp is not a list - i.e. only one lifetime
            self.amp = amp
            self.ampmin = 0
            self.ampmax = 100
        if shift is None:
            shift = 0
        try:
            self.shift = shift[0]
            if shift[-1]:
                self.shiftmin = shift[0] - 0.0001
                self.shiftmax = shift[0] + 0.0001
            else:
                self.shiftmin = shift[1]
                self.shiftmax = shift[2]
        except (TypeError, IndexError) as e:  # If shiftval is not a list
            self.shift = shift
            self.shiftmin = -2000
            self.shiftmax = 2000

        if self.simulate_irf:
            try:
                self.fwhm = fwhm[0]
                if fwhm[-1]:
                    self.fwhmmin = fwhm[0] - 0.0001
                    self.fwhmmax = fwhm[0] + 0.0001
                else:
                    self.fwhmmin = fwhm[1]
                    self.fwhmmax = fwhm[2]
            except (TypeError, IndexError) as e:  # If fwhm is not a list
                self.fwhm = fwhm
                self.fwhmmin = 0.05
                self.fwhmmax = 2

    @staticmethod
    def df_len(test_obj) -> int:
        """Find the 'length' of an object

        Returns len(obj) if possible, else returns 1 iff obj is not None
        """
        df_num = 0
        if type(test_obj) in [list, np.ndarray]:
            df_num = len(test_obj)
        elif test_obj is not None:
            df_num = 1
        return df_num

    def results(self, tau, stds, avtaustd, shift, amp=1, fwhm=None):
        """Handle results after fitting

        After fitting, the results are processed. Chi-squared is calculated
        and optional plotting is done.

        Arguments
        ---------
        tau : ndarray or float
            Fitted lifetime(s)
        dtau : ndarray or float
            Error in fitted lifetimes
        shift : float
            Fitted colourshift value
        amp : ndarray or float
            Fitted amplitude(s)

        """

        # TODO: Make sure this doesn't break something
        self.tau = tau if type(tau) is list else [tau]
        self.amp = amp if type(amp) is list else [amp]
        self.shift = shift * self.channelwidth
        self.fwhm = fwhm
        self.stds = stds
        self.avtaustd = avtaustd

        param_df = self.df_len(tau) + (self.df_len(amp) - 1) + self.df_len(shift)

        measured = self.meas_bef_bg
        measured = measured[self.startpoint : self.endpoint]
        measured = measured / self.meas_max

        convd = self.convd + self.bg_n

        residuals = (convd - measured) * self.meas_max

        residuals = residuals / np.sqrt(np.abs(convd * self.meas_max))

        residualsnotinf = np.abs(residuals) != np.inf
        residuals = residuals[residualsnotinf]  # For some reason this is the only way I could find that works
        chisquared = np.sum((residuals**2)) / (np.size(measured) - param_df - 1)
        self.chisq = chisquared
        self.t = self.t[self.startpoint : self.endpoint]
        self.residuals = residuals
        self.dw = np.sum(np.diff(residuals) ** 2) / np.sum(residuals**2)  # Durbin-Watson parameter
        self.dw_bound = self.durbinwatson()

        if self.ploton:
            fig, (ax1, ax2) = plt.subplots(2, 1, sharex=True)
            ax1.set_yscale("log")
            ax1.plot(self.t, measured.flatten(), color="gray", linewidth=1)
            ax1.plot(self.t, self.convd.flatten(), color="C3", linewidth=1)
            textx = (self.endpoint - self.startpoint) * self.channelwidth * 1.4
            texty = measured.max()
            try:
                ax1.text(textx, texty, "Tau = " + " ".join("{:#.3g}".format(F) for F in tau))
                ax1.text(
                    textx,
                    texty / 2,
                    "Amp = " + " ".join("{:#.3g} ".format(F) for F in amp),
                )
            except TypeError:  # only one component
                ax1.text(textx, texty, "Tau = {:#.3g}".format(tau))
            ax2.plot(self.t[residualsnotinf], residuals, ".", markersize=2)
            ax2.text(textx, residuals.max() / 1.1, r"$\chi ^2 = $ {:3.4f}".format(chisquared))
            ax2.set_xlabel("Time (ns)")
            ax2.set_ylabel("Weighted residual")
            ax1.set_ylabel("Number of photons in channel")
            plt.show()

    def makeconvd(self, shift, model, fwhm=None):
        """Makes a convolved decay using IRF and exponential model

        The IRF is either `self.irf` or, if `fwhm` is provided, a simulated Gaussian.

        Arguments
        ---------
        shift : float
            IRF colour shift
        model : ndarray
            Exponential model function

        Returns
        -------
        convd : 1D ndarray
            convolution of model with shifted IRF
        """
        if fwhm is None:
            irf = self.irf
        else:  # Simulate gaussian irf with max at max of measured data
            irf, irft = self.sim_irf(self.channelwidth, fwhm, self.measured_unbounded)

        irf = colorshift(irf, shift)
        convd = convolve(irf, model)
        convd = convd[self.startpoint : self.endpoint]
        convd = convd / convd.sum()
        return convd

    @staticmethod
    def sim_irf(channelwidth, fwhm, measured):
        """Return a simulated Gaussian IRF.

        The IRF is shifted and scaled to have its peak lined up with
        the peak of the provided measured data.

        Arguments
        ---------
        channelwidth : float
            TCSPC channelwidth in ns
        fwhm : float
            full width at half maximum of Gaussian IRF
        measured : 1D ndarray
            measured decay function

        Returns
        -------
        irf : 1D ndarray
            simulated IRF
        irft : 1D ndarray
            time axis for IRF
        """
        fwhm = fwhm / channelwidth
        c = fwhm / 2.35482
        t = np.arange(np.size(measured))
        maxind = np.argmax(measured)
        gauss = np.exp(-((t - maxind) ** 2) / (2 * c**2))
        irf = gauss * measured.max() / gauss.max()
        irft = t * channelwidth
        return irf, irft

    def durbinwatson(self):
        """Calculates Durbin-Watson lower bound.

        Based on Turner 2020 https://doi.org/10.1080/13504851.2019.1691711
        We use 0.1%, 0.3%, 1% or 5% critical bound for lower bound d_L of DW parameter.
        """
        numpoints = np.size(self.residuals)
        # for 5% and 1% calculate lower bound on critical value.
        for conf in [1, 5]:
            if self.numexp == 1:  # 2 params = lifetime + shift
                if conf == 5:
                    beta1 = -3.312097
                    beta2 = -3.332536
                    beta3 = -3.632166
                    beta4 = 19.31135
                else:
                    beta1 = -4.642915
                    beta2 = -4.052984
                    beta3 = 5.966592
                    beta4 = 14.91894
            elif self.numexp == 2:  # 4 params = lifetimes + shift + amplitude 1
                if conf == 5:
                    beta1 = -3.447993
                    beta2 = -4.229294
                    beta3 = -28.91627
                    beta4 = 80.00972
                else:
                    beta1 = -4.655069
                    beta2 = -7.296073
                    beta3 = -5.300441
                    beta4 = 60.11130
            elif self.numexp == 3:  # 6 params = lifetimes + shift + amplitudes 1+2
                # Currently we use the values for 5 parameters since Turner only computed for max 5!
                # The difference between 4 and 5 is not big for large n so between 5 and 6 should not be large either.
                # It's straightforward to compute values for 6 parameters but will just take some time.
                if conf == 5:
                    beta1 = -3.535331
                    beta2 = -4.085190
                    beta3 = -47.63654
                    beta4 = 127.7127
                else:
                    beta1 = -4.675041
                    beta2 = -8.518908
                    beta3 = -15.25711
                    beta4 = 96.32291

            dw = (
                2
                + beta1 / np.sqrt(numpoints)
                + beta2 / numpoints
                + beta3 / (np.sqrt(numpoints) ** 3)
                + beta4 / numpoints**2
            )
            dw = np.round(dw, 3)
            if conf == 5:
                dw5 = dw
            else:
                dw1 = dw

        # For < 1% use normal distribution
        var = (4 * numpoints**2 * (numpoints - 2)) / ((numpoints + 1) * (numpoints - 1) ** 3)
        std = np.sqrt(var)
        dw03 = np.round(2 - 3 * std, 3)
        dw01 = np.round(2 - 3.28 * std, 3)

        return dw5, dw1, dw03, dw01


class OneExp(FluoFit):
    """Single exponential fit.

    Takes exact same arguments as `FluoFit` with the addition of addopt.

    Parameters
    ----------
    addopt : Dict = None
        Additional options for `curve_fit`.
    """

    def __init__(
        self,
        irf,
        measured,
        t,
        channelwidth,
        tau=None,
        amp=None,
        shift=None,
        bg=None,
        irfbg=None,
        boundaries=None,
        addopt=None,
        ploton=False,
        fwhm=None,
    ):
        if tau is None:
            tau = 5
        if amp is None:
            amp = 1
        FluoFit.__init__(
            self,
            irf,
            measured,
            t,
            channelwidth,
            tau,
            amp,
            shift,
            bg,
            irfbg,
            boundaries,
            ploton,
            fwhm,
            numexp=1,
        )

        if self.simulate_irf:
            paramin = [self.taumin[0], self.ampmin, self.shiftmin, self.fwhmmin]
            paramax = [self.taumax[0], self.ampmax, self.shiftmax, self.fwhmmax]
            paraminit = [self.tau[0], self.amp, self.shift, self.fwhm]
        else:
            paramin = [self.taumin[0], self.ampmin, self.shiftmin]
            paramax = [self.taumax[0], self.ampmax, self.shiftmax]
            paraminit = [self.tau[0], self.amp, self.shift]

        try:
            if addopt is None:
                param, pcov = curve_fit(
                    self.fitfunc,
                    self.t,  # , self.t[self.startpoint: self.endpoint],
                    self.measured,
                    bounds=(paramin, paramax),
                    p0=paraminit,
                )
            else:
                param, pcov = curve_fit(
                    self.fitfunc,
                    self.t[self.startpoint : self.endpoint],
                    self.measured,
                    bounds=(paramin, paramax),
                    p0=paraminit,
                    **addopt,
                )
        except ValueError as error:
            logger.error("Fitting failed")
        else:
            tau = param[0]
            amp = param[1]
            shift = param[2]
            stds = np.sqrt(np.diag(pcov))
            avtaustd = stds[0]

            if self.simulate_irf:
                fwhm = param[3]
            else:
                fwhm = None

            self.convd = self.fitfunc(self.t, tau, amp, shift, fwhm)
            self.results(tau, stds, avtaustd, shift, amp=1, fwhm=fwhm)

    def fitfunc(self, t, tau1, a, shift, fwhm=None):
        """Single exponential model function passed to curve_fit, to be fitted to data."""
        model = a * np.exp(-t / tau1)
        return self.makeconvd(shift, model, fwhm)


class TwoExp(FluoFit):
    """Double exponential fit.

    Takes exact same arguments as `FluoFit` with the addition of addopt.

    Parameters
    ----------
    addopt : Dict = None
        Additional options for `curve_fit`.
    """

    def __init__(
        self,
        irf,
        measured,
        t,
        channelwidth,
        tau=None,
        amp=None,
        shift=None,
        bg=None,
        irfbg=None,
        boundaries=None,
        addopt=None,
        ploton=False,
        fwhm=None,
    ):
        if tau is None:
            tau = [1, 5]
        if amp is None:
            amp = [1, 1]

        FluoFit.__init__(
            self,
            irf,
            measured,
            t,
            channelwidth,
            tau,
            amp,
            shift,
            bg,
            irfbg,
            boundaries,
            ploton,
            fwhm,
            numexp=2,
        )

        if self.simulate_irf:
            paramin = self.taumin + self.ampmin + [self.shiftmin] + [self.fwhmmin]
            paramax = self.taumax + self.ampmax + [self.shiftmax] + [self.fwhmmax]
            paraminit = self.tau + self.amp + [self.shift] + [self.fwhm]
        else:
            paramin = self.taumin + self.ampmin + [self.shiftmin]
            paramax = self.taumax + self.ampmax + [self.shiftmax]
            paraminit = self.tau + self.amp + [self.shift]

        if addopt is None:
            param, pcov = curve_fit(
                self.fitfunc,
                self.t,
                self.measured,
                bounds=(paramin, paramax),
                p0=paraminit,
            )
        else:
            param, pcov = curve_fit(
                self.fitfunc,
                self.t,
                self.measured,
                bounds=(paramin, paramax),
                p0=paraminit,
                **addopt,
            )

        tau = param[0:2]
        amp = np.append(param[2], 1 - param[2])
        shift = param[4]
        stds = np.sqrt(np.diag(pcov))
        stds[3] = stds[2]  # second amplitude std is same as that of the first
        avtaustd = np.sqrt(
            tau[0] * amp[0] * np.sqrt((stds[0] / tau[0]) ** 2 + (stds[2] / amp[0]))
            + tau[1] * amp[1] * np.sqrt((stds[1] / tau[1]) ** 2 + (stds[3] / amp[1]))
        )

        if self.simulate_irf:
            fwhm = param[5]
        else:
            fwhm = None

        self.convd = self.fitfunc(self.t, tau[0], tau[1], amp[0], amp[1], shift, fwhm)
        self.results(tau, stds, avtaustd, shift, amp, fwhm)

    def fitfunc(self, t, tau1, tau2, a1, a2, shift, fwhm=None):
        """Double exponential model function passed to curve_fit, to be fitted to data."""
        model = a1 * np.exp(-t / tau1) + (1 - a1) * np.exp(-t / tau2)
        return self.makeconvd(shift, model, fwhm)


class ThreeExp(FluoFit):
    """Triple exponential fit.

    Takes exact same arguments as `FluoFit` with the addition of addopt.

    Parameters
    ----------
    addopt : Dict = None
        Additional options for `curve_fit`.
    """

    def __init__(
        self,
        irf,
        measured,
        t,
        channelwidth,
        tau=None,
        amp=None,
        shift=None,
        bg=None,
        irfbg=None,
        boundaries=None,
        addopt=None,
        ploton=False,
        fwhm=None,
    ):
        if tau is None:
            tau = [0.1, 1, 5]
        if amp is None:
            amp = [1, 1, 1]

        FluoFit.__init__(
            self,
            irf,
            measured,
            t,
            channelwidth,
            tau,
            amp,
            shift,
            bg,
            irfbg,
            boundaries,
            ploton,
            fwhm,
            numexp=3,
        )

        if self.simulate_irf:
            paramin = self.taumin + self.ampmin + [self.shiftmin] + [self.fwhmmin]
            paramax = self.taumax + self.ampmax + [self.shiftmax] + [self.fwhmmax]
            paraminit = self.tau + self.amp + [self.shift] + [self.fwhm]
        else:
            paramin = self.taumin + self.ampmin + [self.shiftmin]
            paramax = self.taumax + self.ampmax + [self.shiftmax]
            paraminit = self.tau + self.amp + [self.shift]

        if addopt is None:
            param, pcov = curve_fit(
                self.fitfunc,
                self.t,
                self.measured,
                bounds=(paramin, paramax),
                p0=paraminit,
            )
        else:
            param, pcov = curve_fit(
                self.fitfunc,
                self.t,
                self.measured,
                bounds=(paramin, paramax),
                p0=paraminit,
                **addopt,
            )

        tau = param[0:3]
        amp = np.append(param[3:5], 1 - param[3] - param[4])
        shift = param[6]
        stds = np.sqrt(np.diag(pcov))
        stds[5] = np.sqrt(stds[3] ** 2 + stds[4] ** 2)  # third amp std is based on first two
        avtaustd = np.sqrt(
            tau[0] * amp[0] * np.sqrt((stds[0] / tau[0]) ** 2 + (stds[3] / amp[0]))
            + tau[1] * amp[1] * np.sqrt((stds[1] / tau[1]) ** 2 + (stds[4] / amp[1]))
            + tau[2] * amp[2] * np.sqrt((stds[2] / tau[2]) ** 2 + (stds[5] / amp[2]))
        )

        if self.simulate_irf:
            fwhm = param[7]
        else:
            fwhm = None

        self.convd = self.fitfunc(self.t, tau[0], tau[1], tau[2], amp[0], amp[1], amp[2], shift, fwhm)
        self.results(tau, stds, avtaustd, shift, amp, fwhm)

    def fitfunc(self, t, tau1, tau2, tau3, a1, a2, a3, shift, fwhm=None):
<<<<<<< HEAD
        """Function passed to curve_fit, to be fitted to data"""

        model = a1 * np.exp(-t / tau1) + a2 * np.exp(-t / tau2) + (1 - a1 - a2) * np.exp(-t / tau3)
=======
        """Triple exponential model function passed to curve_fit, to be fitted to data"""
        model = (
            a1 * np.exp(-t / tau1)
            + a2 * np.exp(-t / tau2)
            + (1 - a1 - a2) * np.exp(-t / tau3)
        )
>>>>>>> 9b6eca35
        return self.makeconvd(shift, model, fwhm)


class FittingParameters:
    """This class encapsulates lifetime fitting parameters.

    An instance of the class is created by `LifetimeController` to get the fitting
    parameters from the `FittingDialog` and a copy of this instance is passed to the
    fitting thread.

    Parameters
    -----------
    parent : controllers.LifetimeController
        the parent object
    """
    def __init__(self, parent: LifetimeController):
        self.parent = parent
        self.fpd = self.parent.fitparamdialog
        self.irf = None
        self.tau = None
        self.amp = None
        self.shift = None
        self.decaybg = None
        self.irfbg = None
        self.start = None
        self.autostart = "Manual"
        self.end = None
        self.autoend = False
        self.numexp = None
        self.addopt = None
        self.fwhm = None

    def getfromdialog(self):
        self.numexp = int(self.fpd.combNumExp.currentText())
        if self.numexp == 1:
            self.tau = [
                [
                    self.get_from_gui(i)
                    for i in [
                        self.fpd.line1Init,
                        self.fpd.line1Min,
                        self.fpd.line1Max,
                        self.fpd.check1Fix,
                    ]
                ]
            ]
            self.amp = [
                [
                    self.get_from_gui(i)
                    for i in [
                        self.fpd.line1AmpInit,
                        self.fpd.line1AmpMin,
                        self.fpd.line1AmpMax,
                        self.fpd.check1AmpFix,
                    ]
                ]
            ]
            self.amp[0][0] = 1

        elif self.numexp == 2:
            self.tau = [
                [
                    self.get_from_gui(i)
                    for i in [
                        self.fpd.line2Init1,
                        self.fpd.line2Min1,
                        self.fpd.line2Max1,
                        self.fpd.check2Fix1,
                    ]
                ],
                [
                    self.get_from_gui(i)
                    for i in [
                        self.fpd.line2Init2,
                        self.fpd.line2Min2,
                        self.fpd.line2Max2,
                        self.fpd.check2Fix2,
                    ]
                ],
            ]
            self.amp = [
                [
                    self.get_from_gui(i)
                    for i in [
                        self.fpd.line2AmpInit1,
                        self.fpd.line2AmpMin1,
                        self.fpd.line2AmpMax1,
                        self.fpd.check2AmpFix1,
                    ]
                ],
                [
                    self.get_from_gui(i)
                    for i in [
                        self.fpd.line2AmpInit2,
                        self.fpd.line2AmpMin2,
                        self.fpd.line2AmpMax2,
                        self.fpd.check2AmpFix2,
                    ]
                ],
            ]
            self.amp[1][0] = 1 - self.amp[0][0]

        elif self.numexp == 3:
            self.tau = [
                [
                    self.get_from_gui(i)
                    for i in [
                        self.fpd.line3Init1,
                        self.fpd.line3Min1,
                        self.fpd.line3Max1,
                        self.fpd.check3Fix1,
                    ]
                ],
                [
                    self.get_from_gui(i)
                    for i in [
                        self.fpd.line3Init2,
                        self.fpd.line3Min2,
                        self.fpd.line3Max2,
                        self.fpd.check3Fix2,
                    ]
                ],
                [
                    self.get_from_gui(i)
                    for i in [
                        self.fpd.line3Init3,
                        self.fpd.line3Min3,
                        self.fpd.line3Max3,
                        self.fpd.check3Fix3,
                    ]
                ],
            ]
            self.amp = [
                [
                    self.get_from_gui(i)
                    for i in [
                        self.fpd.line3AmpInit1,
                        self.fpd.line3AmpMin1,
                        self.fpd.line3AmpMax1,
                        self.fpd.check3AmpFix1,
                    ]
                ],
                [
                    self.get_from_gui(i)
                    for i in [
                        self.fpd.line3AmpInit2,
                        self.fpd.line3AmpMin2,
                        self.fpd.line3AmpMax2,
                        self.fpd.check3AmpFix2,
                    ]
                ],
                [
                    self.get_from_gui(i)
                    for i in [
                        self.fpd.line3AmpInit3,
                        self.fpd.line3AmpMin3,
                        self.fpd.line3AmpMax3,
                        self.fpd.check3AmpFix3,
                    ]
                ],
            ]
            self.amp[2][0] = 1 - self.amp[0][0] - self.amp[1][0]

        self.shift = [
            self.get_from_gui(i)
            for i in [
                self.fpd.lineShift,
                self.fpd.lineShiftMin,
                self.fpd.lineShiftMax,
                self.fpd.checkFixIRF,
            ]
        ]
        self.decaybg = self.get_from_gui(self.fpd.lineDecayBG)
        self.irfbg = self.get_from_gui(self.fpd.lineIRFBG)
        self.start = self.get_from_gui(self.fpd.lineStartTime)
        self.autostart = self.get_from_gui(self.fpd.comboAutoStart)
        self.end = self.get_from_gui(self.fpd.lineEndTime)
        self.autoend = bool(self.get_from_gui(self.fpd.checkAutoEnd))

        if self.fpd.lineAddOpt.text() != "":
            self.addopt = self.fpd.lineAddOpt.text()
        else:
            self.addopt = None

        if self.fpd.checkSimIRF.isChecked():
            self.fwhm = [
                self.get_from_gui(i)
                for i in [
                    self.fpd.fwhmInit,
                    self.fpd.fwhmMin,
                    self.fpd.fwhmMax,
                    self.fpd.checkfwhmFix,
                ]
            ]
        else:
            self.fwhm = None

    # @staticmethod
    def get_from_gui(self, guiobj):
        """Get cleaned-up values from gui

        This function checks the validity of gui values in the fitting dialog
        and returns them to `getfromdialog`.
        """
        if type(guiobj) == QLineEdit:
            invalid = 0
            if guiobj in [*self.fpd.tau_edits, *self.fpd.amp_edits]:
                invalid = 0.0001
            elif guiobj is self.fpd.time_edits[1]:
                invalid = None
            elif guiobj in self.fpd.bg_edits:
                invalid = None

            if guiobj.text() == "":
                return invalid
            else:
                text = guiobj.text()
                num_chs = [
                    "-",
                    "0",
                    "1",
                    "2",
                    "3",
                    "4",
                    "5",
                    "6",
                    "7",
                    "8",
                    "9",
                    ".",
                    ",",
                ]
                if all([ch in num_chs for ch in text]):
                    if text.count("-") > 1 or text.count(",") > 1 or text.count(".") > 1:
                        return invalid
                    if text[0] in [".", ","]:
                        text = "0" + text
                    if text[0] == "-":
                        if len(text) == 1:
                            text = 0
                        elif text[1] in [".", ","]:
                            text = text[0] + "0" + text[1:]
                    float_text = float(text)
                    if float_text == 0:
                        float_text = invalid
                    return float_text
                else:
                    return invalid
        elif type(guiobj) == QCheckBox:
            return float(guiobj.isChecked())
        elif type(guiobj) == QComboBox:
            return guiobj.currentText()


class FittingDialog(QDialog, UI_Fitting_Dialog):
    """Class for dialog that is used to choose lifetime fit parameters.

    Parameters
    -----------
    mainwindow : main.MainWindow
        the current mainwindow instance
    lifetime_controller : controllers.LifetimeController
        the parent of this object
    """
    def __init__(self, mainwindow, lifetime_controller):
        QDialog.__init__(self)
        UI_Fitting_Dialog.__init__(self)
        self.setupUi(self)

        self.mainwindow = mainwindow
        self.lifetime_controller = lifetime_controller
        self.pgFitParam.setBackground(background=None)

        self.settings = mainwindow.settings
        # self.load_settings()

        self.checkSimIRF.stateChanged.connect(self.enable_sim_vals)

        self.tau_edits = [
            self.line1Init,
            self.line2Init1,
            self.line2Init2,
            self.line3Init1,
            self.line3Init2,
            self.line3Init3,
        ]
        self.tau_min_edits = [
            self.line1Min,
            self.line2Min1,
            self.line2Min2,
            self.line3Min1,
            self.line3Min2,
            self.line3Min3,
        ]
        self.tau_max_edits = [
            self.line1Max,
            self.line2Max1,
            self.line2Max2,
            self.line3Max1,
            self.line3Max2,
            self.line3Max3,
        ]

        self.amp_edits = [
            self.line1AmpInit,
            self.line2AmpInit1,
            self.line2AmpInit2,
            self.line3AmpInit1,
            self.line3AmpInit2,
            self.line3AmpInit3,
        ]
        self.amp_min_edits = [
            self.line1AmpMin,
            self.line2AmpMin1,
            self.line2AmpMin2,
            self.line3AmpMin1,
            self.line3AmpMin2,
            self.line3AmpMin3,
        ]
        self.amp_max_edits = [
            self.line1AmpMax,
            self.line2AmpMax1,
            self.line2AmpMax2,
            self.line3AmpMax1,
            self.line3AmpMax2,
            self.line3AmpMax3,
        ]

        self.bg_edits = [self.lineDecayBG, self.lineIRFBG]
        self.time_edits = [self.lineStartTime, self.lineEndTime]

        self.irf_shift_edits = [self.lineShift, self.lineShiftMin, self.lineShiftMax]

        reg_exp = QRegExp("[+-]?(\d+(\.\d+)?|\.\d+)([eE][+-]?\d+)?")
        reg_val = QRegExpValidator(reg_exp)

        self._reg_exp_validator = reg_val
        for tau_edit in self.tau_edits:
            tau_edit.setValidator(self._reg_exp_validator)
            tau_edit.textChanged.connect(self.updateplot)

        for tau_min_max_edit in [*self.amp_min_edits, *self.tau_max_edits]:
            tau_min_max_edit.setValidator(self._reg_exp_validator)

        for amp_edit in self.amp_edits:
            amp_edit.setValidator(self._reg_exp_validator)
            amp_edit.textChanged.connect(self.updateplot)

        for amp_min_max_edit in [*self.amp_min_edits, *self.amp_max_edits]:
            amp_min_max_edit.setValidator(self._reg_exp_validator)

        for bg_edit in self.bg_edits:
            bg_edit.setValidator(self._reg_exp_validator)
        for time_edit in self.time_edits:
            time_edit.setValidator(self._reg_exp_validator)
            time_edit.textEdited.connect(self.updateplot)

        for irf_shift_edit in self.irf_shift_edits:
            irf_shift_edit.setValidator(self._reg_exp_validator)
            irf_shift_edit.textEdited.connect(self.updateplot)

        self.combNumExp.currentIndexChanged.connect(self.updateplot)
        #  TODO: regexvalidator for sim irf parameters

        self.comboAutoStart.currentTextChanged.connect(self.updateplot)
        self.checkAutoEnd.stateChanged.connect(self.updateplot)

        # for widget in self.findChildren(QLineEdit):
        #     widget.textChanged.connect(self.text_changed)
        # for widget in self.findChildren(QCheckBox):
        #     widget.stateChanged.connect(self.text_changed)
        # for widget in self.findChildren(QComboBox):
        #     widget.currentTextChanged.connect(self.text_changed)
        # self.updateplot()

        # self.lineStartTime.setValidator(QIntValidator())
        # self.lineEndTime.setValidator(QIntValidator())

    def load_settings(self):
        """Load configuration from settings.json file."""
        settings_file_path = fm.path("settings.json", fm.Type.ProjectRoot)
        with open(settings_file_path, "r") as settings_file:
            if not hasattr(self, "settings"):
                self.settings = Settings()
            self.settings.load_settings_from_file(file_or_path=settings_file)

    def enable_sim_vals(self, enable):
        """Called to enable the IRF simulation parameter input widgets."""
        self.fwhmInit.setEnabled(enable)
        self.fwhmMin.setEnabled(enable)
        self.fwhmMax.setEnabled(enable)
        self.checkfwhmFix.setEnabled(enable)
        self.updateplot()

    def updateplot(self, *args):
        """Update the plot using the current input values."""
        if not hasattr(self.lifetime_controller, "fitparam"):
            return
        else:
            self.lifetime_controller.fitparam.getfromdialog()
            crit_params = list()
            crit_params.extend(self.lifetime_controller.fitparam.tau)
            crit_params.extend(self.lifetime_controller.fitparam.amp[:-1])
            for param in crit_params:
                if None in param:
                    return

        try:
            model = self.make_model()
        except Exception as err:
            logger.error("Error Occured: " + str(err))
            return

        channelwidth = self.mainwindow.current_particle.channelwidth
        fp = self.lifetime_controller.fitparam

        #  TODO: try should contain as little code as possible
        try:
            selected_level_or_group = self.mainwindow.current_particle.level_or_group_selected
            if selected_level_or_group is None:
                histogram = self.mainwindow.current_particle.histogram
            else:
                selected_level_or_group = self.mainwindow.current_particle.level_or_group_selected
                histogram = selected_level_or_group.histogram
                # if type(selected_level_or_group) in [Level, GlobalLevel]:
                #     histogram = selected_level_or_group.histogram
                # elif type(selected_level_or_group) is Group:
                #     histogram = self.mainwindow.current_particle.groups[group].histogram
                # else:
                #     raise AttributeError("Provided `selected_level_or_group` not a level or group")
            decay = histogram.decay
            decay = decay / decay.sum()
            t = histogram.t

        except AttributeError:
            logger.error("No Decay!")
        else:
            if fp.irf is not None or fp.fwhm is not None:
                try:
                    if fp.fwhm is None:
                        irf = fp.irf
                        irft = fp.irft
                    else:
                        irf, irft = FluoFit.sim_irf(channelwidth, fp.fwhm[0], decay)
                except AttributeError:
                    logger.error("No IRF!")
                    return

                shift, decaybg, irfbg, start, autostart, end, autoend = self.getparams()

                shift = shift / channelwidth
                # irf = tcspcfit.colorshift(irf, shift)
                irf = colorshift(irf, shift)
                convd = scipy.signal.convolve(irf, model)
                convd = convd[: np.size(irf)]
                convd = convd / convd.sum()

                bg = FluoFit.estimate_bg(decay, settings=self.settings)
                start = int(start / channelwidth)
                end = int(end / channelwidth) if end is not None else None
                # print(end)
                start, end = FluoFit.calculate_boundaries(
                    decay,
                    [start, end, autostart, autoend],
                    bg,
                    self.settings,
                    channelwidth,
                )
                # print(end)
                if autostart != "Manual":
                    self.lineStartTime.setText(f"{start * channelwidth:.3g}")
                if autoend:
                    self.lineEndTime.setText(f"{end * channelwidth:.3g}")

                convd = convd[irft > 0]
                irft = irft[irft > 0]

                plot_item = self.pgFitParam.getPlotItem()

                plot_item.setLogMode(y=True)
                plot_pen = QPen()
                plot_pen.setWidthF(1.5)
                plot_pen.setJoinStyle(Qt.RoundJoin)
                plot_pen.setColor(QColor("blue"))
                plot_pen.setCosmetic(True)

                plot_item.clear()
                plot_item.plot(
                    x=t,
                    y=np.clip(decay, a_min=0.000001, a_max=None),
                    pen=plot_pen,
                    symbol=None,
                )

                plot_pen = QPen()
                plot_pen.setWidthF(2)
                plot_pen.setJoinStyle(Qt.RoundJoin)
                plot_pen.setCosmetic(True)
                plot_pen.setColor(QColor("dark blue"))
                plot_item.plot(
                    x=irft,
                    y=np.clip(convd, a_min=0.000001, a_max=None),
                    pen=plot_pen,
                    symbol=None,
                )
                # unit = 'ns with ' + str(currentparticle.channelwidth) + 'ns bins'
                plot_item.getAxis("bottom").setLabel("Decay time (ns)")
                # plot_item.getViewBox().setLimits(xMin=0, yMin=0.1, xMax=t[-1], yMax=1)
                # plot_item.getViewBox().setLimits(xMin=0, yMin=0, xMax=t[-1])
                # self.MW_fitparam.axes.clear()
                # self.MW_fitparam.axes.semilogy(t, decay, color='xkcd:dull blue')
                # self.MW_fitparam.axes.semilogy(irft, convd, color='xkcd:marine blue', linewidth=2)
                # self.MW_fitparam.axes.set_ylim(bottom=1e-2)

                try:
                    plot_pen = QPen()
                    plot_pen.setWidthF(2.5)
                    plot_pen.setJoinStyle(Qt.RoundJoin)
                    plot_pen.setCosmetic(True)
                    plot_pen.setColor(QColor("gray"))
                    startline = pg.InfiniteLine(angle=90, pen=plot_pen, movable=False, pos=t[start])
                    endline = pg.InfiniteLine(angle=90, pen=plot_pen, movable=False, pos=t[end])
                    plot_item.addItem(startline)
                    plot_item.addItem(endline)
                    # self.MW_fitparam.axes.axvline(t[start])
                    # self.MW_fitparam.axes.axvline(t[end])
                except IndexError:
                    msg = QMessageBox()
                    msg.setIcon(QMessageBox.Warning)
                    msg.setText("Value out of bounds!")
                    msg.exec_()

    def getparams(self):
        """Return fit parameters from `FittingParameters` object."""
        fp = self.lifetime_controller.fitparam
        irf = fp.irf
        shift = fp.shift[0]
        if shift is None:
            shift = 0
        decaybg = fp.decaybg
        if decaybg is None:
            decaybg = 0
        irfbg = fp.irfbg
        if irfbg is None:
            irfbg = 0
        start = fp.start
        if start is None:
            start = 0
        autostart = fp.autostart
        end = fp.end
        autoend = fp.autoend
        if end is None and irf is not None:
            end = np.size(irf)
        return shift, decaybg, irfbg, start, autostart, end, autoend

    def make_model(self):
        """Return multi-exponential model based on fitting parameters."""
        fp = self.lifetime_controller.fitparam
        t = self.mainwindow.current_particle.histogram.t
        fp.getfromdialog()
        if fp.numexp == 1:
            tau = fp.tau[0][0]
            model = np.exp(-t / tau)
        elif fp.numexp == 2:
            tau1 = fp.tau[0][0]
            tau2 = fp.tau[1][0]
            amp1 = fp.amp[0][0]
            amp2 = fp.amp[1][0]
            # print(amp1, amp2, tau1, tau2)
            model = amp1 * np.exp(-t / tau1) + amp2 * np.exp(-t / tau2)
        elif fp.numexp == 3:
            tau1 = fp.tau[0][0]
            tau2 = fp.tau[1][0]
            tau3 = fp.tau[2][0]
            amp1 = fp.amp[0][0]
            amp2 = fp.amp[1][0]
            amp3 = fp.amp[2][0]
            model = amp1 * np.exp(-t / tau1) + amp2 * np.exp(-t / tau2) + amp3 * np.exp(-t / tau3)
        return model<|MERGE_RESOLUTION|>--- conflicted
+++ resolved
@@ -41,9 +41,6 @@
 BACKGROUND_SECTION_LENGTH = 50
 
 
-<<<<<<< HEAD
-def moving_avg(vector: Union[list, np.ndarray], window_length: int, pad_same_size: bool = True) -> np.ndarray:
-=======
 def moving_avg(
     vector: Union[list, np.ndarray], window_length: int, pad_same_size: bool = True
 ) -> np.ndarray:
@@ -66,7 +63,6 @@
         filtered data
     """
 
->>>>>>> 9b6eca35
     vector_size = vector.size
     left_window = int(np.floor(window_length / 2))
     right_window = int(np.ceil(window_length / 2))
@@ -106,16 +102,11 @@
     if type(vector) is list:
         vector = np.array(vector)
     is_zero = vector == 0
-<<<<<<< HEAD
-    continous_zeros = np.diff(np.where(np.concatenate(([is_zero[0]], is_zero[:-1] != is_zero[1:], [True])))[0])[::2]
-    return np.max(continous_zeros) if len(continous_zeros) > 0 else 0
-=======
     continous_zeros = np.diff(
         np.where(np.concatenate(([is_zero[0]], is_zero[:-1] != is_zero[1:], [True])))[0]
     )[::2]
     maxzeros = np.max(continous_zeros) if len(continous_zeros) > 0 else 0
     return maxzeros
->>>>>>> 9b6eca35
 
 
 def makerow(vector):
@@ -144,11 +135,17 @@
     irf = irf.flatten()
     irflength = np.size(irf)
     t = np.arange(irflength)
-    new_index_left = np.fmod(np.fmod(t - np.floor(shift), irflength) + irflength, irflength).astype(int)
-    new_index_right = np.fmod(np.fmod(t - np.ceil(shift), irflength) + irflength, irflength).astype(int)
+    new_index_left = np.fmod(
+        np.fmod(t - np.floor(shift), irflength) + irflength, irflength
+    ).astype(int)
+    new_index_right = np.fmod(
+        np.fmod(t - np.ceil(shift), irflength) + irflength, irflength
+    ).astype(int)
     integer_left_shift = irf[new_index_left]
     integer_right_shift = irf[new_index_right]
-    irs = (1 - shift + np.floor(shift)) * integer_left_shift + (shift - np.floor(shift)) * integer_right_shift
+    irs = (1 - shift + np.floor(shift)) * integer_left_shift + (
+        shift - np.floor(shift)
+    ) * integer_right_shift
     return irs
 
 
@@ -427,13 +424,9 @@
         maxind = np.argmax(measured)
 
         meas_real_start = np.nonzero(measured)[0][0]
-<<<<<<< HEAD
-        bg_section = measured[meas_real_start : meas_real_start + BACKGOURD_SECTION_LENGTH]
-=======
         bg_section = measured[
             meas_real_start : meas_real_start + BACKGROUND_SECTION_LENGTH
         ]
->>>>>>> 9b6eca35
 
         # Attempt to remove low `island` of counts before real start
         if (
@@ -443,15 +436,6 @@
             original_start = meas_real_start.copy()
             while max_continuous_zeros(bg_section) / BACKGROUND_SECTION_LENGTH >= 0.5:
                 next_seg_start = meas_real_start + np.argmax(bg_section == 0) + 1
-<<<<<<< HEAD
-                if len(measured[meas_real_start + next_seg_start :]) < 2 * BACKGOURD_SECTION_LENGTH:
-                    logger.warning("No reasonable background estimate could be made")
-                    meas_real_start = original_start
-                    bg_section = measured[meas_real_start : meas_real_start + BACKGOURD_SECTION_LENGTH]
-                    break
-                meas_real_start = np.nonzero(measured[next_seg_start:])[0][0] + next_seg_start
-                bg_section = measured[meas_real_start : meas_real_start + BACKGOURD_SECTION_LENGTH]
-=======
                 if (
                     len(measured[meas_real_start + next_seg_start :])
                     < 2 * BACKGROUND_SECTION_LENGTH
@@ -468,7 +452,6 @@
                 bg_section = measured[
                     meas_real_start : meas_real_start + BACKGROUND_SECTION_LENGTH
                 ]
->>>>>>> 9b6eca35
 
         bg_section_mean = np.mean(bg_section)
         found = False
@@ -1082,18 +1065,12 @@
         self.results(tau, stds, avtaustd, shift, amp, fwhm)
 
     def fitfunc(self, t, tau1, tau2, tau3, a1, a2, a3, shift, fwhm=None):
-<<<<<<< HEAD
-        """Function passed to curve_fit, to be fitted to data"""
-
-        model = a1 * np.exp(-t / tau1) + a2 * np.exp(-t / tau2) + (1 - a1 - a2) * np.exp(-t / tau3)
-=======
         """Triple exponential model function passed to curve_fit, to be fitted to data"""
         model = (
             a1 * np.exp(-t / tau1)
             + a2 * np.exp(-t / tau2)
             + (1 - a1 - a2) * np.exp(-t / tau3)
         )
->>>>>>> 9b6eca35
         return self.makeconvd(shift, model, fwhm)
 
 
@@ -1554,7 +1531,6 @@
                 bg = FluoFit.estimate_bg(decay, settings=self.settings)
                 start = int(start / channelwidth)
                 end = int(end / channelwidth) if end is not None else None
-                # print(end)
                 start, end = FluoFit.calculate_boundaries(
                     decay,
                     [start, end, autostart, autoend],
@@ -1562,7 +1538,6 @@
                     self.settings,
                     channelwidth,
                 )
-                # print(end)
                 if autostart != "Manual":
                     self.lineStartTime.setText(f"{start * channelwidth:.3g}")
                 if autoend:
