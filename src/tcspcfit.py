<<<<<<< HEAD
""" Module for fitting TCSPC data.

The function distfluofit is based on MATLAB code by Jörg Enderlein:
https://www.uni-goettingen.de/en/513325.html

Bertus van Heerden
University of Pretoria
"""

import numpy as np
import pyqtgraph as pg
import scipy
from PyQt5.QtCore import Qt
from PyQt5.QtGui import QPen, QColor
from PyQt5.QtWidgets import QLineEdit, QCheckBox, QDialog, QComboBox, QMessageBox
from matplotlib import pyplot as plt
from scipy.fftpack import fft, ifft
from scipy.optimize import curve_fit, nnls
from scipy.signal import convolve
import file_manager as fm
from PyQt5 import uic

from my_logger import setup_logger

logger = setup_logger(__name__)

fitting_dialog_file = fm.path(name="fitting_dialog.ui", file_type=fm.Type.UI)
UI_Fitting_Dialog, _ = uic.loadUiType(fitting_dialog_file)


def makerow(vector):
    """Reshape 1D vector into a 2D row"""
    return np.reshape(vector, (1, -1))


# TODO: simplify this as it is only used by distfluofit()
def convol(irf, decay):
    """Performs a convolution of irf with decay.

    Periodicity (period = size(decay)) is assumed.

    Arguments:
    irf -- row vector or 1D
    decay -- 1D or array with irf_data in rows

    Output
    y -- convolution of irf with each row of decay.
    """

    # Make sure irf (and decay if 1D) are row vectors:
    irf = makerow(irf)
    if decay.ndim == 1:
        irf = makerow(decay)

    # Make irf the same length as decay:
    mm = np.mean(irf[-11:])
    decaylength = np.size(decay, 1)
    irflength = np.size(irf, 1)
    if decaylength > irflength:
        irf = np.append(irf, mm * np.ones(decaylength - irflength))
    else:
        irf = irf[:, :decaylength]

    # Duplicate rows of irf so dimensions are the same as decay and convolve:
    y = np.float_(np.real(ifft(np.outer(np.ones(np.size(decay, 0)), fft(irf)) * fft(decay))))

    # t needs to have the same length as irf (irflength) in each case:
    if irflength <= decaylength:
        t = np.arange(0, irflength)
    else:
        t = np.concatenate((np.arange(0, decaylength), np.arange(0, irflength - decaylength)))

    # Either remove from y or add from start to end so that y has same length as irf:
    y = y.take(t, 1)
    return y


def colorshift(irf, shift, irflength=None):
    """Shift irf left or right 'periodically'.

    A shift past the start or end results in those values of irf
    'wrapping around'.

    Arguments:
    irf -- row vector or 1D
    shift -- float
    irflength -- float
    t -- 1D vector

    Output:
    irs -- shifted irf, as row vector
    """
    if irflength is not None:
        raise Warning("Don't input irflength and t")
    irf = irf.flatten()
    irflength = np.size(irf)
    t = np.arange(irflength)
    new_index_left = np.fmod(np.fmod(t - np.floor(shift) - 1, irflength) + irflength, irflength).astype(int)
    new_index_right = np.fmod(np.fmod(t - np.ceil(shift) - 1, irflength) + irflength, irflength).astype(int)
    integer_left_shift = irf[new_index_left]
    integer_right_shift = irf[new_index_right]
    irs = (1 - shift + np.floor(shift)) * integer_left_shift + (shift - np.floor(shift)) * integer_right_shift
    return irs


# TODO: Add colourshift estimation to this function (important for actually getting correct lifetimes)
def distfluofit(irf, measured, period, channelwidth, cshift_bounds=[-3, 3], choose=False, ntau=50):
    """Quickly fit a multiexponential decay to use as 'initial guess'

        The function aims to identify the number of lifetimes in the
        measured irf_data, as well as the values of the lifetimes. The result
        can be used as an initial guess for fluofit.

    Arguments:
    irf -- Instrumental Response Function measured -- Fluorescence decay irf_data
    period -- Time between laser exciation pulses (in nanoseconds)
    channelwidth -- Time width of one TCSPC channel (in nanoseconds)
    tau -- Initial guess times
    taubounds -- limits for the lifetimes guess times - defaults to 0<tau<100
                 format: [[tau1_min, tau1_max], [tau2_min, tau2_max], ...]
    init -- Whether to use a initial guess routine or not

    Output:
    peak_tau	-- Decay times of the different decay components
    TODO: Add all other outputs
    c -- Color Shift (time shift of the IRF w.r.t. the fluorescence curve)
    offset -- Offset
    amplitudes -- Amplitudes of the different decay components
    dc -- Color shift error
    doffset -- Offset error
    dtau -- Decay times error
    irs -- IRF, shifted by the value of the colorshift
    separated_decays -- Fitted fluorecence component curves
    t -- time axis
    chisquared -- chi squared value

    """
    irf = irf.flatten()
    irflength = np.size(irf)
    tp = channelwidth*np.arange(1, period/channelwidth)  # Time index for whole window
    t = np.arange(irflength)  # Time index for IRF
    nrange = np.arange(ntau)
    # Distribution of inverse decay times:
    tau = (1/channelwidth) / np.exp(nrange / ntau * np.log(period / channelwidth))
    decays = convol(irf, np.exp(np.outer(tau, -tp)))
    decays = decays / np.sum(decays)
    amplitudes, residuals = nnls(decays.T, measured.flatten())
    tau = 1/tau
    print(period)
    plt.plot(amplitudes)
    plt.show()
    peak_amplitudes = amplitudes > 0.1 * np.max(amplitudes)  # Pick out peaks
    peak_amplitudes = peak_amplitudes.flatten()
    t = np.arange(1, np.size(peak_amplitudes))

    # t1 are the 'start points' and t2 are the 'end points' of the peaks
    t1 = t[peak_amplitudes[1:] > peak_amplitudes[:-1]] + 1
    t2 = t[peak_amplitudes[:-1] > peak_amplitudes[1:]]
    # Make sure there isn't a peak at the edge:
    if t1[0] > t2[0]:
        t2 = np.delete(t2, 0)
    if t1[-1] > t2[-1]:
        t1 = np.delete(t1, -1)
    if np.size(t1) == np.size(t2) + 1:
        t2 = np.delete(t2, 0)
    if np.size(t2) == np.size(t1) + 1:
        t1 = np.delete(t1, -1)

    peak_tau = np.array([])
    #  Calculate weighted average tau for each peak:
    for j in range(np.size(t1)):
        peak_tau = np.append(peak_tau, np.dot(amplitudes[t1[j]-1:t2[j]],
                                              tau[t1[j]-1:t2[j]]) / np.sum(amplitudes[t1[j]-1:t2[j]]))

    return peak_tau


class FluoFit:
    """Base class for fit of a multi-exponential decay curve.

    This class is only used for subclassing.

    Parameters
    ----------
    irf : ndarray
        Instrumental Response Function
    measured : ndarray
        The measured decay data
    channelwidth : float
        Time width of one TCSPC channel (in nanoseconds)
    tau : array_like, optional
        Initial guess times (in ns). This is either in the format
        [tau1, tau2, ...] or [[tau1, min1, max1, fix1], [tau2, ...], ...].
        When the "fix" value is False, the min and max values are ignored.
    amp : array_like, optional
        Initial guess amplitude. Format [amp1, amp2, ...] or [[amp1, fix1],
        [amp2, fix2], ...]
    shift : array_like, optional
        Initial guess IRF shift. Either a float, or [shift, min, max, fix].
    bg : float
        Background value for decay. Will be estimated if not given.
    irfbg : float
        Background value for IRF. Will be estimated if not given.
    startpoint : int
        Start of fitting range - will default to channel of decay max or
        IRF max, whichever is least.
    endpoint : int
        End of fitting range - will default to the channel of the
        fluorescence decay that is either around 10 times higher than the
        background level or equivalent to 0.1% of the counts in the peak
        channel, whichever is greater.
    init : bool  # TODO: add this functionality
        Whether to use an initial guess routine or not.
    ploton : bool
        Whether to automatically plot the irf_data

    """

    def __init__(self, irf, measured, t, channelwidth, tau=None, amp=None, shift=None, bg=None, irfbg=None,
                 startpoint=None, endpoint=None, ploton=False):

        self.channelwidth = channelwidth
        # self.init = init
        self.ploton = ploton
        self.t = t

        self.tau = []
        self.taumin = []
        self.taumax = []
        self.amp = []
        self.ampmin = []
        self.ampmax = []
        self.shift = None
        self.shiftmin = None
        self.shiftmax = None
        self.setup_params(amp, shift, tau)

        self.bg = None
        self.irfbg = None
        self.calculate_bg(bg, irf, irfbg, measured)

        self.irf = irf - self.irfbg
        # self.irf = self.irf / np.sum(self.irf)  # Normalize IRF
        self.irf = self.irf / self.irf.max()  # Normalize IRF

        measured = measured - self.bg

        self.startpoint = None
        self.endpoint = None
        self.calculate_boundaries(endpoint, measured, startpoint)

        self.meas_max = measured.max()
        measured = measured / self.meas_max  # Normalize measured
        # measured = measured / measured.max()  # Normalize measured
        self.measured = measured[self.startpoint:self.endpoint]
        self.dtau = None
        self.chisq = None
        self.residuals = None
        self.convd = None

    def calculate_boundaries(self, endpoint, measured, startpoint):
        """Set the start and endpoints

        Sets the values to the given ones or automatically find good ones.
        The start value is chosen as the maximum point of the IRF, and the end
        value is chosen as either the point where the decay is 1 % of
        maximum or 10 times the background value, whichever is highest.

        Parameters
        ----------
        endpoint : int
                End of fitting range
        measured : ndarray
            The measured decay data
        startpoint : int
                Start of fitting range

        """
        if startpoint is None:
            self.startpoint = np.argmax(measured)
        else:
            self.startpoint = startpoint
        if endpoint is None:
            great_than_bg, = np.where(measured > 10 * self.bg)
            hundredth_of_peak, = np.where(measured > 0.01 * measured.max())
            max1 = great_than_bg.max()
            max2 = hundredth_of_peak.max()
            self.endpoint = max(max1, max2)
        else:
            self.endpoint = endpoint

    def calculate_bg(self, bg, irf, irfbg, measured):
        """Calculate decay and IRF background values

        If not given, the  background value is estimated from the first part
        of the curve, before the rise.

        Parameters:
        -----------

        bg : float
            Decay background value
        irf : ndarray
            Instrument response function
        irfbg : float
            IRF background value
        measured : ndarray
            Measured decay data
        """
        if irfbg is None:
            maxind = np.argmax(irf)
            for i in range(maxind):
                reverse = maxind - i
                if np.int(irf[reverse]) == np.int(np.mean(irf[:20])):
                    bglim = reverse
                    break

            self.irfbg = np.mean(irf[:bglim])
        else:
            self.irfbg = irfbg
        if bg is None:
            maxind = np.argmax(measured)
            for i in range(maxind):
                reverse = maxind - i
                if measured[reverse] == np.int(np.mean(measured[:20])):
                    bglim = reverse
                    break

            self.bg = np.mean(measured[:bglim])
        else:
            self.bg = bg

    def setup_params(self, amp, shift, tau):
        """Setup fitting parameters

        This method handles the input of initial parameters for fitting. The
        input system is flexible, allowing optional input of min and max
        values as well as choosing to fix a value.

        Parameters
        ----------

        amp : list or float
            Amplitude(s)
        shift : list or float
            IRF colour shift
        tau : list or float
            Lifetime(s)

        """
        try:
            for tauval in tau:
                try:
                    self.tau.append(tauval[0])
                    if tauval[-1]:  # If tau is fixed
                        self.taumin.append(tauval[0] - 0.0001)
                        self.taumax.append(tauval[0] + 0.0001)
                    else:
                        self.taumin.append(tauval[1])
                        self.taumax.append(tauval[2])
                except TypeError:  # If tauval is not a list - i.e. no bounds given
                    self.tau.append(tauval)
                    self.taumin.append(0.01)
                    self.taumax.append(100)
        except TypeError:  # If tau is not a list - i.e. only one lifetime
            self.tau = tau
            self.taumin = 0.01
            self.taumax = 100
        try:
            for ampval in amp:
                try:
                    self.amp.append(ampval[0])
                    if ampval[-1]:  # If amp is fixed
                        self.ampmin.append(ampval[0] - 0.0001)
                        self.ampmax.append(ampval[0] + 0.0001)
                    else:
                        self.ampmin.append(ampval[1])
                        self.ampmax.append(ampval[2])
                except TypeError:  # If ampval is not a list - i.e. no bounds given
                    self.amp.append(ampval)
                    self.ampmin.append(0)
                    self.ampmax.append(100)
        except TypeError:  # If amp is not a list - i.e. only one lifetime
            self.amp = amp
            self.ampmin = 0
            self.ampmax = 100
        if shift is None:
            shift = 0
        try:
            self.shift = shift[0]
            if shift[-1]:
                self.shiftmin = shift[0] - 0.0001
                self.shiftmax = shift[0] + 0.0001
            else:
                self.shiftmin = shift[1]
                self.shiftmax = shift[2]
        except (TypeError, IndexError) as e:  # If shiftval is not a list
            self.shift = shift
            self.shiftmin = -2000
            self.shiftmax = 2000

    def results(self, tau, dtau, shift, amp=1):
        """Handle results after fitting

        After fitting, the results are processed. Chi-squared is calculated
        and optional plotting is done.

        Parameters:
        -----------
        tau : ndarray or float
            Fitted lifetime(s)
        dtau : ndarray or float
            Error in fitted lifetimes
        shift : float
            Fitted colourshift value
        amp : ndarray or float
            Fitted amplitude(s)

        """

        self.tau = tau
        self.dtau = dtau
        self.amp = amp
        self.shift = shift*self.channelwidth

        residuals = self.convd - self.measured
        residuals = residuals / np.sqrt(np.abs(self.measured))
        residualsnotinf = residuals != np.inf
        residuals = residuals[residualsnotinf]  # For some reason this is the only way i could find that works
        chisquared = np.sum((residuals ** 2)) / (np.size(self.measured) - 4 - 1)
        chisquared = chisquared * self.meas_max  # This is necessary because of normalisation
        self.chisq = chisquared
        self.t = self.t[self.startpoint:self.endpoint]
        self.residuals = residuals

        if self.ploton:
            fig, (ax1, ax2) = plt.subplots(2, 1, sharex=True)
            ax1.set_yscale('log')
            # ax1.set_ylim([self.measured.min() * 1000, self.measured.max() * 2])
            ax1.plot(self.t, self.measured.flatten(), color='gray', linewidth=1)
            ax1.plot(self.t, self.convd.flatten(), color='C3', linewidth=1)
            # ax1.plot(self.irf[self.startpoint:self.endpoint])
            # ax1.plot(colorshift(self.irf, shift)[self.startpoint:self.endpoint])
            textx = (self.endpoint - self.startpoint) * self.channelwidth * 1.4
            texty = self.measured.max()
            try:
                ax1.text(textx, texty, 'Tau = ' + ' '.join('{:#.3g}'.format(F) for F in tau))
                ax1.text(textx, texty / 2, 'Amp = ' + ' '.join('{:#.3g} '.format(F) for F in amp))
            except TypeError:  # only one component
                ax1.text(textx, texty, 'Tau = {:#.3g}'.format(tau))
                # ax1.text(textx, texty / 2, 'Amp = {:#.3g}\% '.format(amp))
                # ax1.text(textx, texty / 2, 'Tau err = %s' % dtau)
            ax2.plot(self.t[residualsnotinf], residuals, '.', markersize=2)
            print(residuals.max())
            ax2.text(textx, residuals.max() / 1.1, r'$\chi ^2 = $ {:3.4f}'.format(chisquared))
            ax2.set_xlabel('Time (ns)')
            ax2.set_ylabel('Weighted residual')
            ax1.set_ylabel('Number of photons in channel')
            plt.show()

    def makeconvd(self, shift, model):
        """Makes a convolved decay using IRF and exponential model

        Parameters:
        -----------

        shift : float
            IRF colour shift
        model : ndarray
            Exponential model function

        """

        irf = self.irf
        irf = colorshift(irf, shift)
        convd = convolve(irf, model)
        convd = convd[self.startpoint:self.endpoint]
        return convd


class OneExp(FluoFit):
    """"Single exponential fit. Takes exact same arguments as Fluofit"""

    def __init__(self, irf, measured, t, channelwidth, tau=None, amp=None, shift=None, bg=None, irfbg=None,
                 startpoint=None, endpoint=None, addopt=None, ploton=False):

        if tau is None:
            tau = 5
        if amp is None:
            amp = 1
        FluoFit.__init__(self, irf, measured, t, channelwidth, tau, amp, shift, bg, irfbg, startpoint, endpoint, ploton)

        paramin = [self.taumin[0], self.ampmin, self.shiftmin]
        paramax = [self.taumax[0], self.ampmax, self.shiftmax]
        paraminit = [self.tau[0], self.amp, self.shift]
        if addopt is None:
            param, pcov = curve_fit(self.fitfunc, self.t, self.measured, bounds=(paramin, paramax), p0=paraminit)
        else:
            param, pcov = curve_fit(self.fitfunc, self.t, self.measured, bounds=(paramin, paramax), p0=paraminit, **addopt)

        tau = param[0]
        amp = param[1]
        shift = param[2]
        dtau = np.sqrt(pcov[0, 0])

        self.convd = self.fitfunc(self.t, tau, amp, shift)
        self.results(tau, dtau, shift)

    def fitfunc(self, t, tau1, a, shift):
        """Function passed to curve_fit, to be fitted to data"""

        model = a * np.exp(-t/tau1)
        return self.makeconvd(shift, model)


class TwoExp(FluoFit):
    """"Double exponential fit. Takes exact same arguments as Fluofit"""

    def __init__(self, irf, measured, t, channelwidth, tau=None, amp=None, shift=None, bg=None, irfbg=None,
                 startpoint=None, endpoint=None, addopt=None, ploton=False):

        if tau is None:
            tau = [1, 5]
        if amp is None:
            amp = [1, 1]

        FluoFit.__init__(self, irf, measured, t, channelwidth, tau, amp, shift, bg, irfbg, startpoint, endpoint, ploton)

        paramin = self.taumin + self.ampmin + [self.shiftmin]
        paramax = self.taumax + self.ampmax + [self.shiftmax]
        paraminit = self.tau + self.amp + [self.shift]
        if addopt is None:
            param, pcov = curve_fit(self.fitfunc, self.t, self.measured, bounds=(paramin, paramax), p0=paraminit)
        else:
            param, pcov = curve_fit(self.fitfunc, self.t, self.measured, bounds=(paramin, paramax), p0=paraminit, **addopt)

        tau = param[0:2]
        amp = np.append(param[2], param[3])
        shift = param[4]
        dtau = np.sqrt(np.diag(pcov[0:2]))

        self.convd = self.fitfunc(self.t, tau[0], tau[1], amp[0], amp[1], shift)
        self.results(tau, dtau, shift, amp)

    def fitfunc(self, t, tau1, tau2, a1, a2, shift):
        """Function passed to curve_fit, to be fitted to data"""

        model = a1 * np.exp(-t / tau1) + a2 * np.exp(-t / tau2)
        return self.makeconvd(shift, model)


class ThreeExp(FluoFit):
    """"Triple exponential fit. Takes exact same arguments as Fluofit"""

    def __init__(self, irf, measured, t, channelwidth, tau=None, amp=None, shift=None, bg=None, irfbg=None,
                 startpoint=None, endpoint=None, ploton=False):

        if tau is None:
            tau = [0.1, 1, 5]
        if amp is None:
            amp = [1, 1, 1]

        FluoFit.__init__(self, irf, measured, t, channelwidth, tau, amp, shift, bg, irfbg, startpoint, endpoint, ploton)

        paramin = self.taumin + self.ampmin + [self.shiftmin]
        paramax = self.taumax + self.ampmax + [self.shiftmax]
        paraminit = self.tau + self.amp + [self.shift]
        param, pcov = curve_fit(self.fitfunc, self.t, self.measured, bounds=(paramin, paramax), p0=paraminit)

        tau = param[0:3]
        amp = param[3:6]
        shift = param[6]
        dtau = np.diag(pcov[0:3])

        self.convd = self.fitfunc(self.t, tau[0], tau[1], tau[2], amp[0], amp[1], amp[2], shift)
        self.results(tau, dtau, shift, amp)

    def fitfunc(self, t, tau1, tau2, tau3, a1, a2, a3, shift):
        """Function passed to curve_fit, to be fitted to data"""

        model = a1 * np.exp(-t / tau1) + a2 * np.exp(-t / tau2) + a3 * np.exp(-t / tau3)
        return self.makeconvd(shift, model)


class FittingParameters:
    def __init__(self, parent):
        self.parent = parent
        self.fpd = self.parent.fitparamdialog
        self.irf = None
        self.tau = None
        self.amp = None
        self.shift = None
        self.shiftfix = None
        self.decaybg = None
        self.irfbg = None
        self.start = None
        self.end = None
        self.numexp = None
        self.addopt = None

    def getfromdialog(self):
        self.numexp = int(self.fpd.combNumExp.currentText())
        if self.numexp == 1:
            self.tau = [[self.get_from_gui(i) for i in
                         [self.fpd.line1Init, self.fpd.line1Min, self.fpd.line1Max,
                          self.fpd.check1Fix]]]
            self.amp = [[self.get_from_gui(i) for i in
                         [self.fpd.line1AmpInit, self.fpd.line1AmpMin, self.fpd.line1AmpMax,
                          self.fpd.check1AmpFix]]]

        elif self.numexp == 2:
            self.tau = [[self.get_from_gui(i) for i in
                         [self.fpd.line2Init1, self.fpd.line2Min1, self.fpd.line2Max1,
                          self.fpd.check2Fix1]],
                        [self.get_from_gui(i) for i in
                         [self.fpd.line2Init2, self.fpd.line2Min2, self.fpd.line2Max2,
                          self.fpd.check2Fix2]]]
            self.amp = [[self.get_from_gui(i) for i in
                         [self.fpd.line2AmpInit1, self.fpd.line2AmpMin1, self.fpd.line2AmpMax1,
                          self.fpd.check2AmpFix1]],
                        [self.get_from_gui(i) for i in
                         [self.fpd.line2AmpInit2, self.fpd.line2AmpMin2, self.fpd.line2AmpMax2,
                          self.fpd.check2AmpFix2]]]

        elif self.numexp == 3:
            self.tau = [[self.get_from_gui(i) for i in
                         [self.fpd.line3Init1, self.fpd.line3Min1, self.fpd.line3Max1,
                          self.fpd.check3Fix1]],
                        [self.get_from_gui(i) for i in
                         [self.fpd.line3Init2, self.fpd.line3Min2, self.fpd.line3Max2,
                          self.fpd.check3Fix2]],
                        [self.get_from_gui(i) for i in
                         [self.fpd.line3Init3, self.fpd.line3Min3, self.fpd.line3Max3,
                          self.fpd.check3Fix3]]]
            self.amp = [[self.get_from_gui(i) for i in
                         [self.fpd.line3AmpInit1, self.fpd.line3AmpMin1, self.fpd.line3AmpMax1,
                          self.fpd.check3AmpFix1]],
                        [self.get_from_gui(i) for i in
                         [self.fpd.line3AmpInit2, self.fpd.line3AmpMin2, self.fpd.line3AmpMax2,
                          self.fpd.check3AmpFix2]],
                        [self.get_from_gui(i) for i in
                         [self.fpd.line3AmpInit3, self.fpd.line3AmpMin3, self.fpd.line3AmpMax3,
                          self.fpd.check3AmpFix3]]]

        self.shift = self.get_from_gui(self.fpd.lineShift)
        self.shiftfix = self.get_from_gui(self.fpd.checkFixIRF)
        self.decaybg = self.get_from_gui(self.fpd.lineDecayBG)
        self.irfbg = self.get_from_gui(self.fpd.lineIRFBG)
        self.start = self.get_from_gui(self.fpd.lineStartTime)
        self.end = self.get_from_gui(self.fpd.lineEndTime)
        # try:
        #     self.start = int(self.get_from_gui(self.fpd.lineStartTime))
        # except TypeError:
        #     self.start = self.get_from_gui(self.fpd.lineStartTime)
        # try:
        #     self.end = int(self.get_from_gui(self.fpd.lineEndTime))
        # except TypeError:
        #     self.end = self.get_from_gui(self.fpd.lineEndTime)

        if self.fpd.lineAddOpt.text() != '':
            self.addopt = self.fpd.lineAddOpt.text()
        else:
            self.addopt = None

    @staticmethod
    def get_from_gui(guiobj):
        if type(guiobj) == QLineEdit:
            if guiobj.text() == '':
                return None
            else:
                return float(guiobj.text())
        elif type(guiobj) == QCheckBox:
            return float(guiobj.isChecked())


class FittingDialog(QDialog, UI_Fitting_Dialog):
    """Class for dialog that is used to choose lifetime fit parameters."""

    def __init__(self, mainwindow, lifetime_controller):
        QDialog.__init__(self)
        UI_Fitting_Dialog.__init__(self)
        self.setupUi(self)

        self.mainwindow = mainwindow
        self.lifetime_controller = lifetime_controller
        self.pgFitParam.setBackground(background=None)
        for widget in self.findChildren(QLineEdit):
            widget.textChanged.connect(self.updateplot)
        for widget in self.findChildren(QCheckBox):
            widget.stateChanged.connect(self.updateplot)
        for widget in self.findChildren(QComboBox):
            widget.currentTextChanged.connect(self.updateplot)
        self.updateplot()

        # self.lineStartTime.setValidator(QIntValidator())
        # self.lineEndTime.setValidator(QIntValidator())

    def updateplot(self, *args):

        try:
            model = self.make_model()
        except Exception as err:
            logger.error('Error Occured: ' + str(err))
            return

        fp = self.lifetime_controller.fitparam
        try:
            irf = fp.irf
            irft = fp.irft
        except AttributeError:
            logger.error('No IRF!')
            return

        shift, decaybg, irfbg, start, end = self.getparams()

        channelwidth = self.mainwindow.currentparticle.channelwidth
        shift = shift / channelwidth
        start = int(start / channelwidth)
        end = int(end / channelwidth)
        # irf = tcspcfit.colorshift(irf, shift)
        irf = colorshift(irf, shift)
        convd = scipy.signal.convolve(irf, model)
        convd = convd[:np.size(irf)]
        convd = convd / convd.max()

        try:
            if self.mainwindow.current_level is None:
                histogram = self.mainwindow.currentparticle.histogram
            else:
                level = self.mainwindow.current_level
                histogram = self.mainwindow.currentparticle.levels[level].histogram
            decay = histogram.decay
            decay = decay / decay.max()
            t = histogram.t

            # decay, t = start_at_value(decay, t)
            end = min(end, np.size(t) - 1)  # Make sure endpoint is not bigger than size of t

            convd = convd[irft > 0]
            irft = irft[irft > 0]

        except AttributeError:
            logger.error('No Decay!')
        else:
            plot_item = self.pgFitParam.getPlotItem()

            plot_item.setLogMode(y=True)
            plot_pen = QPen()
            plot_pen.setWidthF(3)
            plot_pen.setJoinStyle(Qt.RoundJoin)
            plot_pen.setColor(QColor('blue'))
            plot_pen.setCosmetic(True)

            plot_item.clear()
            plot_item.plot(x=t, y=np.clip(decay, a_min=0.001, a_max=None), pen=plot_pen,
                           symbol=None)
            plot_pen.setWidthF(4)
            plot_pen.setColor(QColor('dark blue'))
            plot_item.plot(x=irft, y=np.clip(convd, a_min=0.001, a_max=None), pen=plot_pen,
                           symbol=None)
            # unit = 'ns with ' + str(currentparticle.channelwidth) + 'ns bins'
            plot_item.getAxis('bottom').setLabel('Decay time (ns)')
            # plot_item.getViewBox().setLimits(xMin=0, yMin=0.1, xMax=t[-1], yMax=1)
            # plot_item.getViewBox().setLimits(xMin=0, yMin=0, xMax=t[-1])
            # self.MW_fitparam.axes.clear()
            # self.MW_fitparam.axes.semilogy(t, decay, color='xkcd:dull blue')
            # self.MW_fitparam.axes.semilogy(irft, convd, color='xkcd:marine blue', linewidth=2)
            # self.MW_fitparam.axes.set_ylim(bottom=1e-2)

        try:
            plot_pen.setColor(QColor('gray'))
            plot_pen.setWidth(3)
            startline = pg.InfiniteLine(angle=90, pen=plot_pen, movable=False, pos=t[start])
            endline = pg.InfiniteLine(angle=90, pen=plot_pen, movable=False, pos=t[end])
            plot_item.addItem(startline)
            plot_item.addItem(endline)
            # self.MW_fitparam.axes.axvline(t[start])
            # self.MW_fitparam.axes.axvline(t[end])
        except IndexError:
            msg = QMessageBox()
            msg.setIcon(QMessageBox.Warning)
            msg.setText('Value out of bounds!')
            msg.exec_()

    def getparams(self):
        fp = self.lifetime_controller.fitparam
        irf = fp.irf
        shift = fp.shift
        if shift is None:
            shift = 0
        decaybg = fp.decaybg
        if decaybg is None:
            decaybg = 0
        irfbg = fp.irfbg
        if irfbg is None:
            irfbg = 0
        start = fp.start
        if start is None:
            start = 0
        end = fp.end
        if end is None:
            end = np.size(irf)
        return shift, decaybg, irfbg, start, end

    def make_model(self):
        fp = self.lifetime_controller.fitparam
        t = self.mainwindow.currentparticle.histogram.t
        fp.getfromdialog()
        if fp.numexp == 1:
            tau = fp.tau[0][0]
            model = np.exp(-t / tau)
        elif fp.numexp == 2:
            tau1 = fp.tau[0][0]
            tau2 = fp.tau[1][0]
            amp1 = fp.amp[0][0]
            amp2 = fp.amp[1][0]
            # print(amp1, amp2, tau1, tau2)
            model = amp1 * np.exp(-t / tau1) + amp2 * np.exp(-t / tau2)
        elif fp.numexp == 3:
            tau1 = fp.tau[0][0]
            tau2 = fp.tau[1][0]
            tau3 = fp.tau[2][0]
            amp1 = fp.amp[0][0]
            amp2 = fp.amp[1][0]
            amp3 = fp.amp[2][0]
            model = amp1 * np.exp(-t / tau1) + amp2 * np.exp(-t / tau2) + amp3 * np.exp(-t / tau3)
        return model
=======
""" Module for fitting TCSPC data.

The function distfluofit is based on MATLAB code by Jörg Enderlein:
https://www.uni-goettingen.de/en/513325.html

Bertus van Heerden
University of Pretoria
"""

import numpy as np
from scipy.fftpack import fft, ifft
from scipy.optimize import curve_fit, nnls
from scipy.signal import convolve
from matplotlib import pyplot as plt


def makerow(vector):
    """Reshape 1D vector into a 2D row"""
    return np.reshape(vector, (1, -1))


# TODO: simplify this as it is only used by distfluofit()
def convol(irf, decay):
    """Performs a convolution of irf with decay.

    Periodicity (period = size(decay)) is assumed.

    Arguments:
    irf -- row vector or 1D
    decay -- 1D or array with irf_data in rows

    Output
    y -- convolution of irf with each row of decay.
    """

    # Make sure irf (and decay if 1D) are row vectors:
    irf = makerow(irf)
    if decay.ndim == 1:
        irf = makerow(decay)

    # Make irf the same length as decay:
    mm = np.mean(irf[-11:])
    decaylength = np.size(decay, 1)
    irflength = np.size(irf, 1)
    if decaylength > irflength:
        irf = np.append(irf, mm * np.ones(decaylength - irflength))
    else:
        irf = irf[:, :decaylength]

    # Duplicate rows of irf so dimensions are the same as decay and convolve:
    y = np.float_(np.real(ifft(np.outer(np.ones(np.size(decay, 0)), fft(irf)) * fft(decay))))

    # t needs to have the same length as irf (irflength) in each case:
    if irflength <= decaylength:
        t = np.arange(0, irflength)
    else:
        t = np.concatenate((np.arange(0, decaylength), np.arange(0, irflength - decaylength)))

    # Either remove from y or add from start to end so that y has same length as irf:
    y = y.take(t, 1)
    return y


def colorshift(irf, shift, irflength=None):
    """Shift irf left or right 'periodically'.

    A shift past the start or end results in those values of irf
    'wrapping around'.

    Arguments:
    irf -- row vector or 1D
    shift -- float
    irflength -- float
    t -- 1D vector

    Output:
    irs -- shifted irf, as row vector
    """
    if irflength is not None:
        raise Warning("Don't input irflength and t")
    irf = irf.flatten()
    irflength = np.size(irf)
    t = np.arange(irflength)
    new_index_left = np.fmod(np.fmod(t - np.floor(shift), irflength) + irflength, irflength).astype(int)
    new_index_right = np.fmod(np.fmod(t - np.ceil(shift), irflength) + irflength, irflength).astype(int)
    integer_left_shift = irf[new_index_left]
    integer_right_shift = irf[new_index_right]
    irs = (1 - shift + np.floor(shift)) * integer_left_shift + (shift - np.floor(shift)) * integer_right_shift
    return irs


# TODO: Add colourshift estimation to this function (important for actually getting correct lifetimes)
def distfluofit(irf, measured, period, channelwidth, cshift_bounds=[-3, 3], choose=False, ntau=50):
    """Quickly fit a multiexponential decay to use as 'initial guess'

        The function aims to identify the number of lifetimes in the
        measured irf_data, as well as the values of the lifetimes. The result
        can be used as an initial guess for fluofit.

    Arguments:
    irf -- Instrumental Response Function measured -- Fluorescence decay irf_data
    period -- Time between laser exciation pulses (in nanoseconds)
    channelwidth -- Time width of one TCSPC channel (in nanoseconds)
    tau -- Initial guess times
    taubounds -- limits for the lifetimes guess times - defaults to 0<tau<100
                 format: [[tau1_min, tau1_max], [tau2_min, tau2_max], ...]
    init -- Whether to use a initial guess routine or not

    Output:
    peak_tau	-- Decay times of the different decay components
    TODO: Add all other outputs
    c -- Color Shift (time shift of the IRF w.r.t. the fluorescence curve)
    offset -- Offset
    amplitudes -- Amplitudes of the different decay components
    dc -- Color shift error
    doffset -- Offset error
    dtau -- Decay times error
    irs -- IRF, shifted by the value of the colorshift
    separated_decays -- Fitted fluorecence component curves
    t -- time axis
    chisquared -- chi squared value

    """
    irf = irf.flatten()
    irflength = np.size(irf)
    tp = channelwidth*np.arange(1, period/channelwidth)  # Time index for whole window
    t = np.arange(irflength)  # Time index for IRF
    nrange = np.arange(ntau)
    # Distribution of inverse decay times:
    tau = (1/channelwidth) / np.exp(nrange / ntau * np.log(period / channelwidth))
    decays = convol(irf, np.exp(np.outer(tau, -tp)))
    decays = decays / np.sum(decays)
    amplitudes, residuals = nnls(decays.T, measured.flatten())
    tau = 1/tau
    print(period)
    plt.plot(amplitudes)
    plt.show()
    peak_amplitudes = amplitudes > 0.1 * np.max(amplitudes)  # Pick out peaks
    peak_amplitudes = peak_amplitudes.flatten()
    t = np.arange(1, np.size(peak_amplitudes))

    # t1 are the 'start points' and t2 are the 'end points' of the peaks
    t1 = t[peak_amplitudes[1:] > peak_amplitudes[:-1]] + 1
    t2 = t[peak_amplitudes[:-1] > peak_amplitudes[1:]]
    # Make sure there isn't a peak at the edge:
    if t1[0] > t2[0]:
        t2 = np.delete(t2, 0)
    if t1[-1] > t2[-1]:
        t1 = np.delete(t1, -1)
    if np.size(t1) == np.size(t2) + 1:
        t2 = np.delete(t2, 0)
    if np.size(t2) == np.size(t1) + 1:
        t1 = np.delete(t1, -1)

    peak_tau = np.array([])
    #  Calculate weighted average tau for each peak:
    for j in range(np.size(t1)):
        peak_tau = np.append(peak_tau, np.dot(amplitudes[t1[j]-1:t2[j]],
                                              tau[t1[j]-1:t2[j]]) / np.sum(amplitudes[t1[j]-1:t2[j]]))

    return peak_tau


class FluoFit:
    """Base class for fit of a multi-exponential decay curve.

    This class is only used for subclassing.

    Parameters
    ----------
    irf : ndarray
        Instrumental Response Function
    measured : ndarray
        The measured decay data
    channelwidth : float
        Time width of one TCSPC channel (in nanoseconds)
    tau : array_like, optional
        Initial guess times (in ns). This is either in the format
        [tau1, tau2, ...] or [[tau1, min1, max1, fix1], [tau2, ...], ...].
        When the "fix" value is False, the min and max values are ignored.
    amp : array_like, optional
        Initial guess amplitude. Format [amp1, amp2, ...] or [[amp1, fix1],
        [amp2, fix2], ...]
    shift : array_like, optional
        Initial guess IRF shift. Either a float, or [shift, min, max, fix].
    bg : float
        Background value for decay. Will be estimated if not given.
    irfbg : float
        Background value for IRF. Will be estimated if not given.
    startpoint : int
        Start of fitting range - will default to channel of decay max or
        IRF max, whichever is least.
    endpoint : int
        End of fitting range - will default to the channel of the
        fluorescence decay that is either around 10 times higher than the
        background level or equivalent to 0.1% of the counts in the peak
        channel, whichever is greater.
    init : bool  # TODO: add this functionality
        Whether to use an initial guess routine or not.
    ploton : bool
        Whether to automatically plot the irf_data

    """

    def __init__(self, irf, measured, t, channelwidth, tau=None, amp=None, shift=None, bg=None, irfbg=None,
                 startpoint=None, endpoint=None, ploton=False):

        self.channelwidth = channelwidth
        # self.init = init
        self.ploton = ploton
        self.t = t

        self.tau = []
        self.taumin = []
        self.taumax = []
        self.amp = []
        self.ampmin = []
        self.ampmax = []
        self.shift = None
        self.shiftmin = None
        self.shiftmax = None
        self.setup_params(amp, shift, tau)

        self.bg = None
        self.irfbg = None
        self.calculate_bg(bg, irf, irfbg, measured)

        self.irf = irf - self.irfbg
        # self.irf = self.irf / np.sum(self.irf)  # Normalize IRF
        self.irf = self.irf / self.irf.max()  # Normalize IRF

        measured = measured - self.bg

        self.startpoint = None
        self.endpoint = None
        self.calculate_boundaries(endpoint, measured, startpoint)

        # self.meas_max = measured.max()
        # measured = measured / self.meas_max  # Normalize measured
        self.meas_max = measured.sum()
        meas_std = np.sqrt(np.abs(measured))
        measured = measured / self.meas_max  # Normalize measured
        meas_std = meas_std / self.meas_max
        self.measured = measured[self.startpoint:self.endpoint]
        self.meas_std = meas_std[self.startpoint:self.endpoint]
        self.dtau = None
        self.chisq = None
        self.residuals = None
        self.convd = None

    def calculate_boundaries(self, endpoint, measured, startpoint):
        """Set the start and endpoints

        Sets the values to the given ones or automatically find good ones.
        The start value is chosen as the maximum point of the IRF, and the end
        value is chosen as either the point where the decay is 1 % of
        maximum or 10 times the background value, whichever is highest.

        Parameters
        ----------
        endpoint : int
                End of fitting range
        measured : ndarray
            The measured decay data
        startpoint : int
                Start of fitting range

        """
        if startpoint is None:
            self.startpoint = np.argmax(measured)
        else:
            self.startpoint = startpoint
        if endpoint is None:
            great_than_bg, = np.where(measured > 10 * self.bg)
            hundredth_of_peak, = np.where(measured > 0.01 * measured.max())
            max1 = great_than_bg.max()
            max2 = hundredth_of_peak.max()
            self.endpoint = max(max1, max2)
        else:
            self.endpoint = endpoint

    def calculate_bg(self, bg, irf, irfbg, measured):
        """Calculate decay and IRF background values

        If not given, the  background value is estimated from the first part
        of the curve, before the rise.

        Parameters:
        -----------

        bg : float
            Decay background value
        irf : ndarray
            Instrument response function
        irfbg : float
            IRF background value
        measured : ndarray
            Measured decay data
        """
        if irfbg is None:
            maxind = np.argmax(irf)
            for i in range(maxind):
                reverse = maxind - i
                if np.int(irf[reverse]) == np.int(np.mean(irf[:20])):
                    bglim = reverse
                    break

            self.irfbg = np.mean(irf[:bglim])
        else:
            self.irfbg = irfbg
        if bg is None:
            maxind = np.argmax(measured)
            for i in range(maxind):
                reverse = maxind - i
                if measured[reverse] == np.int(np.mean(measured[:20])):
                    bglim = reverse
                    break

            self.bg = np.mean(measured[:bglim])
        else:
            self.bg = bg

    def setup_params(self, amp, shift, tau):
        """Setup fitting parameters

        This method handles the input of initial parameters for fitting. The
        input system is flexible, allowing optional input of min and max
        values as well as choosing to fix a value.

        Parameters
        ----------

        amp : list or float
            Amplitude(s)
        shift : list or float
            IRF colour shift
        tau : list or float
            Lifetime(s)

        """
        try:
            for tauval in tau:
                try:
                    self.tau.append(tauval[0])
                    if tauval[-1]:  # If tau is fixed
                        self.taumin.append(tauval[0] - 0.0001)
                        self.taumax.append(tauval[0] + 0.0001)
                    else:
                        self.taumin.append(tauval[1])
                        self.taumax.append(tauval[2])
                except TypeError:  # If tauval is not a list - i.e. no bounds given
                    self.tau.append(tauval)
                    self.taumin.append(0.01)
                    self.taumax.append(100)
        except TypeError:  # If tau is not a list - i.e. only one lifetime
            self.tau = tau
            self.taumin = 0.01
            self.taumax = 100
        try:
            for ampval in amp:
                try:
                    self.amp.append(ampval[0])
                    if ampval[-1]:  # If amp is fixed
                        self.ampmin.append(ampval[0] - 0.0001)
                        self.ampmax.append(ampval[0] + 0.0001)
                    else:
                        self.ampmin.append(ampval[1])
                        self.ampmax.append(ampval[2])
                except TypeError:  # If ampval is not a list - i.e. no bounds given
                    self.amp.append(ampval)
                    self.ampmin.append(0)
                    self.ampmax.append(100)
        except TypeError:  # If amp is not a list - i.e. only one lifetime
            self.amp = amp
            self.ampmin = 0
            self.ampmax = 100
        if shift is None:
            shift = 0
        try:
            self.shift = shift[0]
            if shift[-1]:
                self.shiftmin = shift[0] - 0.0001
                self.shiftmax = shift[0] + 0.0001
            else:
                self.shiftmin = shift[1]
                self.shiftmax = shift[2]
        except (TypeError, IndexError) as e:  # If shiftval is not a list
            self.shift = shift
            self.shiftmin = -2000
            self.shiftmax = 2000

    def results(self, tau, dtau, shift, amp=1):
        """Handle results after fitting

        After fitting, the results are processed. Chi-squared is calculated
        and optional plotting is done.

        Parameters:
        -----------
        tau : ndarray or float
            Fitted lifetime(s)
        dtau : ndarray or float
            Error in fitted lifetimes
        shift : float
            Fitted colourshift value
        amp : ndarray or float
            Fitted amplitude(s)

        """

        self.tau = tau
        self.dtau = dtau
        self.amp = amp
        self.shift = shift*self.channelwidth

        # residuals = self.convd - self.measured
        # residuals = residuals / np.sqrt(np.abs(self.measured))
        residuals = (self.convd - self.measured) * self.meas_max
        residuals = residuals / np.sqrt(np.abs(self.measured * self.meas_max))
        residualsnotinf = residuals != np.inf
        residuals = residuals[residualsnotinf]  # For some reason this is the only way i could find that works
        chisquared = np.sum((residuals ** 2)) / (np.size(self.measured) - 4 - 1)
        # chisquared = chisquared * self.meas_max  # This is necessary because of normalisation
        self.chisq = chisquared
        self.t = self.t[self.startpoint:self.endpoint]
        self.residuals = residuals

        if self.ploton:
            fig, (ax1, ax2) = plt.subplots(2, 1, sharex=True)
            ax1.set_yscale('log')
            # ax1.set_ylim([self.measured.min() * 1000, self.measured.max() * 2])
            ax1.plot(self.t, self.measured.flatten(), color='gray', linewidth=1)
            ax1.plot(self.t, self.convd.flatten(), color='C3', linewidth=1)
            # ax1.plot(self.irf[self.startpoint:self.endpoint])
            # ax1.plot(colorshift(self.irf, shift)[self.startpoint:self.endpoint])
            textx = (self.endpoint - self.startpoint) * self.channelwidth * 1.4
            texty = self.measured.max()
            try:
                ax1.text(textx, texty, 'Tau = ' + ' '.join('{:#.3g}'.format(F) for F in tau))
                ax1.text(textx, texty / 2, 'Amp = ' + ' '.join('{:#.3g} '.format(F) for F in amp))
            except TypeError:  # only one component
                ax1.text(textx, texty, 'Tau = {:#.3g}'.format(tau))
                # ax1.text(textx, texty / 2, 'Amp = {:#.3g}\% '.format(amp))
                # ax1.text(textx, texty / 2, 'Tau err = %s' % dtau)
            ax2.plot(self.t[residualsnotinf], residuals, '.', markersize=2)
            print(residuals.max())
            ax2.text(textx, residuals.max() / 1.1, r'$\chi ^2 = $ {:3.4f}'.format(chisquared))
            ax2.set_xlabel('Time (ns)')
            ax2.set_ylabel('Weighted residual')
            ax1.set_ylabel('Number of photons in channel')
            plt.show()

    def makeconvd(self, shift, model):
        """Makes a convolved decay using IRF and exponential model

        Parameters:
        -----------

        shift : float
            IRF colour shift
        model : ndarray
            Exponential model function

        """

        irf = self.irf
        irf = colorshift(irf, shift)
        convd = convolve(irf, model)
        convd = convd / convd.sum()
        convd = convd[self.startpoint:self.endpoint]
        return convd


class OneExp(FluoFit):
    """"Single exponential fit. Takes exact same arguments as Fluofit"""

    def __init__(self, irf, measured, t, channelwidth, tau=None, amp=None, shift=None, bg=None, irfbg=None,
                 startpoint=None, endpoint=None, addopt=None, ploton=False):

        if tau is None:
            tau = 5
        if amp is None:
            amp = 1
        FluoFit.__init__(self, irf, measured, t, channelwidth, tau, amp, shift, bg, irfbg, startpoint, endpoint, ploton)

        paramin = [self.taumin[0], self.ampmin, self.shiftmin]
        paramax = [self.taumax[0], self.ampmax, self.shiftmax]
        paraminit = [self.tau[0], self.amp, self.shift]
        if addopt is None:
            param, pcov = curve_fit(self.fitfunc, self.t, self.measured, bounds=(paramin, paramax), p0=paraminit)
        else:
            param, pcov = curve_fit(self.fitfunc, self.t, self.measured, bounds=(paramin, paramax), p0=paraminit, **addopt)

        tau = param[0]
        amp = param[1]
        shift = param[2]
        dtau = np.sqrt(pcov[0, 0])

        self.convd = self.fitfunc(self.t, tau, amp, shift)
        self.results(tau, dtau, shift)

    def fitfunc(self, t, tau1, a, shift):
        """Function passed to curve_fit, to be fitted to data"""

        model = a * np.exp(-t/tau1)
        return self.makeconvd(shift, model)


class TwoExp(FluoFit):
    """"Double exponential fit. Takes exact same arguments as Fluofit"""

    def __init__(self, irf, measured, t, channelwidth, tau=None, amp=None, shift=None, bg=None, irfbg=None,
                 startpoint=None, endpoint=None, addopt=None, ploton=False):

        if tau is None:
            tau = [1, 5]
        if amp is None:
            amp = [1, 1]

        FluoFit.__init__(self, irf, measured, t, channelwidth, tau, amp, shift, bg, irfbg, startpoint, endpoint, ploton)

        paramin = self.taumin + self.ampmin + [self.shiftmin]
        paramax = self.taumax + self.ampmax + [self.shiftmax]
        paraminit = self.tau + self.amp + [self.shift]
        if addopt is None:
            param, pcov = curve_fit(self.fitfunc, self.t, self.measured, bounds=(paramin, paramax), p0=paraminit)
            # sigma=np.sqrt(np.abs(self.measured)))
        else:
            param, pcov = curve_fit(self.fitfunc, self.t, self.measured, bounds=(paramin, paramax), p0=paraminit, **addopt)

        tau = param[0:2]
        # amp = np.append(param[2], param[3])
        amp = np.append(param[2], 1 - param[2])
        shift = param[4]
        dtau = np.sqrt(np.diag(pcov[0:2]))

        self.convd = self.fitfunc(self.t, tau[0], tau[1], amp[0], amp[1], shift)
        self.results(tau, dtau, shift, amp)

    def fitfunc(self, t, tau1, tau2, a1, a2, shift):
        """Function passed to curve_fit, to be fitted to data"""

        model = a1 * np.exp(-t / tau1) + (1 - a1) * np.exp(-t / tau2)
        return self.makeconvd(shift, model)


class ThreeExp(FluoFit):
    """"Triple exponential fit. Takes exact same arguments as Fluofit"""

    def __init__(self, irf, measured, t, channelwidth, tau=None, amp=None, shift=None, bg=None, irfbg=None,
                 startpoint=None, endpoint=None, ploton=False):

        if tau is None:
            tau = [0.1, 1, 5]
        if amp is None:
            amp = [1, 1, 1]

        FluoFit.__init__(self, irf, measured, t, channelwidth, tau, amp, shift, bg, irfbg, startpoint, endpoint, ploton)

        paramin = self.taumin + self.ampmin + [self.shiftmin]
        paramax = self.taumax + self.ampmax + [self.shiftmax]
        paraminit = self.tau + self.amp + [self.shift]
        param, pcov = curve_fit(self.fitfunc, self.t, self.measured, bounds=(paramin, paramax), p0=paraminit)

        tau = param[0:3]
        amp = param[3:6]
        shift = param[6]
        dtau = np.diag(pcov[0:3])

        self.convd = self.fitfunc(self.t, tau[0], tau[1], tau[2], amp[0], amp[1], amp[2], shift)
        self.results(tau, dtau, shift, amp)

    def fitfunc(self, t, tau1, tau2, tau3, a1, a2, a3, shift):
        """Function passed to curve_fit, to be fitted to data"""

        model = a1 * np.exp(-t / tau1) + a2 * np.exp(-t / tau2) + a3 * np.exp(-t / tau3)
        return self.makeconvd(shift, model)

>>>>>>> 7999ff26
<|MERGE_RESOLUTION|>--- conflicted
+++ resolved
@@ -1,4 +1,3 @@
-<<<<<<< HEAD
 """ Module for fitting TCSPC data.
 
 The function distfluofit is based on MATLAB code by Jörg Enderlein:
@@ -96,8 +95,8 @@
     irf = irf.flatten()
     irflength = np.size(irf)
     t = np.arange(irflength)
-    new_index_left = np.fmod(np.fmod(t - np.floor(shift) - 1, irflength) + irflength, irflength).astype(int)
-    new_index_right = np.fmod(np.fmod(t - np.ceil(shift) - 1, irflength) + irflength, irflength).astype(int)
+    new_index_left = np.fmod(np.fmod(t - np.floor(shift), irflength) + irflength, irflength).astype(int)
+    new_index_right = np.fmod(np.fmod(t - np.ceil(shift), irflength) + irflength, irflength).astype(int)
     integer_left_shift = irf[new_index_left]
     integer_right_shift = irf[new_index_right]
     irs = (1 - shift + np.floor(shift)) * integer_left_shift + (shift - np.floor(shift)) * integer_right_shift
@@ -250,10 +249,14 @@
         self.endpoint = None
         self.calculate_boundaries(endpoint, measured, startpoint)
 
-        self.meas_max = measured.max()
+        # self.meas_max = measured.max()
+        # measured = measured / self.meas_max  # Normalize measured
+        self.meas_max = measured.sum()
+        meas_std = np.sqrt(np.abs(measured))
         measured = measured / self.meas_max  # Normalize measured
-        # measured = measured / measured.max()  # Normalize measured
+        meas_std = meas_std / self.meas_max
         self.measured = measured[self.startpoint:self.endpoint]
+        self.meas_std = meas_std[self.startpoint:self.endpoint]
         self.dtau = None
         self.chisq = None
         self.residuals = None
@@ -424,12 +427,14 @@
         self.amp = amp
         self.shift = shift*self.channelwidth
 
-        residuals = self.convd - self.measured
-        residuals = residuals / np.sqrt(np.abs(self.measured))
+        # residuals = self.convd - self.measured
+        # residuals = residuals / np.sqrt(np.abs(self.measured))
+        residuals = (self.convd - self.measured) * self.meas_max
+        residuals = residuals / np.sqrt(np.abs(self.measured * self.meas_max))
         residualsnotinf = residuals != np.inf
         residuals = residuals[residualsnotinf]  # For some reason this is the only way i could find that works
         chisquared = np.sum((residuals ** 2)) / (np.size(self.measured) - 4 - 1)
-        chisquared = chisquared * self.meas_max  # This is necessary because of normalisation
+        # chisquared = chisquared * self.meas_max  # This is necessary because of normalisation
         self.chisq = chisquared
         self.t = self.t[self.startpoint:self.endpoint]
         self.residuals = residuals
@@ -475,6 +480,7 @@
         irf = self.irf
         irf = colorshift(irf, shift)
         convd = convolve(irf, model)
+        convd = convd / convd.sum()
         convd = convd[self.startpoint:self.endpoint]
         return convd
 
@@ -532,11 +538,13 @@
         paraminit = self.tau + self.amp + [self.shift]
         if addopt is None:
             param, pcov = curve_fit(self.fitfunc, self.t, self.measured, bounds=(paramin, paramax), p0=paraminit)
+            # sigma=np.sqrt(np.abs(self.measured)))
         else:
             param, pcov = curve_fit(self.fitfunc, self.t, self.measured, bounds=(paramin, paramax), p0=paraminit, **addopt)
 
         tau = param[0:2]
-        amp = np.append(param[2], param[3])
+        # amp = np.append(param[2], param[3])
+        amp = np.append(param[2], 1 - param[2])
         shift = param[4]
         dtau = np.sqrt(np.diag(pcov[0:2]))
 
@@ -546,7 +554,7 @@
     def fitfunc(self, t, tau1, tau2, a1, a2, shift):
         """Function passed to curve_fit, to be fitted to data"""
 
-        model = a1 * np.exp(-t / tau1) + a2 * np.exp(-t / tau2)
+        model = a1 * np.exp(-t / tau1) + (1 - a1) * np.exp(-t / tau2)
         return self.makeconvd(shift, model)
 
 
@@ -825,584 +833,4 @@
             amp2 = fp.amp[1][0]
             amp3 = fp.amp[2][0]
             model = amp1 * np.exp(-t / tau1) + amp2 * np.exp(-t / tau2) + amp3 * np.exp(-t / tau3)
-        return model
-=======
-""" Module for fitting TCSPC data.
-
-The function distfluofit is based on MATLAB code by Jörg Enderlein:
-https://www.uni-goettingen.de/en/513325.html
-
-Bertus van Heerden
-University of Pretoria
-"""
-
-import numpy as np
-from scipy.fftpack import fft, ifft
-from scipy.optimize import curve_fit, nnls
-from scipy.signal import convolve
-from matplotlib import pyplot as plt
-
-
-def makerow(vector):
-    """Reshape 1D vector into a 2D row"""
-    return np.reshape(vector, (1, -1))
-
-
-# TODO: simplify this as it is only used by distfluofit()
-def convol(irf, decay):
-    """Performs a convolution of irf with decay.
-
-    Periodicity (period = size(decay)) is assumed.
-
-    Arguments:
-    irf -- row vector or 1D
-    decay -- 1D or array with irf_data in rows
-
-    Output
-    y -- convolution of irf with each row of decay.
-    """
-
-    # Make sure irf (and decay if 1D) are row vectors:
-    irf = makerow(irf)
-    if decay.ndim == 1:
-        irf = makerow(decay)
-
-    # Make irf the same length as decay:
-    mm = np.mean(irf[-11:])
-    decaylength = np.size(decay, 1)
-    irflength = np.size(irf, 1)
-    if decaylength > irflength:
-        irf = np.append(irf, mm * np.ones(decaylength - irflength))
-    else:
-        irf = irf[:, :decaylength]
-
-    # Duplicate rows of irf so dimensions are the same as decay and convolve:
-    y = np.float_(np.real(ifft(np.outer(np.ones(np.size(decay, 0)), fft(irf)) * fft(decay))))
-
-    # t needs to have the same length as irf (irflength) in each case:
-    if irflength <= decaylength:
-        t = np.arange(0, irflength)
-    else:
-        t = np.concatenate((np.arange(0, decaylength), np.arange(0, irflength - decaylength)))
-
-    # Either remove from y or add from start to end so that y has same length as irf:
-    y = y.take(t, 1)
-    return y
-
-
-def colorshift(irf, shift, irflength=None):
-    """Shift irf left or right 'periodically'.
-
-    A shift past the start or end results in those values of irf
-    'wrapping around'.
-
-    Arguments:
-    irf -- row vector or 1D
-    shift -- float
-    irflength -- float
-    t -- 1D vector
-
-    Output:
-    irs -- shifted irf, as row vector
-    """
-    if irflength is not None:
-        raise Warning("Don't input irflength and t")
-    irf = irf.flatten()
-    irflength = np.size(irf)
-    t = np.arange(irflength)
-    new_index_left = np.fmod(np.fmod(t - np.floor(shift), irflength) + irflength, irflength).astype(int)
-    new_index_right = np.fmod(np.fmod(t - np.ceil(shift), irflength) + irflength, irflength).astype(int)
-    integer_left_shift = irf[new_index_left]
-    integer_right_shift = irf[new_index_right]
-    irs = (1 - shift + np.floor(shift)) * integer_left_shift + (shift - np.floor(shift)) * integer_right_shift
-    return irs
-
-
-# TODO: Add colourshift estimation to this function (important for actually getting correct lifetimes)
-def distfluofit(irf, measured, period, channelwidth, cshift_bounds=[-3, 3], choose=False, ntau=50):
-    """Quickly fit a multiexponential decay to use as 'initial guess'
-
-        The function aims to identify the number of lifetimes in the
-        measured irf_data, as well as the values of the lifetimes. The result
-        can be used as an initial guess for fluofit.
-
-    Arguments:
-    irf -- Instrumental Response Function measured -- Fluorescence decay irf_data
-    period -- Time between laser exciation pulses (in nanoseconds)
-    channelwidth -- Time width of one TCSPC channel (in nanoseconds)
-    tau -- Initial guess times
-    taubounds -- limits for the lifetimes guess times - defaults to 0<tau<100
-                 format: [[tau1_min, tau1_max], [tau2_min, tau2_max], ...]
-    init -- Whether to use a initial guess routine or not
-
-    Output:
-    peak_tau	-- Decay times of the different decay components
-    TODO: Add all other outputs
-    c -- Color Shift (time shift of the IRF w.r.t. the fluorescence curve)
-    offset -- Offset
-    amplitudes -- Amplitudes of the different decay components
-    dc -- Color shift error
-    doffset -- Offset error
-    dtau -- Decay times error
-    irs -- IRF, shifted by the value of the colorshift
-    separated_decays -- Fitted fluorecence component curves
-    t -- time axis
-    chisquared -- chi squared value
-
-    """
-    irf = irf.flatten()
-    irflength = np.size(irf)
-    tp = channelwidth*np.arange(1, period/channelwidth)  # Time index for whole window
-    t = np.arange(irflength)  # Time index for IRF
-    nrange = np.arange(ntau)
-    # Distribution of inverse decay times:
-    tau = (1/channelwidth) / np.exp(nrange / ntau * np.log(period / channelwidth))
-    decays = convol(irf, np.exp(np.outer(tau, -tp)))
-    decays = decays / np.sum(decays)
-    amplitudes, residuals = nnls(decays.T, measured.flatten())
-    tau = 1/tau
-    print(period)
-    plt.plot(amplitudes)
-    plt.show()
-    peak_amplitudes = amplitudes > 0.1 * np.max(amplitudes)  # Pick out peaks
-    peak_amplitudes = peak_amplitudes.flatten()
-    t = np.arange(1, np.size(peak_amplitudes))
-
-    # t1 are the 'start points' and t2 are the 'end points' of the peaks
-    t1 = t[peak_amplitudes[1:] > peak_amplitudes[:-1]] + 1
-    t2 = t[peak_amplitudes[:-1] > peak_amplitudes[1:]]
-    # Make sure there isn't a peak at the edge:
-    if t1[0] > t2[0]:
-        t2 = np.delete(t2, 0)
-    if t1[-1] > t2[-1]:
-        t1 = np.delete(t1, -1)
-    if np.size(t1) == np.size(t2) + 1:
-        t2 = np.delete(t2, 0)
-    if np.size(t2) == np.size(t1) + 1:
-        t1 = np.delete(t1, -1)
-
-    peak_tau = np.array([])
-    #  Calculate weighted average tau for each peak:
-    for j in range(np.size(t1)):
-        peak_tau = np.append(peak_tau, np.dot(amplitudes[t1[j]-1:t2[j]],
-                                              tau[t1[j]-1:t2[j]]) / np.sum(amplitudes[t1[j]-1:t2[j]]))
-
-    return peak_tau
-
-
-class FluoFit:
-    """Base class for fit of a multi-exponential decay curve.
-
-    This class is only used for subclassing.
-
-    Parameters
-    ----------
-    irf : ndarray
-        Instrumental Response Function
-    measured : ndarray
-        The measured decay data
-    channelwidth : float
-        Time width of one TCSPC channel (in nanoseconds)
-    tau : array_like, optional
-        Initial guess times (in ns). This is either in the format
-        [tau1, tau2, ...] or [[tau1, min1, max1, fix1], [tau2, ...], ...].
-        When the "fix" value is False, the min and max values are ignored.
-    amp : array_like, optional
-        Initial guess amplitude. Format [amp1, amp2, ...] or [[amp1, fix1],
-        [amp2, fix2], ...]
-    shift : array_like, optional
-        Initial guess IRF shift. Either a float, or [shift, min, max, fix].
-    bg : float
-        Background value for decay. Will be estimated if not given.
-    irfbg : float
-        Background value for IRF. Will be estimated if not given.
-    startpoint : int
-        Start of fitting range - will default to channel of decay max or
-        IRF max, whichever is least.
-    endpoint : int
-        End of fitting range - will default to the channel of the
-        fluorescence decay that is either around 10 times higher than the
-        background level or equivalent to 0.1% of the counts in the peak
-        channel, whichever is greater.
-    init : bool  # TODO: add this functionality
-        Whether to use an initial guess routine or not.
-    ploton : bool
-        Whether to automatically plot the irf_data
-
-    """
-
-    def __init__(self, irf, measured, t, channelwidth, tau=None, amp=None, shift=None, bg=None, irfbg=None,
-                 startpoint=None, endpoint=None, ploton=False):
-
-        self.channelwidth = channelwidth
-        # self.init = init
-        self.ploton = ploton
-        self.t = t
-
-        self.tau = []
-        self.taumin = []
-        self.taumax = []
-        self.amp = []
-        self.ampmin = []
-        self.ampmax = []
-        self.shift = None
-        self.shiftmin = None
-        self.shiftmax = None
-        self.setup_params(amp, shift, tau)
-
-        self.bg = None
-        self.irfbg = None
-        self.calculate_bg(bg, irf, irfbg, measured)
-
-        self.irf = irf - self.irfbg
-        # self.irf = self.irf / np.sum(self.irf)  # Normalize IRF
-        self.irf = self.irf / self.irf.max()  # Normalize IRF
-
-        measured = measured - self.bg
-
-        self.startpoint = None
-        self.endpoint = None
-        self.calculate_boundaries(endpoint, measured, startpoint)
-
-        # self.meas_max = measured.max()
-        # measured = measured / self.meas_max  # Normalize measured
-        self.meas_max = measured.sum()
-        meas_std = np.sqrt(np.abs(measured))
-        measured = measured / self.meas_max  # Normalize measured
-        meas_std = meas_std / self.meas_max
-        self.measured = measured[self.startpoint:self.endpoint]
-        self.meas_std = meas_std[self.startpoint:self.endpoint]
-        self.dtau = None
-        self.chisq = None
-        self.residuals = None
-        self.convd = None
-
-    def calculate_boundaries(self, endpoint, measured, startpoint):
-        """Set the start and endpoints
-
-        Sets the values to the given ones or automatically find good ones.
-        The start value is chosen as the maximum point of the IRF, and the end
-        value is chosen as either the point where the decay is 1 % of
-        maximum or 10 times the background value, whichever is highest.
-
-        Parameters
-        ----------
-        endpoint : int
-                End of fitting range
-        measured : ndarray
-            The measured decay data
-        startpoint : int
-                Start of fitting range
-
-        """
-        if startpoint is None:
-            self.startpoint = np.argmax(measured)
-        else:
-            self.startpoint = startpoint
-        if endpoint is None:
-            great_than_bg, = np.where(measured > 10 * self.bg)
-            hundredth_of_peak, = np.where(measured > 0.01 * measured.max())
-            max1 = great_than_bg.max()
-            max2 = hundredth_of_peak.max()
-            self.endpoint = max(max1, max2)
-        else:
-            self.endpoint = endpoint
-
-    def calculate_bg(self, bg, irf, irfbg, measured):
-        """Calculate decay and IRF background values
-
-        If not given, the  background value is estimated from the first part
-        of the curve, before the rise.
-
-        Parameters:
-        -----------
-
-        bg : float
-            Decay background value
-        irf : ndarray
-            Instrument response function
-        irfbg : float
-            IRF background value
-        measured : ndarray
-            Measured decay data
-        """
-        if irfbg is None:
-            maxind = np.argmax(irf)
-            for i in range(maxind):
-                reverse = maxind - i
-                if np.int(irf[reverse]) == np.int(np.mean(irf[:20])):
-                    bglim = reverse
-                    break
-
-            self.irfbg = np.mean(irf[:bglim])
-        else:
-            self.irfbg = irfbg
-        if bg is None:
-            maxind = np.argmax(measured)
-            for i in range(maxind):
-                reverse = maxind - i
-                if measured[reverse] == np.int(np.mean(measured[:20])):
-                    bglim = reverse
-                    break
-
-            self.bg = np.mean(measured[:bglim])
-        else:
-            self.bg = bg
-
-    def setup_params(self, amp, shift, tau):
-        """Setup fitting parameters
-
-        This method handles the input of initial parameters for fitting. The
-        input system is flexible, allowing optional input of min and max
-        values as well as choosing to fix a value.
-
-        Parameters
-        ----------
-
-        amp : list or float
-            Amplitude(s)
-        shift : list or float
-            IRF colour shift
-        tau : list or float
-            Lifetime(s)
-
-        """
-        try:
-            for tauval in tau:
-                try:
-                    self.tau.append(tauval[0])
-                    if tauval[-1]:  # If tau is fixed
-                        self.taumin.append(tauval[0] - 0.0001)
-                        self.taumax.append(tauval[0] + 0.0001)
-                    else:
-                        self.taumin.append(tauval[1])
-                        self.taumax.append(tauval[2])
-                except TypeError:  # If tauval is not a list - i.e. no bounds given
-                    self.tau.append(tauval)
-                    self.taumin.append(0.01)
-                    self.taumax.append(100)
-        except TypeError:  # If tau is not a list - i.e. only one lifetime
-            self.tau = tau
-            self.taumin = 0.01
-            self.taumax = 100
-        try:
-            for ampval in amp:
-                try:
-                    self.amp.append(ampval[0])
-                    if ampval[-1]:  # If amp is fixed
-                        self.ampmin.append(ampval[0] - 0.0001)
-                        self.ampmax.append(ampval[0] + 0.0001)
-                    else:
-                        self.ampmin.append(ampval[1])
-                        self.ampmax.append(ampval[2])
-                except TypeError:  # If ampval is not a list - i.e. no bounds given
-                    self.amp.append(ampval)
-                    self.ampmin.append(0)
-                    self.ampmax.append(100)
-        except TypeError:  # If amp is not a list - i.e. only one lifetime
-            self.amp = amp
-            self.ampmin = 0
-            self.ampmax = 100
-        if shift is None:
-            shift = 0
-        try:
-            self.shift = shift[0]
-            if shift[-1]:
-                self.shiftmin = shift[0] - 0.0001
-                self.shiftmax = shift[0] + 0.0001
-            else:
-                self.shiftmin = shift[1]
-                self.shiftmax = shift[2]
-        except (TypeError, IndexError) as e:  # If shiftval is not a list
-            self.shift = shift
-            self.shiftmin = -2000
-            self.shiftmax = 2000
-
-    def results(self, tau, dtau, shift, amp=1):
-        """Handle results after fitting
-
-        After fitting, the results are processed. Chi-squared is calculated
-        and optional plotting is done.
-
-        Parameters:
-        -----------
-        tau : ndarray or float
-            Fitted lifetime(s)
-        dtau : ndarray or float
-            Error in fitted lifetimes
-        shift : float
-            Fitted colourshift value
-        amp : ndarray or float
-            Fitted amplitude(s)
-
-        """
-
-        self.tau = tau
-        self.dtau = dtau
-        self.amp = amp
-        self.shift = shift*self.channelwidth
-
-        # residuals = self.convd - self.measured
-        # residuals = residuals / np.sqrt(np.abs(self.measured))
-        residuals = (self.convd - self.measured) * self.meas_max
-        residuals = residuals / np.sqrt(np.abs(self.measured * self.meas_max))
-        residualsnotinf = residuals != np.inf
-        residuals = residuals[residualsnotinf]  # For some reason this is the only way i could find that works
-        chisquared = np.sum((residuals ** 2)) / (np.size(self.measured) - 4 - 1)
-        # chisquared = chisquared * self.meas_max  # This is necessary because of normalisation
-        self.chisq = chisquared
-        self.t = self.t[self.startpoint:self.endpoint]
-        self.residuals = residuals
-
-        if self.ploton:
-            fig, (ax1, ax2) = plt.subplots(2, 1, sharex=True)
-            ax1.set_yscale('log')
-            # ax1.set_ylim([self.measured.min() * 1000, self.measured.max() * 2])
-            ax1.plot(self.t, self.measured.flatten(), color='gray', linewidth=1)
-            ax1.plot(self.t, self.convd.flatten(), color='C3', linewidth=1)
-            # ax1.plot(self.irf[self.startpoint:self.endpoint])
-            # ax1.plot(colorshift(self.irf, shift)[self.startpoint:self.endpoint])
-            textx = (self.endpoint - self.startpoint) * self.channelwidth * 1.4
-            texty = self.measured.max()
-            try:
-                ax1.text(textx, texty, 'Tau = ' + ' '.join('{:#.3g}'.format(F) for F in tau))
-                ax1.text(textx, texty / 2, 'Amp = ' + ' '.join('{:#.3g} '.format(F) for F in amp))
-            except TypeError:  # only one component
-                ax1.text(textx, texty, 'Tau = {:#.3g}'.format(tau))
-                # ax1.text(textx, texty / 2, 'Amp = {:#.3g}\% '.format(amp))
-                # ax1.text(textx, texty / 2, 'Tau err = %s' % dtau)
-            ax2.plot(self.t[residualsnotinf], residuals, '.', markersize=2)
-            print(residuals.max())
-            ax2.text(textx, residuals.max() / 1.1, r'$\chi ^2 = $ {:3.4f}'.format(chisquared))
-            ax2.set_xlabel('Time (ns)')
-            ax2.set_ylabel('Weighted residual')
-            ax1.set_ylabel('Number of photons in channel')
-            plt.show()
-
-    def makeconvd(self, shift, model):
-        """Makes a convolved decay using IRF and exponential model
-
-        Parameters:
-        -----------
-
-        shift : float
-            IRF colour shift
-        model : ndarray
-            Exponential model function
-
-        """
-
-        irf = self.irf
-        irf = colorshift(irf, shift)
-        convd = convolve(irf, model)
-        convd = convd / convd.sum()
-        convd = convd[self.startpoint:self.endpoint]
-        return convd
-
-
-class OneExp(FluoFit):
-    """"Single exponential fit. Takes exact same arguments as Fluofit"""
-
-    def __init__(self, irf, measured, t, channelwidth, tau=None, amp=None, shift=None, bg=None, irfbg=None,
-                 startpoint=None, endpoint=None, addopt=None, ploton=False):
-
-        if tau is None:
-            tau = 5
-        if amp is None:
-            amp = 1
-        FluoFit.__init__(self, irf, measured, t, channelwidth, tau, amp, shift, bg, irfbg, startpoint, endpoint, ploton)
-
-        paramin = [self.taumin[0], self.ampmin, self.shiftmin]
-        paramax = [self.taumax[0], self.ampmax, self.shiftmax]
-        paraminit = [self.tau[0], self.amp, self.shift]
-        if addopt is None:
-            param, pcov = curve_fit(self.fitfunc, self.t, self.measured, bounds=(paramin, paramax), p0=paraminit)
-        else:
-            param, pcov = curve_fit(self.fitfunc, self.t, self.measured, bounds=(paramin, paramax), p0=paraminit, **addopt)
-
-        tau = param[0]
-        amp = param[1]
-        shift = param[2]
-        dtau = np.sqrt(pcov[0, 0])
-
-        self.convd = self.fitfunc(self.t, tau, amp, shift)
-        self.results(tau, dtau, shift)
-
-    def fitfunc(self, t, tau1, a, shift):
-        """Function passed to curve_fit, to be fitted to data"""
-
-        model = a * np.exp(-t/tau1)
-        return self.makeconvd(shift, model)
-
-
-class TwoExp(FluoFit):
-    """"Double exponential fit. Takes exact same arguments as Fluofit"""
-
-    def __init__(self, irf, measured, t, channelwidth, tau=None, amp=None, shift=None, bg=None, irfbg=None,
-                 startpoint=None, endpoint=None, addopt=None, ploton=False):
-
-        if tau is None:
-            tau = [1, 5]
-        if amp is None:
-            amp = [1, 1]
-
-        FluoFit.__init__(self, irf, measured, t, channelwidth, tau, amp, shift, bg, irfbg, startpoint, endpoint, ploton)
-
-        paramin = self.taumin + self.ampmin + [self.shiftmin]
-        paramax = self.taumax + self.ampmax + [self.shiftmax]
-        paraminit = self.tau + self.amp + [self.shift]
-        if addopt is None:
-            param, pcov = curve_fit(self.fitfunc, self.t, self.measured, bounds=(paramin, paramax), p0=paraminit)
-            # sigma=np.sqrt(np.abs(self.measured)))
-        else:
-            param, pcov = curve_fit(self.fitfunc, self.t, self.measured, bounds=(paramin, paramax), p0=paraminit, **addopt)
-
-        tau = param[0:2]
-        # amp = np.append(param[2], param[3])
-        amp = np.append(param[2], 1 - param[2])
-        shift = param[4]
-        dtau = np.sqrt(np.diag(pcov[0:2]))
-
-        self.convd = self.fitfunc(self.t, tau[0], tau[1], amp[0], amp[1], shift)
-        self.results(tau, dtau, shift, amp)
-
-    def fitfunc(self, t, tau1, tau2, a1, a2, shift):
-        """Function passed to curve_fit, to be fitted to data"""
-
-        model = a1 * np.exp(-t / tau1) + (1 - a1) * np.exp(-t / tau2)
-        return self.makeconvd(shift, model)
-
-
-class ThreeExp(FluoFit):
-    """"Triple exponential fit. Takes exact same arguments as Fluofit"""
-
-    def __init__(self, irf, measured, t, channelwidth, tau=None, amp=None, shift=None, bg=None, irfbg=None,
-                 startpoint=None, endpoint=None, ploton=False):
-
-        if tau is None:
-            tau = [0.1, 1, 5]
-        if amp is None:
-            amp = [1, 1, 1]
-
-        FluoFit.__init__(self, irf, measured, t, channelwidth, tau, amp, shift, bg, irfbg, startpoint, endpoint, ploton)
-
-        paramin = self.taumin + self.ampmin + [self.shiftmin]
-        paramax = self.taumax + self.ampmax + [self.shiftmax]
-        paraminit = self.tau + self.amp + [self.shift]
-        param, pcov = curve_fit(self.fitfunc, self.t, self.measured, bounds=(paramin, paramax), p0=paraminit)
-
-        tau = param[0:3]
-        amp = param[3:6]
-        shift = param[6]
-        dtau = np.diag(pcov[0:3])
-
-        self.convd = self.fitfunc(self.t, tau[0], tau[1], tau[2], amp[0], amp[1], amp[2], shift)
-        self.results(tau, dtau, shift, amp)
-
-    def fitfunc(self, t, tau1, tau2, tau3, a1, a2, a3, shift):
-        """Function passed to curve_fit, to be fitted to data"""
-
-        model = a1 * np.exp(-t / tau1) + a2 * np.exp(-t / tau2) + a3 * np.exp(-t / tau3)
-        return self.makeconvd(shift, model)
-
->>>>>>> 7999ff26
+        return model