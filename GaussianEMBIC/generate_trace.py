--- conflicted
+++ resolved
@@ -5,11 +5,7 @@
 __docformat__ = 'NumPy'
 
 import numpy as np
-<<<<<<< HEAD
 from typing import Optional
-=======
-from typing import Tuple, List, Optional, Dict
->>>>>>> 72a02dba
 from matplotlib import pyplot as plt
 
 PLOT_ON = True
@@ -21,13 +17,8 @@
                 trace_length: Optional[float] = 60.0,
                 short_level: Optional[float] = 0.1,
                 long_level: Optional[float] = 5.0,
-<<<<<<< HEAD
                 noise_type: Optional[str] = 'poisson',
                 snr: Optional[float] = 10) -> dict:
-=======
-                noise_type: Optional[str] = 'poisson') ->\
-        dict:
->>>>>>> 72a02dba
     """ Generates a quasi-trace for testing of change point detection and
     clustering.
     
@@ -89,47 +80,34 @@
     for i, dwell in enumerate(dwell_times):
         new_times = np.array([0, 1])  # Clear
         # Add random int for level
-<<<<<<< HEAD
         level_int = np.random.choice(int_groups)
         int_levels = np.append(int_levels, level_int)
         # Calc number of photons  for level with newest level_int and
         # corresponding dwell time `dwell`
         num_ph_theory = np.int(round(level_int * dwell))
-=======
-        int_levels = np.append(int_levels, np.random.choice(int_groups))
-        # Calc number of photons  for level with newest level_int and
-        # corresponding dwell time `dwell`
-        num_ph_theory = np.int(round(int_levels[i] * dwell))
->>>>>>> 72a02dba
         if noise_type is 'none':
             new_times = np.linspace(tot_time, dwell + tot_time,
                                     num_ph_theory)
         else:
             new_times = np.array([tot_time])
+            avg_dt = 1/level_int
             while new_times[-1] <= tot_time + dwell:
                 if noise_type is 'poisson':
                     # Poisson noise based on num_photons
-<<<<<<< HEAD
-                    noise_int = np.random.poisson(level_int**2/snr)\
-                                - ((level_int/snr)-1)*level_int
-                    noise_int = (abs(noise_int)+noise_int)/2
+                    # noise_int = np.random.poisson(max_int**2/snr)\
+                    #             - ((max_int/snr)-1)*level_int
+                    noisy_int = np.random.poisson(level_int)
+                    noisy_dt = 1/noisy_int
+                    noisy_dt = (abs(noisy_dt)+noisy_dt)/2
                     # print(noise_int)
-                    # noise_int = np.random.poisson(int_levels[i])
                 else:  # Then Gaussian
                     # Gaussian noise based on level intensity
-                    noise_int = np.random.normal(level_int)
+                    noisy_dt = 1/np.random.normal(level_int,
+                                                 level_int/snr)
                 # dt =  1/noise
-                if noise_int != 0:
+                if noisy_dt != 0:
                     new_times = np.append(new_times,
-=======
-                    noise_int = np.random.poisson(num_ph_theory) / dwell
-                else:  # Then Gaussian
-                    # Gaussian noise based on level intensity
-                    noise_int = np.random.normal(int_levels[i])
-                # dt =  1/noise
-                new_times = np.append(new_times,
->>>>>>> 72a02dba
-                                      new_times[-1] + (1 / noise_int))
+                                      new_times[-1] + noisy_dt)
             # End while
             if new_times[-1] >= tot_time:
                 # Remove last photon to prevent overlap with next level
@@ -157,21 +135,13 @@
 
 
 if __name__ == '__main__':
-<<<<<<< HEAD
-    trace = quasi_trace(max_int=3500, min_int=400, noise_type='poisson',
-                        snr=10)
-=======
-    trace = quasi_trace()
->>>>>>> 72a02dba
+    trace = quasi_trace(max_int=3500, min_int=400, noise_type='gaussian',
+                        snr=5)
     
     if PLOT_ON:
         data = trace['times']
         
-<<<<<<< HEAD
         binsize_ms = 100
-=======
-        binsize_ms = 50
->>>>>>> 72a02dba
         binsize_ns = binsize_ms * 1E6  # Convert ms to ns
         end_bin_time = (binsize_ms * 1E-3) * round((data[-1] * 1E-9) / (
                 binsize_ms * 1E-3))
@@ -187,6 +157,7 @@
                 binned[step - 1] = binned[step]
         binned_p_s = binned * 1 / (binsize_ms * 1E-3)
 
+        plt.figure()
         plt.plot(bin_times, binned_p_s)
         plt.xlabel('Times (s)')
         plt.ylabel('Intensity (counts/s)')
@@ -207,4 +178,51 @@
         #                  * (data*1E-9 > step_time - binsize_ms*1E-3)])
         #     if step == 1:
         #         binned[step - 1] = binned[step]
-        # binned_ps = binned * 1 / (binsize_ms * 1E-3)+        # binned_ps = binned * 1 / (binsize_ms * 1E-3)
+
+
+
+
+
+    # Getting the noise right!!!!!!!
+    
+    # import numpy as np
+    # import matplotlib.pyplot as plt
+    #
+    # level = 500
+    # dwell = 60
+    # snr = 5
+    #
+    # print('std should be: ', level/snr)
+    #
+    # times_dt = np.array([0])
+    # avg_dt = 1/level
+    # while times_dt[-1] <= dwell:
+    #     new_dt = np.random.wald(avg_dt, avg_dt/(snr))
+    #     new_dt = (np.abs(new_dt)+new_dt)/2
+    #     times_dt = np.append(times_dt, times_dt[-1]+new_dt)
+    #
+    # # times_int = np.array([0])
+    # # while times_int[-1] <= dwell:
+    # #     new_dt = 1/np.random.normal(level, 2*level/snr)
+    # #     new_dt = (np.abs(new_dt)+new_dt)/2
+    # #     times_int = np.append(times_int, times_int[-1] + new_dt)
+    #
+    # trace_dt, bin_times_dt = bin_data(times_dt*1E9, 100)
+    # # trace_int, bin_times_int = bin_data(times_int* 1E9,100)
+    #
+    # plt.figure()
+    # plt.plot(bin_times_dt, trace_dt)
+    #
+    # # plt.figure()
+    # # plt.plot(bin_times_int,trace_int)
+    #
+    # print('dt Mean: ', np.mean(trace_dt))
+    # # print('int Mean: ', np.mean(trace_int))
+    #
+    # print('dt Std: ', np.std(trace_dt))
+    # # print('int Std: ', np.std(trace_int))
+    #
+    # print('dt SNR: ', np.mean(trace_dt)/np.std(
+    #     trace_dt))  # print('int SNR: ', np.mean(trace_int)/np.std(trace_int))
+    