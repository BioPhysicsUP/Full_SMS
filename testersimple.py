import numpy as np
from tcspcfit import *
from matplotlib import pyplot as plt
# import tracemalloc

# tracemalloc.start()


# def gendata(window_ns, numPoints, tauIRF_ns, A1, tau1, A2, tau2, delay, addNoise):
#     perfConv = 1
#     remBack = 1
#
#     t = np.linspace(0, window_ns, numPoints)
#     fData = A1 * np.exp(-t / tau1) + A2 * np.exp(-t / tau2)
#     fData = np.array([fData])
#     fData1 = np.array([A1 * np.exp(-t / tau1)])
#     fData2 = np.array([A2 * np.exp(-t / tau2)])
#     Airf = np.max(fData)
#
#     delay_pts = delay_ns / (window_ns / numPoints)
#
#     IRF = np.exp(-t / tauIRF_ns) / (1 + np.exp(-delay_ns * (t - delay_ns)))
#
#     IRF = IRF - min(IRF.flatten())
#     IRF = Airf * (IRF / np.max(IRF.flatten()))
#     IRF = np.array([IRF])
#
#     # fData = [np.zeros(1, delay_pts) fData(1, 1:end - delay_pts)]
#     # fData1 = [np.zeros(1, delay_pts) fData1(1, 1:end - delay_pts)]
#     # fData2 = [np.zeros(1, delay_pts) fData2(1, 1:end - delay_pts)]
#
#     TCSPCdata = fData
#     if perfConv:
#         TCSPCdata = convol(IRF, fData)
#         TCSPCdata = TCSPCdata - min(TCSPCdata.flatten())
#         TCSPCdata = Airf * (TCSPCdata / max(TCSPCdata.flatten()))
#
#     if addNoise:
#         # backG = Airf * 0.05 * np.ones(1, np.size(TCSPCdata, 1))
#         backG = Airf * 0.05 * np.ones([1, np.size(TCSPCdata, 1)])
#
#         TCSPCdata = np.random.poisson(TCSPCdata + backG)
#         fData1 = np.random.poisson(fData1 + backG)
#         fData2 = np.random.poisson(fData2 + backG)
#         IRF = np.random.poisson(IRF + backG)
#         if remBack:
#             backLevel = np.mean(TCSPCdata[0, 1: int(delay_pts) - 1])
#             IRF = IRF - backLevel
#             TCSPCdata = TCSPCdata - backLevel
#
#     return TCSPCdata, IRF

def gendata(window_ns, numpoints, tauirf_ns, ampl1, tau1, ampl2, tau2, delay, addnoise, perfConv = 1, remBack = 1):

    times = np.linspace(0, window_ns, numpoints)
    fdata = ampl1 * np.exp(-times / tau1) + ampl2 * np.exp(-times / tau2)
    fdata = np.array([fdata])
    fdata1 = np.array([ampl1 * np.exp(-times / tau1)])
    fdata2 = np.array([ampl2 * np.exp(-times / tau2)])
    airf = np.max(fdata)

    delay_pts = delay_ns / (window_ns / numpoints)

    irf = np.exp(-times / tauirf_ns) / (1 + np.exp(-delay_ns * (times - delay_ns)))

    irf = irf - min(irf.flatten())
    irf = airf * (irf / np.max(irf.flatten()))
    irf = np.array([irf])

    # fData = [np.zeros(1, delay_pts) fData(1, 1:end - delay_pts)]
    # fData1 = [np.zeros(1, delay_pts) fData1(1, 1:end - delay_pts)]
    # fData2 = [np.zeros(1, delay_pts) fData2(1, 1:end - delay_pts)]

    tcspcdata = fdata
    if perfConv:
        tcspcdata = convol(irf, fdata)
        tcspcdata = tcspcdata - min(tcspcdata.flatten())
        tcspcdata = airf * (tcspcdata / max(tcspcdata.flatten()))

    if addnoise:
        # backG = Airf * 0.05 * np.ones(1, np.size(TCSPCdata, 1))
        backg = airf * 0.05 * np.ones([1, np.size(tcspcdata, 1)])

        tcspcdata = np.random.poisson(tcspcdata + backg)
        fdata1 = np.random.poisson(fdata1 + backg)
        fdata2 = np.random.poisson(fdata2 + backg)
        irf = np.random.poisson(irf + backg)
        if remBack:
            backlevel = np.mean(tcspcdata[0, 1: int(delay_pts) - 1])
            irf = irf - backlevel
            tcspcdata = tcspcdata - backlevel

    return tcspcdata, irf


window_ns = 200
numPoints = 10000
chnlWidth_ns = window_ns/numPoints
tauIRF_ns = 1
A1 = 10000
tau1 = 8
A2 = 6000
tau2 = 30
delay_ns = 20
addNoise = True

data1 = np.loadtxt('/home/bertus/temp/gendata1.txt')
TCSPCdata = data1[:, 1]
IRF = data1[:, 2]

tau1list = np.array([])
tau2list = np.array([])
counter = 0
# methods=['Nelder-Mead', 'Powell', 'CG', 'BFGS', 'Newton-CG', 'L-BFGS-B', 'TNC', 'COBYLA', 'SLSQP', 'dogleg', 'trust-ncg'
#          'trust-exact', 'trust-krylov']
methods = ['L-BFGS-B']
for method in methods:
    if method == 'Powell':
        break
    for count in range(20):
        print(count)
<<<<<<< HEAD
        # TCSPCdata, IRF = gendata(window_ns, numPoints, tauIRF_ns, A1, tau1, A2, tau2, delay_ns, addNoise)
        # TCSPCdata = datfile[count]
        # IRF = irffile[count]
        c, offset, A, tau, dc, dtau, irs, zz, t, chi = fluofit(IRF, TCSPCdata, window_ns, chnlWidth_ns, method=method,
                                                               taubounds=np.array([[0, 35], [0, 35]]), ploton=False)
        # distfluofit(IRF, TCSPCdata, window_ns, chnlWidth_ns)
        # print(tau)
        if np.size(tau, 0) == 2:
            tau1list = np.append(tau1list, tau[0])
            tau2list = np.append(tau2list, tau[1])
        else:
            counter += 1
=======
        try:
            TCSPCdata, IRF = gendata(window_ns, numPoints, tauIRF_ns, A1, tau1, A2, tau2, delay_ns, addNoise)
            # TCSPCdata = datfile[count]
            # IRF = irffile[count]
            c, offset, A, tau, dc, dtau, irs, zz, t, chi = fluofit(IRF, TCSPCdata, window_ns, chnlWidth_ns,
                                                                   tau=np.array([tau1, tau2]), ploton=False)
            # tau = distfluofit(IRF, TCSPCdata, window_ns, chnlWidth_ns)
            # print(tau)
            if np.size(tau, 0) == 2:
                tau1list = np.append(tau1list, tau[0])
                tau2list = np.append(tau2list, tau[1])
            else:
                counter += 1
        except:
            raise
>>>>>>> 94072ebc

# print("Amplitudes:", A)

    print(counter)
    tau1mean = np.mean(tau1list)
    tau2mean = np.mean(tau2list)
    tau1std = np.std(tau1list)
    tau2std = np.std(tau2list)
    tau1max = np.std(tau1list)
    tau1min = np.std(tau1list)
    tau2max = np.std(tau2list)
    tau2min = np.std(tau2list)

    print("Decay times:", tau1mean, tau2mean)
<<<<<<< HEAD
    print("Decay times error:", dtau)
    print('Chi squared:', chi)
=======
    # print("Decay times error:", dtau)
>>>>>>> 94072ebc
    plt.hist(tau1list, bins='auto')
    plt.hist(tau2list, bins='auto')
    plt.axvline(tau1, color='C2')
    plt.axvline(tau2, color='C2')
    plt.text(0, 0, method)
    plt.show()
# print("Decay times max/min:", tau1std, tau2std)

# fig, (ax1, ax2) = plt.subplots(2, 1)
# ax1.plot(tau1list)
# ax1.axhline(tau1mean)
# ax1.axhline(tau1mean+tau1std)
# ax1.axhline(tau1mean-tau1std)
# ax2.plot(tau2list, color='C1')
# ax2.axhline(tau2mean, color='C1')
# ax2.axhline(tau2mean+tau2std, color='C1')
# ax2.axhline(tau2mean-tau2std, color='C1')
# # fig.savefig('/home/bertus/Documents/Honneurs/Projek/python.png', dpi=600)
# plt.show()

# snapshot = tracemalloc.take_snapshot()
# top_stats = snapshot.statistics('lineno')
# for stat in top_stats[:10]:
#     print(stat)



    





<|MERGE_RESOLUTION|>--- conflicted
+++ resolved
@@ -104,35 +104,16 @@
 delay_ns = 20
 addNoise = True
 
-data1 = np.loadtxt('/home/bertus/temp/gendata1.txt')
-TCSPCdata = data1[:, 1]
-IRF = data1[:, 2]
-
 tau1list = np.array([])
 tau2list = np.array([])
 counter = 0
-# methods=['Nelder-Mead', 'Powell', 'CG', 'BFGS', 'Newton-CG', 'L-BFGS-B', 'TNC', 'COBYLA', 'SLSQP', 'dogleg', 'trust-ncg'
-#          'trust-exact', 'trust-krylov']
-methods = ['L-BFGS-B']
+methods=['Nelder-Mead', 'Powell', 'CG', 'BFGS', 'Newton-CG', 'L-BFGS-B', 'TNC', 'COBYLA', 'SLSQP', 'dogleg', 'trust-ncg'
+         'trust-exact', 'trust-krylov']
 for method in methods:
     if method == 'Powell':
         break
     for count in range(20):
         print(count)
-<<<<<<< HEAD
-        # TCSPCdata, IRF = gendata(window_ns, numPoints, tauIRF_ns, A1, tau1, A2, tau2, delay_ns, addNoise)
-        # TCSPCdata = datfile[count]
-        # IRF = irffile[count]
-        c, offset, A, tau, dc, dtau, irs, zz, t, chi = fluofit(IRF, TCSPCdata, window_ns, chnlWidth_ns, method=method,
-                                                               taubounds=np.array([[0, 35], [0, 35]]), ploton=False)
-        # distfluofit(IRF, TCSPCdata, window_ns, chnlWidth_ns)
-        # print(tau)
-        if np.size(tau, 0) == 2:
-            tau1list = np.append(tau1list, tau[0])
-            tau2list = np.append(tau2list, tau[1])
-        else:
-            counter += 1
-=======
         try:
             TCSPCdata, IRF = gendata(window_ns, numPoints, tauIRF_ns, A1, tau1, A2, tau2, delay_ns, addNoise)
             # TCSPCdata = datfile[count]
@@ -148,7 +129,6 @@
                 counter += 1
         except:
             raise
->>>>>>> 94072ebc
 
 # print("Amplitudes:", A)
 
@@ -163,12 +143,7 @@
     tau2min = np.std(tau2list)
 
     print("Decay times:", tau1mean, tau2mean)
-<<<<<<< HEAD
-    print("Decay times error:", dtau)
-    print('Chi squared:', chi)
-=======
     # print("Decay times error:", dtau)
->>>>>>> 94072ebc
     plt.hist(tau1list, bins='auto')
     plt.hist(tau2list, bins='auto')
     plt.axvline(tau1, color='C2')
