{
    "_meta": {
        "hash": {
<<<<<<< HEAD
            "sha256": "f5cb63e8c5384b890dc3ac87393f41993e5a823bb382bef9dff4e06720b0a4ca"
=======
            "sha256": "89ae0eacf03704796fa43c3bf57c8bef8c1b4f0a4d68d820b03e1cac0325dd4e"
>>>>>>> 59f75c47
        },
        "pipfile-spec": 6,
        "requires": {
            "python_version": "3"
        },
        "sources": [
            {
                "name": "pypi",
                "url": "https://pypi.org/simple",
                "verify_ssl": true
            }
        ]
    },
    "default": {
        "cachetools": {
            "hashes": [
                "sha256:95ef631eeaea14ba2e36f06437f36463aac3a096799e876ee55e5cdccb102590",
                "sha256:dce83f2d9b4e1f732a8cd44af8e8fab2dbe46201467fc98b3ef8f269092bf62b"
            ],
            "markers": "python_version >= '3.7'",
            "version": "==5.3.1"
        },
        "contourpy": {
            "hashes": [
                "sha256:052cc634bf903c604ef1a00a5aa093c54f81a2612faedaa43295809ffdde885e",
                "sha256:084eaa568400cfaf7179b847ac871582199b1b44d5699198e9602ecbbb5f6104",
                "sha256:0b6616375d7de55797d7a66ee7d087efe27f03d336c27cf1f32c02b8c1a5ac70",
                "sha256:0b7b04ed0961647691cfe5d82115dd072af7ce8846d31a5fac6c142dcce8b882",
                "sha256:143dde50520a9f90e4a2703f367cf8ec96a73042b72e68fcd184e1279962eb6f",
                "sha256:17cfaf5ec9862bc93af1ec1f302457371c34e688fbd381f4035a06cd47324f48",
                "sha256:181cbace49874f4358e2929aaf7ba84006acb76694102e88dd15af861996c16e",
                "sha256:189ceb1525eb0655ab8487a9a9c41f42a73ba52d6789754788d1883fb06b2d8a",
                "sha256:18a64814ae7bce73925131381603fff0116e2df25230dfc80d6d690aa6e20b37",
                "sha256:1f0cbd657e9bde94cd0e33aa7df94fb73c1ab7799378d3b3f902eb8eb2e04a3a",
                "sha256:1f795597073b09d631782e7245016a4323cf1cf0b4e06eef7ea6627e06a37ff2",
                "sha256:25ae46595e22f93592d39a7eac3d638cda552c3e1160255258b695f7b58e5655",
                "sha256:27bc79200c742f9746d7dd51a734ee326a292d77e7d94c8af6e08d1e6c15d545",
                "sha256:2b836d22bd2c7bb2700348e4521b25e077255ebb6ab68e351ab5aa91ca27e027",
                "sha256:30f511c05fab7f12e0b1b7730ebdc2ec8deedcfb505bc27eb570ff47c51a8f15",
                "sha256:317267d915490d1e84577924bd61ba71bf8681a30e0d6c545f577363157e5e94",
                "sha256:397b0ac8a12880412da3551a8cb5a187d3298a72802b45a3bd1805e204ad8439",
                "sha256:438ba416d02f82b692e371858143970ed2eb6337d9cdbbede0d8ad9f3d7dd17d",
                "sha256:53cc3a40635abedbec7f1bde60f8c189c49e84ac180c665f2cd7c162cc454baa",
                "sha256:5d123a5bc63cd34c27ff9c7ac1cd978909e9c71da12e05be0231c608048bb2ae",
                "sha256:62013a2cf68abc80dadfd2307299bfa8f5aa0dcaec5b2954caeb5fa094171103",
                "sha256:89f06eff3ce2f4b3eb24c1055a26981bffe4e7264acd86f15b97e40530b794bc",
                "sha256:90c81f22b4f572f8a2110b0b741bb64e5a6427e0a198b2cdc1fbaf85f352a3aa",
                "sha256:911ff4fd53e26b019f898f32db0d4956c9d227d51338fb3b03ec72ff0084ee5f",
                "sha256:9382a1c0bc46230fb881c36229bfa23d8c303b889b788b939365578d762b5c18",
                "sha256:9f2931ed4741f98f74b410b16e5213f71dcccee67518970c42f64153ea9313b9",
                "sha256:a67259c2b493b00e5a4d0f7bfae51fb4b3371395e47d079a4446e9b0f4d70e76",
                "sha256:a698c6a7a432789e587168573a864a7ea374c6be8d4f31f9d87c001d5a843493",
                "sha256:bc00bb4225d57bff7ebb634646c0ee2a1298402ec10a5fe7af79df9a51c1bfd9",
                "sha256:bcb41692aa09aeb19c7c213411854402f29f6613845ad2453d30bf421fe68fed",
                "sha256:d4f26b25b4f86087e7d75e63212756c38546e70f2a92d2be44f80114826e1cd4",
                "sha256:d551f3a442655f3dcc1285723f9acd646ca5858834efeab4598d706206b09c9f",
                "sha256:dffcc2ddec1782dd2f2ce1ef16f070861af4fb78c69862ce0aab801495dda6a3",
                "sha256:e53046c3863828d21d531cc3b53786e6580eb1ba02477e8681009b6aa0870b21",
                "sha256:e5cec36c5090e75a9ac9dbd0ff4a8cf7cecd60f1b6dc23a374c7d980a1cd710e",
                "sha256:e7a117ce7df5a938fe035cad481b0189049e8d92433b4b33aa7fc609344aafa1",
                "sha256:e94bef2580e25b5fdb183bf98a2faa2adc5b638736b2c0a4da98691da641316a",
                "sha256:ed614aea8462735e7d70141374bd7650afd1c3f3cb0c2dbbcbe44e14331bf002",
                "sha256:fb3b7d9e6243bfa1efb93ccfe64ec610d85cfe5aec2c25f97fbbd2e58b531256"
            ],
            "markers": "python_version >= '3.8'",
            "version": "==1.1.0"
        },
        "cycler": {
            "hashes": [
                "sha256:3a27e95f763a428a739d2add979fa7494c912a32c17c4c38c4d5f082cad165a3",
                "sha256:9c87405839a19696e837b3b818fed3f5f69f16f1eec1a1ad77e043dcea9c772f"
            ],
            "markers": "python_version >= '3.6'",
            "version": "==0.11.0"
        },
        "dill": {
            "hashes": [
                "sha256:76b122c08ef4ce2eedcd4d1abd8e641114bfc6c2867f49f3c41facf65bf19f5e",
                "sha256:cc1c8b182eb3013e24bd475ff2e9295af86c1a38eb1aff128dac8962a9ce3c03"
            ],
            "index": "pypi",
            "version": "==0.3.7"
        },
        "fonttools": {
            "hashes": [
                "sha256:01cfe02416b6d416c5c8d15e30315cbcd3e97d1b50d3b34b0ce59f742ef55258",
                "sha256:0a1466713e54bdbf5521f2f73eebfe727a528905ff5ec63cda40961b4b1eea95",
                "sha256:0df8ef75ba5791e873c9eac2262196497525e3f07699a2576d3ab9ddf41cb619",
                "sha256:10dac980f2b975ef74532e2a94bb00e97a95b4595fb7f98db493c474d5f54d0e",
                "sha256:150122ed93127a26bc3670ebab7e2add1e0983d30927733aec327ebf4255b072",
                "sha256:1f81ed9065b4bd3f4f3ce8e4873cd6a6b3f4e92b1eddefde35d332c6f414acc3",
                "sha256:27ec3246a088555629f9f0902f7412220c67340553ca91eb540cf247aacb1983",
                "sha256:2d6dc3fa91414ff4daa195c05f946e6a575bd214821e26d17ca50f74b35b0fe4",
                "sha256:329341ba3d86a36e482610db56b30705384cb23bd595eac8cbb045f627778e9d",
                "sha256:3fb2a69870bfe143ec20b039a1c8009e149dd7780dd89554cc8a11f79e5de86b",
                "sha256:4655c480a1a4d706152ff54f20e20cf7609084016f1df3851cce67cef768f40a",
                "sha256:48e82d776d2e93f88ca56567509d102266e7ab2fb707a0326f032fe657335238",
                "sha256:57b68eab183fafac7cd7d464a7bfa0fcd4edf6c67837d14fb09c1c20516cf20b",
                "sha256:58c1165f9b2662645de9b19a8c8bdd636b36294ccc07e1b0163856b74f10bafc",
                "sha256:614b1283dca88effd20ee48160518e6de275ce9b5456a3134d5f235523fc5065",
                "sha256:685a4dd6cf31593b50d6d441feb7781a4a7ef61e19551463e14ed7c527b86f9f",
                "sha256:6bd7e4777bff1dcb7c4eff4786998422770f3bfbef8be401c5332895517ba3fa",
                "sha256:703101eb0490fae32baf385385d47787b73d9ea55253df43b487c89ec767e0d7",
                "sha256:83b98be5d291e08501bd4fc0c4e0f8e6e05b99f3924068b17c5c9972af6fff84",
                "sha256:8ece1886d12bb36c48c00b2031518877f41abae317e3a55620d38e307d799b7e",
                "sha256:9c456d1f23deff64ffc8b5b098718e149279abdea4d8692dba69172fb6a0d597",
                "sha256:9cd2363ea7728496827658682d049ffb2e98525e2247ca64554864a8cc945568",
                "sha256:a9b55d2a3b360e0c7fc5bd8badf1503ca1c11dd3a1cd20f2c26787ffa145a9c7",
                "sha256:ae7df0ae9ee2f3f7676b0ff6f4ebe48ad0acaeeeaa0b6839d15dbf0709f2c5ef",
                "sha256:ae881e484702efdb6cf756462622de81d4414c454edfd950b137e9a7352b3cb9",
                "sha256:b8600ae7dce6ec3ddfb201abb98c9d53abbf8064d7ac0c8a0d8925e722ccf2a0",
                "sha256:c36c904ce0322df01e590ba814d5d69e084e985d7e4c2869378671d79662a7d4",
                "sha256:c8bf88f9e3ce347c716921804ef3a8330cb128284eb6c0b6c4b3574f3c580023",
                "sha256:d40673b2e927f7cd0819c6f04489dfbeb337b4a7b10fc633c89bf4f34ecb9620",
                "sha256:d54e600a2bcfa5cdaa860237765c01804a03b08404d6affcd92942fa7315ffba",
                "sha256:dfe7fa7e607f7e8b58d0c32501a3a7cac148538300626d1b930082c90ae7f6bd",
                "sha256:e35bed436726194c5e6e094fdfb423fb7afaa0211199f9d245e59e11118c576c",
                "sha256:f0290ea7f9945174bd4dfd66e96149037441eb2008f3649094f056201d99e293",
                "sha256:fae4e801b774cc62cecf4a57b1eae4097903fced00c608d9e2bc8f84cd87b54a"
            ],
            "markers": "python_version >= '3.8'",
            "version": "==4.42.0"
        },
        "h5pickle": {
            "hashes": [
                "sha256:cfad571010e8018aaa5f7909a58fef2afe61e685bba8b3bca63fdcde494507b3",
                "sha256:d659d5583086f5c0f2f610cf422d542b0440f7b6dcbe2a5ea5528fdb83266fe6"
            ],
            "index": "pypi",
            "version": "==0.4.2"
        },
        "h5py": {
            "hashes": [
                "sha256:12aa556d540f11a2cae53ea7cfb94017353bd271fb3962e1296b342f6550d1b8",
                "sha256:23e74b878bbe1653ab34ca49b83cac85529cd0b36b9d625516c5830cc5ca2eac",
                "sha256:36408f8c62f50007d14e000f9f3acf77e103b9e932c114cbe52a3089e50ebf94",
                "sha256:3f457089c5d524b7998e3649bc63240679b8fb0a3859ea53bbb06841f3d755f1",
                "sha256:54f01202cdea754ab4227dd27014bdbd561a4bbe4b631424fd812f7c2ce9c6ac",
                "sha256:551e358db05a874a0f827b22e95b30092f2303edc4b91bb62ad2f10e0236e1a0",
                "sha256:64acceaf6aff92af091a4b83f6dee3cf8d3061f924a6bb3a33eb6c4658a8348b",
                "sha256:6822a814b9d8b8363ff102f76ea8d026f0ca25850bb579d85376029ee3e73b93",
                "sha256:78e44686334cbbf2dd21d9df15823bc38663f27a3061f6a032c68a3e30c47bf7",
                "sha256:79bbca34696c6f9eeeb36a91776070c49a060b2879828e2c8fa6c58b8ed10dd1",
                "sha256:804c7fb42a34c8ab3a3001901c977a5c24d2e9c586a0f3e7c0a389130b4276fc",
                "sha256:8d9492391ff5c3c80ec30ae2fe82a3f0efd1e750833739c25b0d090e3be1b095",
                "sha256:95f7a745efd0d56076999b52e8da5fad5d30823bac98b59c68ae75588d09991a",
                "sha256:9da9e7e63376c32704e37ad4cea2dceae6964cee0d8515185b3ab9cbd6b947bc",
                "sha256:a4e20897c88759cbcbd38fb45b507adc91af3e0f67722aa302d71f02dd44d286",
                "sha256:a6284061f3214335e1eec883a6ee497dbe7a79f19e6a57fed2dd1f03acd5a8cb",
                "sha256:d97409e17915798029e297a84124705c8080da901307ea58f29234e09b073ddc",
                "sha256:dbf5225543ca35ce9f61c950b73899a82be7ba60d58340e76d0bd42bf659235a",
                "sha256:e604db6521c1e367c6bd7fad239c847f53cc46646f2d2651372d05ae5e95f817",
                "sha256:eb7bdd5e601dd1739698af383be03f3dad0465fe67184ebd5afca770f50df9d6",
                "sha256:f68b41efd110ce9af1cbe6fa8af9f4dcbadace6db972d30828b911949e28fadd"
            ],
            "index": "pypi",
            "version": "==3.9.0"
        },
        "importlib-resources": {
            "hashes": [
                "sha256:134832a506243891221b88b4ae1213327eea96ceb4e407a00d790bb0626f45cf",
                "sha256:4359457e42708462b9626a04657c6208ad799ceb41e5c58c57ffa0e6a098a5d4"
            ],
            "index": "pypi",
            "version": "==6.0.1"
        },
        "kiwisolver": {
            "hashes": [
                "sha256:02f79693ec433cb4b5f51694e8477ae83b3205768a6fb48ffba60549080e295b",
                "sha256:03baab2d6b4a54ddbb43bba1a3a2d1627e82d205c5cf8f4c924dc49284b87166",
                "sha256:1041feb4cda8708ce73bb4dcb9ce1ccf49d553bf87c3954bdfa46f0c3f77252c",
                "sha256:10ee06759482c78bdb864f4109886dff7b8a56529bc1609d4f1112b93fe6423c",
                "sha256:1d1573129aa0fd901076e2bfb4275a35f5b7aa60fbfb984499d661ec950320b0",
                "sha256:283dffbf061a4ec60391d51e6155e372a1f7a4f5b15d59c8505339454f8989e4",
                "sha256:28bc5b299f48150b5f822ce68624e445040595a4ac3d59251703779836eceff9",
                "sha256:2a66fdfb34e05b705620dd567f5a03f239a088d5a3f321e7b6ac3239d22aa286",
                "sha256:2e307eb9bd99801f82789b44bb45e9f541961831c7311521b13a6c85afc09767",
                "sha256:2e407cb4bd5a13984a6c2c0fe1845e4e41e96f183e5e5cd4d77a857d9693494c",
                "sha256:2f5e60fabb7343a836360c4f0919b8cd0d6dbf08ad2ca6b9cf90bf0c76a3c4f6",
                "sha256:36dafec3d6d6088d34e2de6b85f9d8e2324eb734162fba59d2ba9ed7a2043d5b",
                "sha256:3fe20f63c9ecee44560d0e7f116b3a747a5d7203376abeea292ab3152334d004",
                "sha256:41dae968a94b1ef1897cb322b39360a0812661dba7c682aa45098eb8e193dbdf",
                "sha256:4bd472dbe5e136f96a4b18f295d159d7f26fd399136f5b17b08c4e5f498cd494",
                "sha256:4ea39b0ccc4f5d803e3337dd46bcce60b702be4d86fd0b3d7531ef10fd99a1ac",
                "sha256:5853eb494c71e267912275e5586fe281444eb5e722de4e131cddf9d442615626",
                "sha256:5bce61af018b0cb2055e0e72e7d65290d822d3feee430b7b8203d8a855e78766",
                "sha256:6295ecd49304dcf3bfbfa45d9a081c96509e95f4b9d0eb7ee4ec0530c4a96514",
                "sha256:62ac9cc684da4cf1778d07a89bf5f81b35834cb96ca523d3a7fb32509380cbf6",
                "sha256:70e7c2e7b750585569564e2e5ca9845acfaa5da56ac46df68414f29fea97be9f",
                "sha256:7577c1987baa3adc4b3c62c33bd1118c3ef5c8ddef36f0f2c950ae0b199e100d",
                "sha256:75facbe9606748f43428fc91a43edb46c7ff68889b91fa31f53b58894503a191",
                "sha256:787518a6789009c159453da4d6b683f468ef7a65bbde796bcea803ccf191058d",
                "sha256:78d6601aed50c74e0ef02f4204da1816147a6d3fbdc8b3872d263338a9052c51",
                "sha256:7c43e1e1206cd421cd92e6b3280d4385d41d7166b3ed577ac20444b6995a445f",
                "sha256:81e38381b782cc7e1e46c4e14cd997ee6040768101aefc8fa3c24a4cc58e98f8",
                "sha256:841293b17ad704d70c578f1f0013c890e219952169ce8a24ebc063eecf775454",
                "sha256:872b8ca05c40d309ed13eb2e582cab0c5a05e81e987ab9c521bf05ad1d5cf5cb",
                "sha256:877272cf6b4b7e94c9614f9b10140e198d2186363728ed0f701c6eee1baec1da",
                "sha256:8c808594c88a025d4e322d5bb549282c93c8e1ba71b790f539567932722d7bd8",
                "sha256:8ed58b8acf29798b036d347791141767ccf65eee7f26bde03a71c944449e53de",
                "sha256:91672bacaa030f92fc2f43b620d7b337fd9a5af28b0d6ed3f77afc43c4a64b5a",
                "sha256:968f44fdbf6dd757d12920d63b566eeb4d5b395fd2d00d29d7ef00a00582aac9",
                "sha256:9f85003f5dfa867e86d53fac6f7e6f30c045673fa27b603c397753bebadc3008",
                "sha256:a553dadda40fef6bfa1456dc4be49b113aa92c2a9a9e8711e955618cd69622e3",
                "sha256:a68b62a02953b9841730db7797422f983935aeefceb1679f0fc85cbfbd311c32",
                "sha256:abbe9fa13da955feb8202e215c4018f4bb57469b1b78c7a4c5c7b93001699938",
                "sha256:ad881edc7ccb9d65b0224f4e4d05a1e85cf62d73aab798943df6d48ab0cd79a1",
                "sha256:b1792d939ec70abe76f5054d3f36ed5656021dcad1322d1cc996d4e54165cef9",
                "sha256:b428ef021242344340460fa4c9185d0b1f66fbdbfecc6c63eff4b7c29fad429d",
                "sha256:b533558eae785e33e8c148a8d9921692a9fe5aa516efbdff8606e7d87b9d5824",
                "sha256:ba59c92039ec0a66103b1d5fe588fa546373587a7d68f5c96f743c3396afc04b",
                "sha256:bc8d3bd6c72b2dd9decf16ce70e20abcb3274ba01b4e1c96031e0c4067d1e7cd",
                "sha256:bc9db8a3efb3e403e4ecc6cd9489ea2bac94244f80c78e27c31dcc00d2790ac2",
                "sha256:bf7d9fce9bcc4752ca4a1b80aabd38f6d19009ea5cbda0e0856983cf6d0023f5",
                "sha256:c2dbb44c3f7e6c4d3487b31037b1bdbf424d97687c1747ce4ff2895795c9bf69",
                "sha256:c79ebe8f3676a4c6630fd3f777f3cfecf9289666c84e775a67d1d358578dc2e3",
                "sha256:c97528e64cb9ebeff9701e7938653a9951922f2a38bd847787d4a8e498cc83ae",
                "sha256:d0611a0a2a518464c05ddd5a3a1a0e856ccc10e67079bb17f265ad19ab3c7597",
                "sha256:d06adcfa62a4431d404c31216f0f8ac97397d799cd53800e9d3efc2fbb3cf14e",
                "sha256:d41997519fcba4a1e46eb4a2fe31bc12f0ff957b2b81bac28db24744f333e955",
                "sha256:d5b61785a9ce44e5a4b880272baa7cf6c8f48a5180c3e81c59553ba0cb0821ca",
                "sha256:da152d8cdcab0e56e4f45eb08b9aea6455845ec83172092f09b0e077ece2cf7a",
                "sha256:da7e547706e69e45d95e116e6939488d62174e033b763ab1496b4c29b76fabea",
                "sha256:db5283d90da4174865d520e7366801a93777201e91e79bacbac6e6927cbceede",
                "sha256:db608a6757adabb32f1cfe6066e39b3706d8c3aa69bbc353a5b61edad36a5cb4",
                "sha256:e0ea21f66820452a3f5d1655f8704a60d66ba1191359b96541eaf457710a5fc6",
                "sha256:e7da3fec7408813a7cebc9e4ec55afed2d0fd65c4754bc376bf03498d4e92686",
                "sha256:e92a513161077b53447160b9bd8f522edfbed4bd9759e4c18ab05d7ef7e49408",
                "sha256:ecb1fa0db7bf4cff9dac752abb19505a233c7f16684c5826d1f11ebd9472b871",
                "sha256:efda5fc8cc1c61e4f639b8067d118e742b812c930f708e6667a5ce0d13499e29",
                "sha256:f0a1dbdb5ecbef0d34eb77e56fcb3e95bbd7e50835d9782a45df81cc46949750",
                "sha256:f0a71d85ecdd570ded8ac3d1c0f480842f49a40beb423bb8014539a9f32a5897",
                "sha256:f4f270de01dd3e129a72efad823da90cc4d6aafb64c410c9033aba70db9f1ff0",
                "sha256:f6cb459eea32a4e2cf18ba5fcece2dbdf496384413bc1bae15583f19e567f3b2",
                "sha256:f8ad8285b01b0d4695102546b342b493b3ccc6781fc28c8c6a1bb63e95d22f09",
                "sha256:f9f39e2f049db33a908319cf46624a569b36983c7c78318e9726a4cb8923b26c"
            ],
            "markers": "python_version >= '3.7'",
            "version": "==1.4.4"
        },
        "matplotlib": {
            "hashes": [
                "sha256:070f8dddd1f5939e60aacb8fa08f19551f4b0140fab16a3669d5cd6e9cb28fc8",
                "sha256:0c3cca3e842b11b55b52c6fb8bd6a4088693829acbfcdb3e815fa9b7d5c92c1b",
                "sha256:0f506a1776ee94f9e131af1ac6efa6e5bc7cb606a3e389b0ccb6e657f60bb676",
                "sha256:12f01b92ecd518e0697da4d97d163b2b3aa55eb3eb4e2c98235b3396d7dad55f",
                "sha256:152ee0b569a37630d8628534c628456b28686e085d51394da6b71ef84c4da201",
                "sha256:1c308b255efb9b06b23874236ec0f10f026673ad6515f602027cc8ac7805352d",
                "sha256:1cd120fca3407a225168238b790bd5c528f0fafde6172b140a2f3ab7a4ea63e9",
                "sha256:20f844d6be031948148ba49605c8b96dfe7d3711d1b63592830d650622458c11",
                "sha256:23fb1750934e5f0128f9423db27c474aa32534cec21f7b2153262b066a581fd1",
                "sha256:2699f7e73a76d4c110f4f25be9d2496d6ab4f17345307738557d345f099e07de",
                "sha256:26bede320d77e469fdf1bde212de0ec889169b04f7f1179b8930d66f82b30cbc",
                "sha256:2ecb5be2b2815431c81dc115667e33da0f5a1bcf6143980d180d09a717c4a12e",
                "sha256:2f8e4a49493add46ad4a8c92f63e19d548b2b6ebbed75c6b4c7f46f57d36cdd1",
                "sha256:305e3da477dc8607336ba10bac96986d6308d614706cae2efe7d3ffa60465b24",
                "sha256:30e1409b857aa8a747c5d4f85f63a79e479835f8dffc52992ac1f3f25837b544",
                "sha256:318c89edde72ff95d8df67d82aca03861240512994a597a435a1011ba18dbc7f",
                "sha256:35d74ebdb3f71f112b36c2629cf32323adfbf42679e2751252acd468f5001c07",
                "sha256:50e0a55ec74bf2d7a0ebf50ac580a209582c2dd0f7ab51bc270f1b4a0027454e",
                "sha256:5dea00b62d28654b71ca92463656d80646675628d0828e08a5f3b57e12869e13",
                "sha256:60c521e21031632aa0d87ca5ba0c1c05f3daacadb34c093585a0be6780f698e4",
                "sha256:6515e878f91894c2e4340d81f0911857998ccaf04dbc1bba781e3d89cbf70608",
                "sha256:6d2ff3c984b8a569bc1383cd468fc06b70d7b59d5c2854ca39f1436ae8394117",
                "sha256:71667eb2ccca4c3537d9414b1bc00554cb7f91527c17ee4ec38027201f8f1603",
                "sha256:717157e61b3a71d3d26ad4e1770dc85156c9af435659a25ee6407dc866cb258d",
                "sha256:71f7a8c6b124e904db550f5b9fe483d28b896d4135e45c4ea381ad3b8a0e3256",
                "sha256:936bba394682049919dda062d33435b3be211dc3dcaa011e09634f060ec878b2",
                "sha256:a1733b8e84e7e40a9853e505fe68cc54339f97273bdfe6f3ed980095f769ddc7",
                "sha256:a2c1590b90aa7bd741b54c62b78de05d4186271e34e2377e0289d943b3522273",
                "sha256:a7e28d6396563955f7af437894a36bf2b279462239a41028323e04b85179058b",
                "sha256:a8035ba590658bae7562786c9cc6ea1a84aa49d3afab157e414c9e2ea74f496d",
                "sha256:a8cdb91dddb04436bd2f098b8fdf4b81352e68cf4d2c6756fcc414791076569b",
                "sha256:ac60daa1dc83e8821eed155796b0f7888b6b916cf61d620a4ddd8200ac70cd64",
                "sha256:af4860132c8c05261a5f5f8467f1b269bf1c7c23902d75f2be57c4a7f2394b3e",
                "sha256:bc221ffbc2150458b1cd71cdd9ddd5bb37962b036e41b8be258280b5b01da1dd",
                "sha256:ce55289d5659b5b12b3db4dc9b7075b70cef5631e56530f14b2945e8836f2d20",
                "sha256:d9881356dc48e58910c53af82b57183879129fa30492be69058c5b0d9fddf391",
                "sha256:dbcf59334ff645e6a67cd5f78b4b2cdb76384cdf587fa0d2dc85f634a72e1a3e",
                "sha256:ebf577c7a6744e9e1bd3fee45fc74a02710b214f94e2bde344912d85e0c9af7c",
                "sha256:f081c03f413f59390a80b3e351cc2b2ea0205839714dbc364519bcf51f4b56ca",
                "sha256:fdbb46fad4fb47443b5b8ac76904b2e7a66556844f33370861b4788db0f8816a",
                "sha256:fdcd28360dbb6203fb5219b1a5658df226ac9bebc2542a9e8f457de959d713d0"
            ],
            "index": "pypi",
            "version": "==3.7.2"
        },
        "numpy": {
            "hashes": [
                "sha256:0d60fbae8e0019865fc4784745814cff1c421df5afee233db6d88ab4f14655a2",
                "sha256:1a1329e26f46230bf77b02cc19e900db9b52f398d6722ca853349a782d4cff55",
                "sha256:1b9735c27cea5d995496f46a8b1cd7b408b3f34b6d50459d9ac8fe3a20cc17bf",
                "sha256:2792d23d62ec51e50ce4d4b7d73de8f67a2fd3ea710dcbc8563a51a03fb07b01",
                "sha256:3e0746410e73384e70d286f93abf2520035250aad8c5714240b0492a7302fdca",
                "sha256:4c3abc71e8b6edba80a01a52e66d83c5d14433cbcd26a40c329ec7ed09f37901",
                "sha256:5883c06bb92f2e6c8181df7b39971a5fb436288db58b5a1c3967702d4278691d",
                "sha256:5c97325a0ba6f9d041feb9390924614b60b99209a71a69c876f71052521d42a4",
                "sha256:60e7f0f7f6d0eee8364b9a6304c2845b9c491ac706048c7e8cf47b83123b8dbf",
                "sha256:76b4115d42a7dfc5d485d358728cdd8719be33cc5ec6ec08632a5d6fca2ed380",
                "sha256:7dc869c0c75988e1c693d0e2d5b26034644399dd929bc049db55395b1379e044",
                "sha256:834b386f2b8210dca38c71a6e0f4fd6922f7d3fcff935dbe3a570945acb1b545",
                "sha256:8b77775f4b7df768967a7c8b3567e309f617dd5e99aeb886fa14dc1a0791141f",
                "sha256:90319e4f002795ccfc9050110bbbaa16c944b1c37c0baeea43c5fb881693ae1f",
                "sha256:b79e513d7aac42ae918db3ad1341a015488530d0bb2a6abcbdd10a3a829ccfd3",
                "sha256:bb33d5a1cf360304754913a350edda36d5b8c5331a8237268c48f91253c3a364",
                "sha256:bec1e7213c7cb00d67093247f8c4db156fd03075f49876957dca4711306d39c9",
                "sha256:c5462d19336db4560041517dbb7759c21d181a67cb01b36ca109b2ae37d32418",
                "sha256:c5652ea24d33585ea39eb6a6a15dac87a1206a692719ff45d53c5282e66d4a8f",
                "sha256:d7806500e4f5bdd04095e849265e55de20d8cc4b661b038957354327f6d9b295",
                "sha256:db3ccc4e37a6873045580d413fe79b68e47a681af8db2e046f1dacfa11f86eb3",
                "sha256:dfe4a913e29b418d096e696ddd422d8a5d13ffba4ea91f9f60440a3b759b0187",
                "sha256:eb942bfb6f84df5ce05dbf4b46673ffed0d3da59f13635ea9b926af3deb76926",
                "sha256:f08f2e037bba04e707eebf4bc934f1972a315c883a9e0ebfa8a7756eabf9e357",
                "sha256:fd608e19c8d7c55021dffd43bfe5492fab8cc105cc8986f813f8c3c048b38760"
            ],
            "index": "pypi",
            "version": "==1.25.2"
        },
        "packaging": {
            "hashes": [
                "sha256:994793af429502c4ea2ebf6bf664629d07c1a9fe974af92966e4b8d2df7edc61",
                "sha256:a392980d2b6cffa644431898be54b0045151319d1e7ec34f0cfed48767dd334f"
            ],
            "markers": "python_version >= '3.7'",
            "version": "==23.1"
        },
        "pandas": {
            "hashes": [
                "sha256:04dbdbaf2e4d46ca8da896e1805bc04eb85caa9a82e259e8eed00254d5e0c682",
                "sha256:1168574b036cd8b93abc746171c9b4f1b83467438a5e45909fed645cf8692dbc",
                "sha256:1994c789bf12a7c5098277fb43836ce090f1073858c10f9220998ac74f37c69b",
                "sha256:258d3624b3ae734490e4d63c430256e716f488c4fcb7c8e9bde2d3aa46c29089",
                "sha256:32fca2ee1b0d93dd71d979726b12b61faa06aeb93cf77468776287f41ff8fdc5",
                "sha256:37673e3bdf1551b95bf5d4ce372b37770f9529743d2498032439371fc7b7eb26",
                "sha256:3ef285093b4fe5058eefd756100a367f27029913760773c8bf1d2d8bebe5d210",
                "sha256:5247fb1ba347c1261cbbf0fcfba4a3121fbb4029d95d9ef4dc45406620b25c8b",
                "sha256:5ec591c48e29226bcbb316e0c1e9423622bc7a4eaf1ef7c3c9fa1a3981f89641",
                "sha256:694888a81198786f0e164ee3a581df7d505024fbb1f15202fc7db88a71d84ebd",
                "sha256:69d7f3884c95da3a31ef82b7618af5710dba95bb885ffab339aad925c3e8ce78",
                "sha256:6a21ab5c89dcbd57f78d0ae16630b090eec626360085a4148693def5452d8a6b",
                "sha256:81af086f4543c9d8bb128328b5d32e9986e0c84d3ee673a2ac6fb57fd14f755e",
                "sha256:9e4da0d45e7f34c069fe4d522359df7d23badf83abc1d1cef398895822d11061",
                "sha256:9eae3dc34fa1aa7772dd3fc60270d13ced7346fcbcfee017d3132ec625e23bb0",
                "sha256:9ee1a69328d5c36c98d8e74db06f4ad518a1840e8ccb94a4ba86920986bb617e",
                "sha256:b084b91d8d66ab19f5bb3256cbd5ea661848338301940e17f4492b2ce0801fe8",
                "sha256:b9cb1e14fdb546396b7e1b923ffaeeac24e4cedd14266c3497216dd4448e4f2d",
                "sha256:ba619e410a21d8c387a1ea6e8a0e49bb42216474436245718d7f2e88a2f8d7c0",
                "sha256:c02f372a88e0d17f36d3093a644c73cfc1788e876a7c4bcb4020a77512e2043c",
                "sha256:ce0c6f76a0f1ba361551f3e6dceaff06bde7514a374aa43e33b588ec10420183",
                "sha256:d9cd88488cceb7635aebb84809d087468eb33551097d600c6dad13602029c2df",
                "sha256:e4c7c9f27a4185304c7caf96dc7d91bc60bc162221152de697c98eb0b2648dd8",
                "sha256:f167beed68918d62bffb6ec64f2e1d8a7d297a038f86d4aed056b9493fca407f",
                "sha256:f3421a7afb1a43f7e38e82e844e2bca9a6d793d66c1a7f9f0ff39a795bbc5e02"
            ],
            "index": "pypi",
            "version": "==2.0.3"
        },
        "patsy": {
            "hashes": [
                "sha256:7eb5349754ed6aa982af81f636479b1b8db9d5b1a6e957a6016ec0534b5c86b7",
                "sha256:bdc18001875e319bc91c812c1eb6a10be4bb13cb81eb763f466179dca3b67277"
            ],
            "version": "==0.5.3"
        },
        "pillow": {
            "hashes": [
                "sha256:00e65f5e822decd501e374b0650146063fbb30a7264b4d2744bdd7b913e0cab5",
                "sha256:040586f7d37b34547153fa383f7f9aed68b738992380ac911447bb78f2abe530",
                "sha256:0b6eb5502f45a60a3f411c63187db83a3d3107887ad0d036c13ce836f8a36f1d",
                "sha256:1ce91b6ec08d866b14413d3f0bbdea7e24dfdc8e59f562bb77bc3fe60b6144ca",
                "sha256:1f62406a884ae75fb2f818694469519fb685cc7eaff05d3451a9ebe55c646891",
                "sha256:22c10cc517668d44b211717fd9775799ccec4124b9a7f7b3635fc5386e584992",
                "sha256:3400aae60685b06bb96f99a21e1ada7bc7a413d5f49bce739828ecd9391bb8f7",
                "sha256:349930d6e9c685c089284b013478d6f76e3a534e36ddfa912cde493f235372f3",
                "sha256:368ab3dfb5f49e312231b6f27b8820c823652b7cd29cfbd34090565a015e99ba",
                "sha256:38250a349b6b390ee6047a62c086d3817ac69022c127f8a5dc058c31ccef17f3",
                "sha256:3a684105f7c32488f7153905a4e3015a3b6c7182e106fe3c37fbb5ef3e6994c3",
                "sha256:3a82c40d706d9aa9734289740ce26460a11aeec2d9c79b7af87bb35f0073c12f",
                "sha256:3b08d4cc24f471b2c8ca24ec060abf4bebc6b144cb89cba638c720546b1cf538",
                "sha256:3ed64f9ca2f0a95411e88a4efbd7a29e5ce2cea36072c53dd9d26d9c76f753b3",
                "sha256:3f07ea8d2f827d7d2a49ecf1639ec02d75ffd1b88dcc5b3a61bbb37a8759ad8d",
                "sha256:520f2a520dc040512699f20fa1c363eed506e94248d71f85412b625026f6142c",
                "sha256:5c6e3df6bdd396749bafd45314871b3d0af81ff935b2d188385e970052091017",
                "sha256:608bfdee0d57cf297d32bcbb3c728dc1da0907519d1784962c5f0c68bb93e5a3",
                "sha256:685ac03cc4ed5ebc15ad5c23bc555d68a87777586d970c2c3e216619a5476223",
                "sha256:76de421f9c326da8f43d690110f0e79fe3ad1e54be811545d7d91898b4c8493e",
                "sha256:76edb0a1fa2b4745fb0c99fb9fb98f8b180a1bbceb8be49b087e0b21867e77d3",
                "sha256:7be600823e4c8631b74e4a0d38384c73f680e6105a7d3c6824fcf226c178c7e6",
                "sha256:81ff539a12457809666fef6624684c008e00ff6bf455b4b89fd00a140eecd640",
                "sha256:88af2003543cc40c80f6fca01411892ec52b11021b3dc22ec3bc9d5afd1c5334",
                "sha256:8c11160913e3dd06c8ffdb5f233a4f254cb449f4dfc0f8f4549eda9e542c93d1",
                "sha256:8f8182b523b2289f7c415f589118228d30ac8c355baa2f3194ced084dac2dbba",
                "sha256:9211e7ad69d7c9401cfc0e23d49b69ca65ddd898976d660a2fa5904e3d7a9baa",
                "sha256:92be919bbc9f7d09f7ae343c38f5bb21c973d2576c1d45600fce4b74bafa7ac0",
                "sha256:9c82b5b3e043c7af0d95792d0d20ccf68f61a1fec6b3530e718b688422727396",
                "sha256:9f7c16705f44e0504a3a2a14197c1f0b32a95731d251777dcb060aa83022cb2d",
                "sha256:9fb218c8a12e51d7ead2a7c9e101a04982237d4855716af2e9499306728fb485",
                "sha256:a74ba0c356aaa3bb8e3eb79606a87669e7ec6444be352870623025d75a14a2bf",
                "sha256:b4f69b3700201b80bb82c3a97d5e9254084f6dd5fb5b16fc1a7b974260f89f43",
                "sha256:bc2ec7c7b5d66b8ec9ce9f720dbb5fa4bace0f545acd34870eff4a369b44bf37",
                "sha256:c189af0545965fa8d3b9613cfdb0cd37f9d71349e0f7750e1fd704648d475ed2",
                "sha256:c1fbe7621c167ecaa38ad29643d77a9ce7311583761abf7836e1510c580bf3dd",
                "sha256:c7cf14a27b0d6adfaebb3ae4153f1e516df54e47e42dcc073d7b3d76111a8d86",
                "sha256:c9f72a021fbb792ce98306ffb0c348b3c9cb967dce0f12a49aa4c3d3fdefa967",
                "sha256:cd25d2a9d2b36fcb318882481367956d2cf91329f6892fe5d385c346c0649629",
                "sha256:ce543ed15570eedbb85df19b0a1a7314a9c8141a36ce089c0a894adbfccb4568",
                "sha256:ce7b031a6fc11365970e6a5686d7ba8c63e4c1cf1ea143811acbb524295eabed",
                "sha256:d35e3c8d9b1268cbf5d3670285feb3528f6680420eafe35cccc686b73c1e330f",
                "sha256:d50b6aec14bc737742ca96e85d6d0a5f9bfbded018264b3b70ff9d8c33485551",
                "sha256:d5d0dae4cfd56969d23d94dc8e89fb6a217be461c69090768227beb8ed28c0a3",
                "sha256:d5db32e2a6ccbb3d34d87c87b432959e0db29755727afb37290e10f6e8e62614",
                "sha256:d72e2ecc68a942e8cf9739619b7f408cc7b272b279b56b2c83c6123fcfa5cdff",
                "sha256:d737a602fbd82afd892ca746392401b634e278cb65d55c4b7a8f48e9ef8d008d",
                "sha256:d80cf684b541685fccdd84c485b31ce73fc5c9b5d7523bf1394ce134a60c6883",
                "sha256:db24668940f82321e746773a4bc617bfac06ec831e5c88b643f91f122a785684",
                "sha256:dbc02381779d412145331789b40cc7b11fdf449e5d94f6bc0b080db0a56ea3f0",
                "sha256:dffe31a7f47b603318c609f378ebcd57f1554a3a6a8effbc59c3c69f804296de",
                "sha256:edf4392b77bdc81f36e92d3a07a5cd072f90253197f4a52a55a8cec48a12483b",
                "sha256:efe8c0681042536e0d06c11f48cebe759707c9e9abf880ee213541c5b46c5bf3",
                "sha256:f31f9fdbfecb042d046f9d91270a0ba28368a723302786c0009ee9b9f1f60199",
                "sha256:f88a0b92277de8e3ca715a0d79d68dc82807457dae3ab8699c758f07c20b3c51",
                "sha256:faaf07ea35355b01a35cb442dd950d8f1bb5b040a7787791a535de13db15ed90"
            ],
            "markers": "python_version >= '3.8'",
            "version": "==10.0.0"
        },
        "pyarrow": {
            "hashes": [
                "sha256:051f9f5ccf585f12d7de836e50965b3c235542cc896959320d9776ab93f3b33d",
                "sha256:1887bdae17ec3b4c046fcf19951e71b6a619f39fa674f9881216173566c8f718",
                "sha256:2d3c4cbbf81e6dd23fe921bc91dc4619ea3b79bc58ef10bce0f49bdafb103daf",
                "sha256:345e1828efdbd9aa4d4de7d5676778aba384a2c3add896d995b23d368e60e5af",
                "sha256:3de26da901216149ce086920547dfff5cd22818c9eab67ebc41e863a5883bac7",
                "sha256:43364daec02f69fec89d2315f7fbfbeec956e0d991cbbef471681bd77875c40f",
                "sha256:459a1c0ed2d68671188b2118c63bac91eaef6fc150c77ddd8a583e3c795737bf",
                "sha256:6251e38470da97a5b2e00de5c6a049149f7b2bd62f12fa5dbb9ac674119ba71a",
                "sha256:6895b5fb74289d055c43db3af0de6e16b07586c45763cb5e558d38b86a91e3a7",
                "sha256:6d288029a94a9bb5407ceebdd7110ba398a00412c5b0155ee9813a40d246c5df",
                "sha256:749be7fd2ff260683f9cc739cb862fb11be376de965a2a8ccbf2693b098db6c7",
                "sha256:85e705e33eaf666bbe508a16fd5ba27ca061e177916b7a317ba5a51bee43384c",
                "sha256:8d6009fdf8986332b2169314da482baed47ac053311c8934ac6651e614deacd6",
                "sha256:9120c3eb2b1f6f516a3b7a9714ed860882d9ef98c4b17edcdc91d95b7528db60",
                "sha256:a3c63124fc26bf5f95f508f5d04e1ece8cc23a8b0af2a1e6ab2b1ec3fdc91b24",
                "sha256:b13329f79fa4472324f8d32dc1b1216616d09bd1e77cfb13104dec5463632c36",
                "sha256:bb656150d3d12ec1396f6dde542db1675a95c0cc8366d507347b0beed96e87ca",
                "sha256:be2757e9275875d2a9c6e6052ac7957fbbfc7bc7370e4a036a9b893e96fedaba",
                "sha256:c780f4dc40460015d80fcd6a6140de80b615349ed68ef9adb653fe351778c9b3",
                "sha256:cce317fc96e5b71107bf1f9f184d5e54e2bd14bbf3f9a3d62819961f0af86fec",
                "sha256:cdacf515ec276709ac8042c7d9bd5be83b4f5f39c6c037a17a60d7ebfd92c890",
                "sha256:ce4aebdf412bd0eeb800d8e47db854f9f9f7e2f5a0220440acf219ddfddd4f63",
                "sha256:cf812306d66f40f69e684300f7af5111c11f6e0d89d6b733e05a3de44961529d",
                "sha256:e0d8730c7f6e893f6db5d5b86eda42c0a130842d101992b581e2138e4d5663d3",
                "sha256:e2c9cb8eeabbadf5fcfc3d1ddea616c7ce893db2ce4dcef0ac13b099ad7ca082"
            ],
            "index": "pypi",
            "version": "==12.0.1"
        },
        "pyparsing": {
            "hashes": [
                "sha256:2b020ecf7d21b687f219b71ecad3631f644a47f01403fa1d1036b0c6416d70fb",
                "sha256:5026bae9a10eeaefb61dab2f09052b9f4307d44aee4eda64b309723d8d206bbc"
            ],
            "markers": "python_full_version >= '3.6.8'",
            "version": "==3.0.9"
        },
        "pyqt5": {
            "hashes": [
                "sha256:883ba5c8a348be78c8be6a3d3ba014c798e679503bce00d76c666c2dc6afe828",
                "sha256:dc41e8401a90dc3e2b692b411bd5492ab559ae27a27424eed4bd3915564ec4c0",
                "sha256:dd5ce10e79fbf1df29507d2daf99270f2057cdd25e4de6fbf2052b46c652e3a5",
                "sha256:e030d795df4cbbfcf4f38b18e2e119bcc9e177ef658a5094b87bb16cac0ce4c5",
                "sha256:e45c5cc15d4fd26ab5cb0e5cdba60691a3e9086411f8e3662db07a5a4222a696"
            ],
            "index": "pypi",
            "version": "==5.15.9"
        },
        "pyqt5-qt5": {
            "hashes": [
                "sha256:1988f364ec8caf87a6ee5d5a3a5210d57539988bf8e84714c7d60972692e2f4a",
                "sha256:750b78e4dba6bdf1607febedc08738e318ea09e9b10aea9ff0d73073f11f6962",
                "sha256:76980cd3d7ae87e3c7a33bfebfaee84448fd650bad6840471d6cae199b56e154",
                "sha256:9cc7a768b1921f4b982ebc00a318ccb38578e44e45316c7a4a850e953e1dd327"
            ],
            "index": "pypi",
            "version": "==5.15.2"
        },
        "pyqt5-sip": {
            "hashes": [
                "sha256:10d9bfa9f59f0fd1cad81be187479316ffc95684f573efea94512cb4257d2b17",
                "sha256:1cc49c8498c34649325d53bcd243c854391f828d9bab4f2f3afd3ee3451cab72",
                "sha256:23e983119f760dc6c1a1e6cb21fd4c268d14c4ee497de6da9ce2b9d46f9779b2",
                "sha256:26e75bc4ffd8e6b19ae96fe93dc135eb5aea03e4570724d4b3c40dbf36f3a2e6",
                "sha256:67eed70427d3291e5c52c349fb4619c57c9a8810ab8d78a142c00edcbfd20d3b",
                "sha256:6a65697aa0fdb66e20d7b1ef8adfacc1caf1e61655530920172bf3a2fb1148cd",
                "sha256:7050ad8f94370eb7e4caa022b7e6d8b2de615e0714b557ca2098c82c0132074a",
                "sha256:71795c177010e52109812b03ec919020461ec42a7d9d241a45fe6d708529b5a6",
                "sha256:761e018dbbc46daccdb01f8f0dcc0d055c76834d839f0343cbec4b0ecbbde512",
                "sha256:7e572c8104e75db2c69609d195daf44c7b965dcb1c5b48e30fc376868909be56",
                "sha256:7e640b7636d86271ba8969b260e1655068b44750f20801ebc80f49a1aa737bf9",
                "sha256:7f13e71f5171f30d8b4176c081f0203a43e1704746b4cdaa837477945177b2a0",
                "sha256:9d2b127ba5155bff452944b8a96ba06d7ec2161f48a2f9cc190425bfca94ab6b",
                "sha256:a88ce85176639723f04cf5ce59157ecf3a9faca5d5dd1fe82d5ef46a3bd1d102",
                "sha256:c8f6e7a697d0ddf754798988fae7b2a0da04f6a59fb13ae863e5d1da4b280c4f",
                "sha256:cb4523097f1ccabb95b3197a58278a40fc944b33791d3406bfa397e12303b6c6",
                "sha256:cf74db9a1542f66793ccc00e403c8c2c36c67c0cff0fb01d23fe71cc1c56c788",
                "sha256:d9548f353f17407d00f67d08c737de9f5c067352c3bdac8571492c614c2893eb",
                "sha256:de06b6bd8241a189f729b8c093ce5dcf5928489eb7748bda28e28324e57544b0",
                "sha256:e46d957fbeecaa1437f2dd715407b1e59e0918cc29382c7ea79784c5f3cbe0d2",
                "sha256:ed04bd0065d870912c1b0a4b34b8a78698c76d77f15474c3e841b0b6dd2f429f"
            ],
            "index": "pypi",
            "version": "==12.12.2"
        },
        "pyqt5-stubs": {
            "hashes": [
                "sha256:7fb8177c72489a8911f021b7bd7c33f12c87f6dba92dcef3fdcdb5d9400f0f3f",
                "sha256:91270ac23ebf38a1dc04cd97aa852cd08af82dc839100e5395af1447e3e99707"
            ],
            "index": "pypi",
            "version": "==5.15.6.0"
        },
        "pyqtgraph": {
            "hashes": [
                "sha256:58108d8411c7054e0841d8b791ee85e101fc296b9b359c0e01dde38a98ff2ace",
                "sha256:fdcc04ac4b32a7bedf1bf3cf74cbb93ab3ba5687791712bbfa8d0712377d2f2b"
            ],
            "index": "pypi",
            "version": "==0.13.3"
        },
        "python-dateutil": {
            "hashes": [
                "sha256:0123cacc1627ae19ddf3c27a5de5bd67ee4586fbdd6440d9748f8abb483d3e86",
                "sha256:961d03dc3453ebbc59dbdea9e4e11c5651520a876d0f4db161e8674aae935da9"
            ],
            "markers": "python_version >= '2.7' and python_version not in '3.0, 3.1, 3.2, 3.3'",
            "version": "==2.8.2"
        },
        "pytz": {
            "hashes": [
                "sha256:1d8ce29db189191fb55338ee6d0387d82ab59f3d00eac103412d64e0ebd0c588",
                "sha256:a151b3abb88eda1d4e34a9814df37de2a80e301e68ba0fd856fb9b46bfbbbffb"
            ],
            "version": "==2023.3"
        },
        "scipy": {
            "hashes": [
<<<<<<< HEAD
                "sha256:2c29bae479b17d85208dfdfc67e50d5944ee23211f236728aadde9b0b7c1c33e",
                "sha256:2e4f14c11fbf825319dbd7f467639a241e7c956c34edb1e036ec7bb6271e4f7b",
                "sha256:586608ea35206257d4e0ce6f154a6cfef71723b2c1f6d40de5e0b0e8a81cd2ff",
                "sha256:6302c7cba5bf99c901653ff158746625526cc438f058bce41514d7469b79b2c3",
                "sha256:6666a1e31b2123a077f0dc7ab1053e36479cfd457fb9f5c367e7198505c6607a",
                "sha256:684d44607eacd5dd367c7a9e76e922523fa9c0a7f2379a4d0fc4d70d751464cc",
                "sha256:7a92bd3cd4acad2e0e0b360176d5ec68b100983c8145add8a8233acddf4e5fcc",
                "sha256:80015b8928f91bd40377b2b1010ba2e09b03680cbfc291208740494aeb8debf2",
                "sha256:83867a63515c4e3fce3272d81200dda614d70f4c3a22f047d84021bfe83d7929",
                "sha256:894ced9a2cdb050ff5e392f274617af46dca896d5c9112fa4a2019929554d321",
                "sha256:a53f9cebcfda6158c241c35a559407a4ef6b8cb0863eb4144958fe0a0b7c3dae",
                "sha256:b269ed44e2e2e43611f2ae95ba551fd98abbdc1a7ea8268f72f75876982368c4",
                "sha256:c61ea63124da6a3cff38126426912cc86420898b4902a9bc5e5b6524547a6dcb",
                "sha256:ccc70892ea674f93183c5c4139557b611e42f644dd755da4b19ca974ab770672",
                "sha256:d8e631c3c49c24f30828580b8126fe3be5cca5409dad5b797418a5b8965eeafa",
                "sha256:ebf4b2ea26d50312731ddba2406389c5ddcbff9d777cf3277ea11decc81e5dfb",
                "sha256:f0c9c160d117fe71cd2a12ef21cce8e0475ade2fd97c761ef327b9839089bd16",
                "sha256:f9b0248cb9d08eead44cde47cbf6339f1e9aa0dfde28f5fb27950743e317bd5d",
                "sha256:fad4006248513528e0c496de295a9f4d2b65086cc0e388f748e7dbf49fa12760"
            ],
            "markers": "python_version < '3.13' and python_version >= '3.9'",
            "version": "==1.11.0"
=======
                "sha256:08d957ca82d3535b3b9ba6c8ff355d78fe975271874e2af267cb5add5bd78625",
                "sha256:249cfa465c379c9bb2c20123001e151ff5e29b351cbb7f9c91587260602c58d0",
                "sha256:366a6a937110d80dca4f63b3f5b00cc89d36f678b2d124a01067b154e692bab1",
                "sha256:39154437654260a52871dfde852adf1b93b1d1bc5dc0ffa70068f16ec0be2624",
                "sha256:396fae3f8c12ad14c5f3eb40499fd06a6fef8393a6baa352a652ecd51e74e029",
                "sha256:3b9963798df1d8a52db41a6fc0e6fa65b1c60e85d73da27ae8bb754de4792481",
                "sha256:3e8eb42db36526b130dfbc417609498a6192381abc1975b91e3eb238e0b41c1a",
                "sha256:512fdc18c65f76dadaca139348e525646d440220d8d05f6d21965b8d4466bccd",
                "sha256:aec8c62fbe52914f9cf28d846cf0401dd80ab80788bbab909434eb336ed07c04",
                "sha256:b41a0f322b4eb51b078cb3441e950ad661ede490c3aca66edef66f4b37ab1877",
                "sha256:b4bb943010203465ac81efa392e4645265077b4d9e99b66cf3ed33ae12254173",
                "sha256:b588311875c58d1acd4ef17c983b9f1ab5391755a47c3d70b6bd503a45bfaf71",
                "sha256:ba94eeef3c9caa4cea7b402a35bb02a5714ee1ee77eb98aca1eed4543beb0f4c",
                "sha256:be8c962a821957fdde8c4044efdab7a140c13294997a407eaee777acf63cbf0c",
                "sha256:cce154372f0ebe88556ed06d7b196e9c2e0c13080ecb58d0f35062dc7cc28b47",
                "sha256:d51565560565a0307ed06fa0ec4c6f21ff094947d4844d6068ed04400c72d0c3",
                "sha256:e866514bc2d660608447b6ba95c8900d591f2865c07cca0aa4f7ff3c4ca70f30",
                "sha256:fb5b492fa035334fd249f0973cc79ecad8b09c604b42a127a677b45a9a3d4289",
                "sha256:ffb28e3fa31b9c376d0fb1f74c1f13911c8c154a760312fbee87a21eb21efe31"
            ],
            "markers": "python_version < '3.13' and python_version >= '3.9'",
            "version": "==1.11.1"
>>>>>>> 59f75c47
        },
        "six": {
            "hashes": [
                "sha256:1e61c37477a1626458e36f7b1d82aa5c9b094fa4802892072e49de9c60c4c926",
                "sha256:8abb2f1d86890a2dfb989f9a77cfcfd3e47c2a354b01111771326f8aa26e0254"
            ],
            "markers": "python_version >= '2.7' and python_version not in '3.0, 3.1, 3.2, 3.3'",
            "version": "==1.16.0"
        },
        "statsmodels": {
            "hashes": [
                "sha256:0ef7fa4813c7a73b0d8a0c830250f021c102c71c95e9fe0d6877bcfb56d38b8c",
                "sha256:16bfe0c96a53b20fa19067e3b6bd2f1d39e30d4891ea0d7bc20734a0ae95942d",
                "sha256:1c7724ad573af26139a98393ae64bc318d1b19762b13442d96c7a3e793f495c3",
                "sha256:3757542c95247e4ab025291a740efa5da91dc11a05990c033d40fce31c450dc9",
                "sha256:3b0a135f3bfdeec987e36e3b3b4c53e0bb87a8d91464d2fcc4d169d176f46fdb",
                "sha256:582f9e41092e342aaa04920d17cc3f97240e3ee198672f194719b5a3d08657d6",
                "sha256:5a6a0a1a06ff79be8aa89c8494b33903442859add133f0dda1daf37c3c71682e",
                "sha256:6875c7d689e966d948f15eb816ab5616f4928706b180cf470fd5907ab6f647a4",
                "sha256:68b1c768dd94cc5ba8398121a632b673c625491aa7ed627b82cb4c880a25563f",
                "sha256:71054f9dbcead56def14e3c9db6f66f943110fdfb19713caf0eb0f08c1ec03fd",
                "sha256:76e290f4718177bffa8823a780f3b882d56dd64ad1c18cfb4bc8b5558f3f5757",
                "sha256:77b3cd3a5268ef966a0a08582c591bd29c09c88b4566c892a7c087935234f285",
                "sha256:7ebe885ccaa64b4bc5ad49ac781c246e7a594b491f08ab4cfd5aa456c363a6f6",
                "sha256:8d1e3e10dfbfcd58119ba5a4d3c7d519182b970a2aebaf0b6f539f55ae16058d",
                "sha256:9c64ebe9cf376cba0c31aed138e15ed179a1d128612dd241cdf299d159e5e882",
                "sha256:a6ad7b8aadccd4e4dd7f315a07bef1bca41d194eeaf4ec600d20dea02d242fce",
                "sha256:b587ee5d23369a0e881da6e37f78371dce4238cf7638a455db4b633a1a1c62d6",
                "sha256:ce28eb1c397dba437ec39b9ab18f2101806f388c7a0cf9cdfd8f09294ad1c799",
                "sha256:d7fda067837df94e0a614d93d3a38fb6868958d37f7f50afe2a534524f2660cb",
                "sha256:de489e3ed315bdba55c9d1554a2e89faa65d212e365ab81bc323fa52681fc60e",
                "sha256:fb471f757fc45102a87e5d86e87dc2c8c78b34ad4f203679a46520f1d863b9da"
            ],
            "index": "pypi",
            "version": "==0.14.0"
        },
        "termcolor": {
            "hashes": [
                "sha256:3afb05607b89aed0ffe25202399ee0867ad4d3cb4180d98aaf8eefa6a5f7d475",
                "sha256:b5b08f68937f138fe92f6c089b99f1e2da0ae56c52b78bf7075fd95420fd9a5a"
            ],
            "index": "pypi",
            "version": "==2.3.0"
        },
        "tzdata": {
            "hashes": [
                "sha256:11ef1e08e54acb0d4f95bdb1be05da659673de4acbd21bf9c69e94cc5e907a3a",
                "sha256:7e65763eef3120314099b6939b5546db7adce1e7d6f2e179e3df563c70511eda"
            ],
            "markers": "python_version >= '2'",
            "version": "==2023.3"
        },
        "zipp": {
            "hashes": [
                "sha256:679e51dd4403591b2d6838a48de3d283f3d188412a9782faadf845f298736ba0",
                "sha256:ebc15946aa78bd63458992fc81ec3b6f7b1e92d51c35e6de1c3804e73b799147"
            ],
            "index": "pypi",
            "version": "==3.16.2"
        }
    },
    "develop": {
        "altgraph": {
            "hashes": [
                "sha256:ad33358114df7c9416cdb8fa1eaa5852166c505118717021c6a8c7c7abbd03dd",
                "sha256:c8ac1ca6772207179ed8003ce7687757c04b0b71536f81e2ac5755c6226458fe"
            ],
            "version": "==0.17.3"
        },
        "auto-py-to-exe": {
            "hashes": [
                "sha256:1d5c69a2613d249a61972ac898d3f2efcd20a7f29d33577a467f610a84a2a5fa",
                "sha256:62350e40171ac8b5c3a64f0f8be2b385820ca4657601476b0ee0c8d1484379f1"
            ],
            "index": "pypi",
            "version": "==2.37.0"
        },
        "bottle": {
            "hashes": [
                "sha256:d6f15f9d422670b7c073d63bd8d287b135388da187a0f3e3c19293626ce034ea",
                "sha256:e1a9c94970ae6d710b3fb4526294dfeb86f2cb4a81eff3a4b98dc40fb0e5e021"
            ],
            "version": "==0.12.25"
        },
        "bottle-websocket": {
            "hashes": [
                "sha256:9887f70dc0c7592ed8d0d11a14aa95dede6cd08d50d83d5b81fd963e5fec738b"
            ],
            "version": "==0.2.9"
        },
        "cffi": {
            "hashes": [
                "sha256:00a9ed42e88df81ffae7a8ab6d9356b371399b91dbdf0c3cb1e84c03a13aceb5",
                "sha256:03425bdae262c76aad70202debd780501fabeaca237cdfddc008987c0e0f59ef",
                "sha256:04ed324bda3cda42b9b695d51bb7d54b680b9719cfab04227cdd1e04e5de3104",
                "sha256:0e2642fe3142e4cc4af0799748233ad6da94c62a8bec3a6648bf8ee68b1c7426",
                "sha256:173379135477dc8cac4bc58f45db08ab45d228b3363adb7af79436135d028405",
                "sha256:198caafb44239b60e252492445da556afafc7d1e3ab7a1fb3f0584ef6d742375",
                "sha256:1e74c6b51a9ed6589199c787bf5f9875612ca4a8a0785fb2d4a84429badaf22a",
                "sha256:2012c72d854c2d03e45d06ae57f40d78e5770d252f195b93f581acf3ba44496e",
                "sha256:21157295583fe8943475029ed5abdcf71eb3911894724e360acff1d61c1d54bc",
                "sha256:2470043b93ff09bf8fb1d46d1cb756ce6132c54826661a32d4e4d132e1977adf",
                "sha256:285d29981935eb726a4399badae8f0ffdff4f5050eaa6d0cfc3f64b857b77185",
                "sha256:30d78fbc8ebf9c92c9b7823ee18eb92f2e6ef79b45ac84db507f52fbe3ec4497",
                "sha256:320dab6e7cb2eacdf0e658569d2575c4dad258c0fcc794f46215e1e39f90f2c3",
                "sha256:33ab79603146aace82c2427da5ca6e58f2b3f2fb5da893ceac0c42218a40be35",
                "sha256:3548db281cd7d2561c9ad9984681c95f7b0e38881201e157833a2342c30d5e8c",
                "sha256:3799aecf2e17cf585d977b780ce79ff0dc9b78d799fc694221ce814c2c19db83",
                "sha256:39d39875251ca8f612b6f33e6b1195af86d1b3e60086068be9cc053aa4376e21",
                "sha256:3b926aa83d1edb5aa5b427b4053dc420ec295a08e40911296b9eb1b6170f6cca",
                "sha256:3bcde07039e586f91b45c88f8583ea7cf7a0770df3a1649627bf598332cb6984",
                "sha256:3d08afd128ddaa624a48cf2b859afef385b720bb4b43df214f85616922e6a5ac",
                "sha256:3eb6971dcff08619f8d91607cfc726518b6fa2a9eba42856be181c6d0d9515fd",
                "sha256:40f4774f5a9d4f5e344f31a32b5096977b5d48560c5592e2f3d2c4374bd543ee",
                "sha256:4289fc34b2f5316fbb762d75362931e351941fa95fa18789191b33fc4cf9504a",
                "sha256:470c103ae716238bbe698d67ad020e1db9d9dba34fa5a899b5e21577e6d52ed2",
                "sha256:4f2c9f67e9821cad2e5f480bc8d83b8742896f1242dba247911072d4fa94c192",
                "sha256:50a74364d85fd319352182ef59c5c790484a336f6db772c1a9231f1c3ed0cbd7",
                "sha256:54a2db7b78338edd780e7ef7f9f6c442500fb0d41a5a4ea24fff1c929d5af585",
                "sha256:5635bd9cb9731e6d4a1132a498dd34f764034a8ce60cef4f5319c0541159392f",
                "sha256:59c0b02d0a6c384d453fece7566d1c7e6b7bae4fc5874ef2ef46d56776d61c9e",
                "sha256:5d598b938678ebf3c67377cdd45e09d431369c3b1a5b331058c338e201f12b27",
                "sha256:5df2768244d19ab7f60546d0c7c63ce1581f7af8b5de3eb3004b9b6fc8a9f84b",
                "sha256:5ef34d190326c3b1f822a5b7a45f6c4535e2f47ed06fec77d3d799c450b2651e",
                "sha256:6975a3fac6bc83c4a65c9f9fcab9e47019a11d3d2cf7f3c0d03431bf145a941e",
                "sha256:6c9a799e985904922a4d207a94eae35c78ebae90e128f0c4e521ce339396be9d",
                "sha256:70df4e3b545a17496c9b3f41f5115e69a4f2e77e94e1d2a8e1070bc0c38c8a3c",
                "sha256:7473e861101c9e72452f9bf8acb984947aa1661a7704553a9f6e4baa5ba64415",
                "sha256:8102eaf27e1e448db915d08afa8b41d6c7ca7a04b7d73af6514df10a3e74bd82",
                "sha256:87c450779d0914f2861b8526e035c5e6da0a3199d8f1add1a665e1cbc6fc6d02",
                "sha256:8b7ee99e510d7b66cdb6c593f21c043c248537a32e0bedf02e01e9553a172314",
                "sha256:91fc98adde3d7881af9b59ed0294046f3806221863722ba7d8d120c575314325",
                "sha256:94411f22c3985acaec6f83c6df553f2dbe17b698cc7f8ae751ff2237d96b9e3c",
                "sha256:98d85c6a2bef81588d9227dde12db8a7f47f639f4a17c9ae08e773aa9c697bf3",
                "sha256:9ad5db27f9cabae298d151c85cf2bad1d359a1b9c686a275df03385758e2f914",
                "sha256:a0b71b1b8fbf2b96e41c4d990244165e2c9be83d54962a9a1d118fd8657d2045",
                "sha256:a0f100c8912c114ff53e1202d0078b425bee3649ae34d7b070e9697f93c5d52d",
                "sha256:a591fe9e525846e4d154205572a029f653ada1a78b93697f3b5a8f1f2bc055b9",
                "sha256:a5c84c68147988265e60416b57fc83425a78058853509c1b0629c180094904a5",
                "sha256:a66d3508133af6e8548451b25058d5812812ec3798c886bf38ed24a98216fab2",
                "sha256:a8c4917bd7ad33e8eb21e9a5bbba979b49d9a97acb3a803092cbc1133e20343c",
                "sha256:b3bbeb01c2b273cca1e1e0c5df57f12dce9a4dd331b4fa1635b8bec26350bde3",
                "sha256:cba9d6b9a7d64d4bd46167096fc9d2f835e25d7e4c121fb2ddfc6528fb0413b2",
                "sha256:cc4d65aeeaa04136a12677d3dd0b1c0c94dc43abac5860ab33cceb42b801c1e8",
                "sha256:ce4bcc037df4fc5e3d184794f27bdaab018943698f4ca31630bc7f84a7b69c6d",
                "sha256:cec7d9412a9102bdc577382c3929b337320c4c4c4849f2c5cdd14d7368c5562d",
                "sha256:d400bfb9a37b1351253cb402671cea7e89bdecc294e8016a707f6d1d8ac934f9",
                "sha256:d61f4695e6c866a23a21acab0509af1cdfd2c013cf256bbf5b6b5e2695827162",
                "sha256:db0fbb9c62743ce59a9ff687eb5f4afbe77e5e8403d6697f7446e5f609976f76",
                "sha256:dd86c085fae2efd48ac91dd7ccffcfc0571387fe1193d33b6394db7ef31fe2a4",
                "sha256:e00b098126fd45523dd056d2efba6c5a63b71ffe9f2bbe1a4fe1716e1d0c331e",
                "sha256:e229a521186c75c8ad9490854fd8bbdd9a0c9aa3a524326b55be83b54d4e0ad9",
                "sha256:e263d77ee3dd201c3a142934a086a4450861778baaeeb45db4591ef65550b0a6",
                "sha256:ed9cb427ba5504c1dc15ede7d516b84757c3e3d7868ccc85121d9310d27eed0b",
                "sha256:fa6693661a4c91757f4412306191b6dc88c1703f780c8234035eac011922bc01",
                "sha256:fcd131dd944808b5bdb38e6f5b53013c5aa4f334c5cad0c72742f6eba4b73db0"
            ],
            "markers": "platform_python_implementation == 'CPython' and sys_platform == 'win32'",
            "version": "==1.15.1"
        },
        "eel": {
            "hashes": [
                "sha256:ac1ce574a90a2c908408b5fc94d7a88a7cbde49cd36af84135d7cfcffcdddb03"
            ],
            "markers": "python_version >= '3.7'",
            "version": "==0.16.0"
        },
        "future": {
            "hashes": [
                "sha256:34a17436ed1e96697a86f9de3d15a3b0be01d8bc8de9c1dffd59fb8234ed5307"
            ],
            "markers": "python_version >= '2.6' and python_version not in '3.0, 3.1, 3.2, 3.3'",
            "version": "==0.18.3"
        },
        "gevent": {
            "hashes": [
                "sha256:11b9bb0bce45170ff992760385a86e6955ccb88dba4a82a64d5ce9459290d8d6",
                "sha256:1234849b0bc4df560924aa92f7c01ca3f310677735fb508a2b0d7a61bb946916",
                "sha256:34086bcc1252ae41e1cb81cf13c4a7678031595c12f4e9a1c3d0ab433f20826a",
                "sha256:369241d1a6a3fe3ef4eba454b71e0168026560c5344fc4bc37196867041982ac",
                "sha256:3e0d76a7848726e0646324a1adc011355dcd91875e7913badd1ada2e5eeb8a6e",
                "sha256:5b230007a665d2cf5cf8878c9f56a2b8bacbdc4fe0235afc5269b71cd00528e5",
                "sha256:5da07d65dfa23fe419c37cea110bf951b42af6bf3a1fff244043a75c9185dbd5",
                "sha256:6a51a8e3cdaa6901e47d56f84cb5f92b1bf3deea920bce69cf7a245df16159ac",
                "sha256:6b3dd449c80814357f6568eb095a2be2421b805d59fa97c65094707e04a181f9",
                "sha256:6bd9ea1b5fbdc7e5921a9e515f34a450eb3927a902253a33caedcce2d19d7d96",
                "sha256:746a1e12f280dab07389e6709164b1e1a6caaf50493ea5b1dcaa73cff005174c",
                "sha256:769e8811ded08fe7d8b09ad8ebb72d47aecc112411e0726e7296b7ed187ed629",
                "sha256:76ca6f893953ab898ebbff5d772103318a85044e55d0bad401d6b49d71bb76e7",
                "sha256:83b6d61a8e9da25edb304ca7fba19ee57bb1ffa801f9df3e668bfed7bb8386cb",
                "sha256:8c284390f0f6d0b5be3bf805fa8e0ae1329065f2b0ac5af5423c67183197deb8",
                "sha256:919423e803939726c99ab2d29ea46b8676af549cee72d263f2b24758ec607b2c",
                "sha256:94b013587f7c4697d620c129627f7b12d7d9f6e40ab198635891ca2098cd8556",
                "sha256:9c7c349aa23d67cf5cc3b2c87aaedcfead976d0577b1cfcd07ffeba63baba79c",
                "sha256:a1d2f1e67d04fde47ca2deac89733df28ef3a7ec1d7359a79f57d4778cced16d",
                "sha256:a226b42cb9a49580ca7729572a4f8289d1fa28cd2529c9f4eed3e14b995d1c9c",
                "sha256:a8f62e8d37913512823923e05607a296389aeb50ccca8a271ae7cedb5b17faeb",
                "sha256:add904a7ef960cd4e133e61eb7413982c5e4203928160be1c09752ac06a25e71",
                "sha256:aeb1511cf0786152af741c47ee462dac81b57bbd1fbbe08ab562b6c8c9ad75ed",
                "sha256:c1dba07207b15b371e50372369edf256a142cb5cdf8599849cbf8660327efa06",
                "sha256:c92b837b60e850c50fc6d723d1e363e786d37fd9d51e564e07df52ad5e8a86d4",
                "sha256:cea93f4f77badbddc711620cca164ad75c74056603908e621a5ba1b97adbc39c",
                "sha256:d0d3630674c1b344b256a298ab1ff43220f840b12af768131b5d74e485924237",
                "sha256:debc177e88a8c876cb1a4d974f985d03670177bdc61e1c084a8d525f1a50b12d",
                "sha256:dec7b08daf08385fb281b81ec2e7e703243975d867f40ae0a8a3e30b380eb9ea",
                "sha256:df4d7be3352126458cc818309ca6a3b678c209b1ae33e56b6975c6a8309f2068",
                "sha256:f522b6b015f1bfa9d8d3716ddffb23e3d4a8933df3e4ebf0a29a65a9fa74382b"
            ],
            "markers": "python_version >= '3.8'",
            "version": "==23.7.0"
        },
        "gevent-websocket": {
            "hashes": [
                "sha256:17b67d91282f8f4c973eba0551183fc84f56f1c90c8f6b6b30256f31f66f5242",
                "sha256:7eaef32968290c9121f7c35b973e2cc302ffb076d018c9068d2f5ca8b2d85fb0"
            ],
            "version": "==0.10.1"
        },
        "greenlet": {
            "hashes": [
                "sha256:03a8f4f3430c3b3ff8d10a2a86028c660355ab637cee9333d63d66b56f09d52a",
                "sha256:0bf60faf0bc2468089bdc5edd10555bab6e85152191df713e2ab1fcc86382b5a",
                "sha256:18a7f18b82b52ee85322d7a7874e676f34ab319b9f8cce5de06067384aa8ff43",
                "sha256:18e98fb3de7dba1c0a852731c3070cf022d14f0d68b4c87a19cc1016f3bb8b33",
                "sha256:1a819eef4b0e0b96bb0d98d797bef17dc1b4a10e8d7446be32d1da33e095dbb8",
                "sha256:26fbfce90728d82bc9e6c38ea4d038cba20b7faf8a0ca53a9c07b67318d46088",
                "sha256:2780572ec463d44c1d3ae850239508dbeb9fed38e294c68d19a24d925d9223ca",
                "sha256:283737e0da3f08bd637b5ad058507e578dd462db259f7f6e4c5c365ba4ee9343",
                "sha256:2d4686f195e32d36b4d7cf2d166857dbd0ee9f3d20ae349b6bf8afc8485b3645",
                "sha256:2dd11f291565a81d71dab10b7033395b7a3a5456e637cf997a6f33ebdf06f8db",
                "sha256:30bcf80dda7f15ac77ba5af2b961bdd9dbc77fd4ac6105cee85b0d0a5fcf74df",
                "sha256:32e5b64b148966d9cccc2c8d35a671409e45f195864560829f395a54226408d3",
                "sha256:36abbf031e1c0f79dd5d596bfaf8e921c41df2bdf54ee1eed921ce1f52999a86",
                "sha256:3a06ad5312349fec0ab944664b01d26f8d1f05009566339ac6f63f56589bc1a2",
                "sha256:3a51c9751078733d88e013587b108f1b7a1fb106d402fb390740f002b6f6551a",
                "sha256:3c9b12575734155d0c09d6c3e10dbd81665d5c18e1a7c6597df72fd05990c8cf",
                "sha256:3f6ea9bd35eb450837a3d80e77b517ea5bc56b4647f5502cd28de13675ee12f7",
                "sha256:4b58adb399c4d61d912c4c331984d60eb66565175cdf4a34792cd9600f21b394",
                "sha256:4d2e11331fc0c02b6e84b0d28ece3a36e0548ee1a1ce9ddde03752d9b79bba40",
                "sha256:5454276c07d27a740c5892f4907c86327b632127dd9abec42ee62e12427ff7e3",
                "sha256:561091a7be172ab497a3527602d467e2b3fbe75f9e783d8b8ce403fa414f71a6",
                "sha256:6c3acb79b0bfd4fe733dff8bc62695283b57949ebcca05ae5c129eb606ff2d74",
                "sha256:703f18f3fda276b9a916f0934d2fb6d989bf0b4fb5a64825260eb9bfd52d78f0",
                "sha256:7492e2b7bd7c9b9916388d9df23fa49d9b88ac0640db0a5b4ecc2b653bf451e3",
                "sha256:76ae285c8104046b3a7f06b42f29c7b73f77683df18c49ab5af7983994c2dd91",
                "sha256:7cafd1208fdbe93b67c7086876f061f660cfddc44f404279c1585bbf3cdc64c5",
                "sha256:7efde645ca1cc441d6dc4b48c0f7101e8d86b54c8530141b09fd31cef5149ec9",
                "sha256:88d9ab96491d38a5ab7c56dd7a3cc37d83336ecc564e4e8816dbed12e5aaefc8",
                "sha256:8eab883b3b2a38cc1e050819ef06a7e6344d4a990d24d45bc6f2cf959045a45b",
                "sha256:910841381caba4f744a44bf81bfd573c94e10b3045ee00de0cbf436fe50673a6",
                "sha256:9190f09060ea4debddd24665d6804b995a9c122ef5917ab26e1566dcc712ceeb",
                "sha256:937e9020b514ceedb9c830c55d5c9872abc90f4b5862f89c0887033ae33c6f73",
                "sha256:94c817e84245513926588caf1152e3b559ff794d505555211ca041f032abbb6b",
                "sha256:971ce5e14dc5e73715755d0ca2975ac88cfdaefcaab078a284fea6cfabf866df",
                "sha256:9d14b83fab60d5e8abe587d51c75b252bcc21683f24699ada8fb275d7712f5a9",
                "sha256:9f35ec95538f50292f6d8f2c9c9f8a3c6540bbfec21c9e5b4b751e0a7c20864f",
                "sha256:a1846f1b999e78e13837c93c778dcfc3365902cfb8d1bdb7dd73ead37059f0d0",
                "sha256:acd2162a36d3de67ee896c43effcd5ee3de247eb00354db411feb025aa319857",
                "sha256:b0ef99cdbe2b682b9ccbb964743a6aca37905fda5e0452e5ee239b1654d37f2a",
                "sha256:b80f600eddddce72320dbbc8e3784d16bd3fb7b517e82476d8da921f27d4b249",
                "sha256:b864ba53912b6c3ab6bcb2beb19f19edd01a6bfcbdfe1f37ddd1778abfe75a30",
                "sha256:b9ec052b06a0524f0e35bd8790686a1da006bd911dd1ef7d50b77bfbad74e292",
                "sha256:ba2956617f1c42598a308a84c6cf021a90ff3862eddafd20c3333d50f0edb45b",
                "sha256:bdfea8c661e80d3c1c99ad7c3ff74e6e87184895bbaca6ee8cc61209f8b9b85d",
                "sha256:be4ed120b52ae4d974aa40215fcdfde9194d63541c7ded40ee12eb4dda57b76b",
                "sha256:c4302695ad8027363e96311df24ee28978162cdcdd2006476c43970b384a244c",
                "sha256:c48f54ef8e05f04d6eff74b8233f6063cb1ed960243eacc474ee73a2ea8573ca",
                "sha256:c9c59a2120b55788e800d82dfa99b9e156ff8f2227f07c5e3012a45a399620b7",
                "sha256:cd021c754b162c0fb55ad5d6b9d960db667faad0fa2ff25bb6e1301b0b6e6a75",
                "sha256:d27ec7509b9c18b6d73f2f5ede2622441de812e7b1a80bbd446cb0633bd3d5ae",
                "sha256:d5508f0b173e6aa47273bdc0a0b5ba055b59662ba7c7ee5119528f466585526b",
                "sha256:d75209eed723105f9596807495d58d10b3470fa6732dd6756595e89925ce2470",
                "sha256:db1a39669102a1d8d12b57de2bb7e2ec9066a6f2b3da35ae511ff93b01b5d564",
                "sha256:dbfcfc0218093a19c252ca8eb9aee3d29cfdcb586df21049b9d777fd32c14fd9",
                "sha256:e0f72c9ddb8cd28532185f54cc1453f2c16fb417a08b53a855c4e6a418edd099",
                "sha256:e7c8dc13af7db097bed64a051d2dd49e9f0af495c26995c00a9ee842690d34c0",
                "sha256:ea9872c80c132f4663822dd2a08d404073a5a9b5ba6155bea72fb2a79d1093b5",
                "sha256:eff4eb9b7eb3e4d0cae3d28c283dc16d9bed6b193c2e1ace3ed86ce48ea8df19",
                "sha256:f82d4d717d8ef19188687aa32b8363e96062911e63ba22a0cff7802a8e58e5f1",
                "sha256:fc3a569657468b6f3fb60587e48356fe512c1754ca05a564f11366ac9e306526"
            ],
            "markers": "python_version < '3.12' and platform_python_implementation == 'CPython'",
            "version": "==2.0.2"
        },
        "pefile": {
            "hashes": [
                "sha256:82e6114004b3d6911c77c3953e3838654b04511b8b66e8583db70c65998017dc",
                "sha256:da185cd2af68c08a6cd4481f7325ed600a88f6a813bad9dea07ab3ef73d8d8d6"
            ],
            "markers": "sys_platform == 'win32'",
            "version": "==2023.2.7"
        },
        "pycparser": {
            "hashes": [
                "sha256:8ee45429555515e1f6b185e78100aea234072576aa43ab53aefcae078162fca9",
                "sha256:e644fdec12f7872f86c58ff790da456218b10f863970249516d60a5eaca77206"
            ],
            "version": "==2.21"
        },
        "pyinstaller": {
            "hashes": [
                "sha256:0df43697c4914285ecd333be968d2cd042ab9b2670124879ee87931d2344eaf5",
                "sha256:1fde4381155f21d6354dc450dcaa338cd8a40aaacf6bd22b987b0f3e1f96f3ee",
                "sha256:24009eba63cfdbcde6d2634e9c87f545eb67249ddf3b514e0cd3b2cdaa595828",
                "sha256:28d9742c37e9fb518444b12f8c8ab3cb4ba212d752693c34475c08009aa21ccf",
                "sha256:2d03419904d1c25c8968b0ad21da0e0f33d8d65716e29481b5bd83f7f342b0c5",
                "sha256:3a331951f9744bc2379ea5d65d36f3c828eaefe2785f15039592cdc08560b262",
                "sha256:5e446df41255e815017d96318e39f65a3eb807e74a796c7e7ff7f13b6366a2e9",
                "sha256:78975043edeb628e23a73fb3ef0a273cda50e765f1716f75212ea3e91b09dede",
                "sha256:7fdd319828de679f9c5e381eff998ee9b4164bf4457e7fca56946701cf002c3f",
                "sha256:9fc27c5a853b14a90d39c252707673c7a0efec921cd817169aff3af0fca8c127",
                "sha256:cd7d5c06f2847195a23d72ede17c60857d6f495d6f0727dc6c9bc1235f2eb79c",
                "sha256:e5fb17de6c325d3b2b4ceaeb55130ad7100a79096490e4c5b890224406fa42f4"
            ],
            "markers": "python_version < '3.13' and python_version >= '3.7'",
            "version": "==5.13.0"
        },
        "pyinstaller-hooks-contrib": {
            "hashes": [
<<<<<<< HEAD
                "sha256:9c11197653de9605a81975325a60b9369e9cdc37c009b6aeb0221a57211f9388",
                "sha256:fc9892e46fa19d05725205413fb21a764f2f6ff1e70ba95322fb02420a665a45"
            ],
            "markers": "python_version >= '3.7'",
            "version": "==2023.4"
=======
                "sha256:596a72009d8692b043e0acbf5e1b476d93149900142ba01845dded91a0770cb5",
                "sha256:aa6d7d038814df6aa7bec7bdbebc7cb4c693d3398df858f6062957f0797d397b"
            ],
            "markers": "python_version >= '3.7'",
            "version": "==2023.6"
>>>>>>> 59f75c47
        },
        "pympler": {
            "hashes": [
                "sha256:993f1a3599ca3f4fcd7160c7545ad06310c9e12f70174ae7ae8d4e25f6c5d3fa",
                "sha256:d260dda9ae781e1eab6ea15bacb84015849833ba5555f141d2d9b7b7473b307d"
            ],
            "index": "pypi",
            "version": "==1.0.1"
        },
        "pyparsing": {
            "hashes": [
                "sha256:2b020ecf7d21b687f219b71ecad3631f644a47f01403fa1d1036b0c6416d70fb",
                "sha256:5026bae9a10eeaefb61dab2f09052b9f4307d44aee4eda64b309723d8d206bbc"
            ],
            "markers": "python_full_version >= '3.6.8'",
            "version": "==3.0.9"
        },
        "pywin32-ctypes": {
            "hashes": [
                "sha256:3426e063bdd5fd4df74a14fa3cf80a0b42845a87e1d1e81f6549f9daec593a60",
                "sha256:bf490a1a709baf35d688fe0ecf980ed4de11d2b3e37b51e5442587a75d9957e7"
            ],
            "markers": "sys_platform == 'win32'",
            "version": "==0.2.2"
        },
        "setuptools": {
            "hashes": [
                "sha256:11e52c67415a381d10d6b462ced9cfb97066179f0e871399e006c4ab101fc85f",
                "sha256:baf1fdb41c6da4cd2eae722e135500da913332ab3f2f5c7d33af9b492acb5235"
            ],
            "markers": "python_version >= '3.7'",
            "version": "==68.0.0"
        },
        "whichcraft": {
            "hashes": [
                "sha256:acdbb91b63d6a15efbd6430d1d7b2d36e44a71697e93e19b7ded477afd9fce87",
                "sha256:deda9266fbb22b8c64fd3ee45c050d61139cd87419765f588e37c8d23e236dd9"
            ],
            "version": "==0.6.1"
        },
        "zope.event": {
            "hashes": [
                "sha256:2832e95014f4db26c47a13fdaef84cef2f4df37e66b59d8f1f4a8f319a632c26",
                "sha256:bac440d8d9891b4068e2b5a2c5e2c9765a9df762944bda6955f96bb9b91e67cd"
            ],
            "markers": "python_version >= '3.7'",
            "version": "==5.0"
        },
        "zope.interface": {
            "hashes": [
                "sha256:042f2381118b093714081fd82c98e3b189b68db38ee7d35b63c327c470ef8373",
                "sha256:0ec9653825f837fbddc4e4b603d90269b501486c11800d7c761eee7ce46d1bbb",
                "sha256:12175ca6b4db7621aedd7c30aa7cfa0a2d65ea3a0105393e05482d7a2d367446",
                "sha256:1592f68ae11e557b9ff2bc96ac8fc30b187e77c45a3c9cd876e3368c53dc5ba8",
                "sha256:23ac41d52fd15dd8be77e3257bc51bbb82469cf7f5e9a30b75e903e21439d16c",
                "sha256:424d23b97fa1542d7be882eae0c0fc3d6827784105264a8169a26ce16db260d8",
                "sha256:4407b1435572e3e1610797c9203ad2753666c62883b921318c5403fb7139dec2",
                "sha256:48f4d38cf4b462e75fac78b6f11ad47b06b1c568eb59896db5b6ec1094eb467f",
                "sha256:4c3d7dfd897a588ec27e391edbe3dd320a03684457470415870254e714126b1f",
                "sha256:5171eb073474a5038321409a630904fd61f12dd1856dd7e9d19cd6fe092cbbc5",
                "sha256:5a158846d0fca0a908c1afb281ddba88744d403f2550dc34405c3691769cdd85",
                "sha256:6ee934f023f875ec2cfd2b05a937bd817efcc6c4c3f55c5778cbf78e58362ddc",
                "sha256:790c1d9d8f9c92819c31ea660cd43c3d5451df1df61e2e814a6f99cebb292788",
                "sha256:809fe3bf1a91393abc7e92d607976bbb8586512913a79f2bf7d7ec15bd8ea518",
                "sha256:87b690bbee9876163210fd3f500ee59f5803e4a6607d1b1238833b8885ebd410",
                "sha256:89086c9d3490a0f265a3c4b794037a84541ff5ffa28bb9c24cc9f66566968464",
                "sha256:99856d6c98a326abbcc2363827e16bd6044f70f2ef42f453c0bd5440c4ce24e5",
                "sha256:aab584725afd10c710b8f1e6e208dbee2d0ad009f57d674cb9d1b3964037275d",
                "sha256:af169ba897692e9cd984a81cb0f02e46dacdc07d6cf9fd5c91e81f8efaf93d52",
                "sha256:b39b8711578dcfd45fc0140993403b8a81e879ec25d53189f3faa1f006087dca",
                "sha256:b3f543ae9d3408549a9900720f18c0194ac0fe810cecda2a584fd4dca2eb3bb8",
                "sha256:d0583b75f2e70ec93f100931660328965bb9ff65ae54695fb3fa0a1255daa6f2",
                "sha256:dfbbbf0809a3606046a41f8561c3eada9db811be94138f42d9135a5c47e75f6f",
                "sha256:e538f2d4a6ffb6edfb303ce70ae7e88629ac6e5581870e66c306d9ad7b564a58",
                "sha256:eba51599370c87088d8882ab74f637de0c4f04a6d08a312dce49368ba9ed5c2a",
                "sha256:ee4b43f35f5dc15e1fec55ccb53c130adb1d11e8ad8263d68b1284b66a04190d",
                "sha256:f2363e5fd81afb650085c6686f2ee3706975c54f331b426800b53531191fdf28",
                "sha256:f299c020c6679cb389814a3b81200fe55d428012c5e76da7e722491f5d205990",
                "sha256:f72f23bab1848edb7472309e9898603141644faec9fd57a823ea6b4d1c4c8995",
                "sha256:fa90bac61c9dc3e1a563e5babb3fd2c0c1c80567e815442ddbe561eadc803b30"
            ],
            "markers": "python_version >= '3.7'",
            "version": "==6.0"
        }
    }
}<|MERGE_RESOLUTION|>--- conflicted
+++ resolved
@@ -1,11 +1,7 @@
 {
     "_meta": {
         "hash": {
-<<<<<<< HEAD
-            "sha256": "f5cb63e8c5384b890dc3ac87393f41993e5a823bb382bef9dff4e06720b0a4ca"
-=======
             "sha256": "89ae0eacf03704796fa43c3bf57c8bef8c1b4f0a4d68d820b03e1cac0325dd4e"
->>>>>>> 59f75c47
         },
         "pipfile-spec": 6,
         "requires": {
@@ -552,30 +548,6 @@
         },
         "scipy": {
             "hashes": [
-<<<<<<< HEAD
-                "sha256:2c29bae479b17d85208dfdfc67e50d5944ee23211f236728aadde9b0b7c1c33e",
-                "sha256:2e4f14c11fbf825319dbd7f467639a241e7c956c34edb1e036ec7bb6271e4f7b",
-                "sha256:586608ea35206257d4e0ce6f154a6cfef71723b2c1f6d40de5e0b0e8a81cd2ff",
-                "sha256:6302c7cba5bf99c901653ff158746625526cc438f058bce41514d7469b79b2c3",
-                "sha256:6666a1e31b2123a077f0dc7ab1053e36479cfd457fb9f5c367e7198505c6607a",
-                "sha256:684d44607eacd5dd367c7a9e76e922523fa9c0a7f2379a4d0fc4d70d751464cc",
-                "sha256:7a92bd3cd4acad2e0e0b360176d5ec68b100983c8145add8a8233acddf4e5fcc",
-                "sha256:80015b8928f91bd40377b2b1010ba2e09b03680cbfc291208740494aeb8debf2",
-                "sha256:83867a63515c4e3fce3272d81200dda614d70f4c3a22f047d84021bfe83d7929",
-                "sha256:894ced9a2cdb050ff5e392f274617af46dca896d5c9112fa4a2019929554d321",
-                "sha256:a53f9cebcfda6158c241c35a559407a4ef6b8cb0863eb4144958fe0a0b7c3dae",
-                "sha256:b269ed44e2e2e43611f2ae95ba551fd98abbdc1a7ea8268f72f75876982368c4",
-                "sha256:c61ea63124da6a3cff38126426912cc86420898b4902a9bc5e5b6524547a6dcb",
-                "sha256:ccc70892ea674f93183c5c4139557b611e42f644dd755da4b19ca974ab770672",
-                "sha256:d8e631c3c49c24f30828580b8126fe3be5cca5409dad5b797418a5b8965eeafa",
-                "sha256:ebf4b2ea26d50312731ddba2406389c5ddcbff9d777cf3277ea11decc81e5dfb",
-                "sha256:f0c9c160d117fe71cd2a12ef21cce8e0475ade2fd97c761ef327b9839089bd16",
-                "sha256:f9b0248cb9d08eead44cde47cbf6339f1e9aa0dfde28f5fb27950743e317bd5d",
-                "sha256:fad4006248513528e0c496de295a9f4d2b65086cc0e388f748e7dbf49fa12760"
-            ],
-            "markers": "python_version < '3.13' and python_version >= '3.9'",
-            "version": "==1.11.0"
-=======
                 "sha256:08d957ca82d3535b3b9ba6c8ff355d78fe975271874e2af267cb5add5bd78625",
                 "sha256:249cfa465c379c9bb2c20123001e151ff5e29b351cbb7f9c91587260602c58d0",
                 "sha256:366a6a937110d80dca4f63b3f5b00cc89d36f678b2d124a01067b154e692bab1",
@@ -598,7 +570,6 @@
             ],
             "markers": "python_version < '3.13' and python_version >= '3.9'",
             "version": "==1.11.1"
->>>>>>> 59f75c47
         },
         "six": {
             "hashes": [
@@ -634,14 +605,6 @@
             ],
             "index": "pypi",
             "version": "==0.14.0"
-        },
-        "termcolor": {
-            "hashes": [
-                "sha256:3afb05607b89aed0ffe25202399ee0867ad4d3cb4180d98aaf8eefa6a5f7d475",
-                "sha256:b5b08f68937f138fe92f6c089b99f1e2da0ae56c52b78bf7075fd95420fd9a5a"
-            ],
-            "index": "pypi",
-            "version": "==2.3.0"
         },
         "tzdata": {
             "hashes": [
@@ -918,19 +881,11 @@
         },
         "pyinstaller-hooks-contrib": {
             "hashes": [
-<<<<<<< HEAD
-                "sha256:9c11197653de9605a81975325a60b9369e9cdc37c009b6aeb0221a57211f9388",
-                "sha256:fc9892e46fa19d05725205413fb21a764f2f6ff1e70ba95322fb02420a665a45"
-            ],
-            "markers": "python_version >= '3.7'",
-            "version": "==2023.4"
-=======
                 "sha256:596a72009d8692b043e0acbf5e1b476d93149900142ba01845dded91a0770cb5",
                 "sha256:aa6d7d038814df6aa7bec7bdbebc7cb4c693d3398df858f6062957f0797d397b"
             ],
             "markers": "python_version >= '3.7'",
             "version": "==2023.6"
->>>>>>> 59f75c47
         },
         "pympler": {
             "hashes": [
