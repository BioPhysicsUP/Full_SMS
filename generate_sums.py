--- conflicted
+++ resolved
@@ -41,11 +41,7 @@
         if only_pickle:
             self._calc_and_store()
         else:
-<<<<<<< HEAD
             if os.path.exists(os.getcwd() + os.sep + 'all_sums.pickle') and os.path.isfile(os.getcwd() + os.sep + 'all_sums.pickle'):
-=======
-            if os.path.exists(os.getcwd()+ os.sep + 'all_sums.pickle') and os.path.isfile(os.getcwd()+ os.sep + 'all_sums.pickle'):
->>>>>>> 1ddfb232
                 all_sums_file = open('all_sums.pickle', 'rb')
                 all_sums = dict(pickle.load(all_sums_file))
                 all_sums_file.close()
@@ -81,13 +77,8 @@
 
             accum_inds += n-1
             prog = round(100*accum_inds/tot_inds, 1)
-<<<<<<< HEAD
-            if self.auto_prog_sig is not None:
-                self.auto_prog_sig.emit(prog, 'Calculating change point sums...')
-=======
             if hasattr(self, 'prog_sig') and self.prog_sig is not None:
                 self.prog_sig.emit(prog, 'Calculating change point sums...')
->>>>>>> 1ddfb232
             prog20 = int(prog//5)
             dbg.u('Calculating sums: [{0}{1}] {2}%'.format('#'*prog20, ' '*(20-prog20), prog),
                   'CPSums', n == self.n_max)
