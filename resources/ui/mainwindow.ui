<?xml version="1.0" encoding="UTF-8"?>
<ui version="4.0">
 <author>Joshua Botha</author>
 <class>MainWindow</class>
 <widget class="QMainWindow" name="MainWindow">
  <property name="geometry">
   <rect>
    <x>0</x>
    <y>0</y>
    <width>1200</width>
    <height>755</height>
   </rect>
  </property>
  <property name="sizePolicy">
   <sizepolicy hsizetype="Preferred" vsizetype="Preferred">
    <horstretch>1</horstretch>
    <verstretch>1</verstretch>
   </sizepolicy>
  </property>
  <property name="minimumSize">
   <size>
    <width>1200</width>
    <height>700</height>
   </size>
  </property>
  <property name="windowTitle">
   <string>MainWindow</string>
  </property>
  <widget class="QWidget" name="centralwidget">
   <layout class="QHBoxLayout" name="horizontalLayout_10">
    <item>
     <layout class="QVBoxLayout" name="layTree">
      <property name="spacing">
       <number>1</number>
      </property>
      <item>
       <widget class="QLabel" name="lblTree">
        <property name="font">
         <font>
          <pointsize>16</pointsize>
          <weight>75</weight>
          <bold>true</bold>
          <underline>true</underline>
         </font>
        </property>
        <property name="text">
         <string>Particles</string>
        </property>
        <property name="alignment">
         <set>Qt::AlignCenter</set>
        </property>
       </widget>
      </item>
      <item>
       <spacer name="verticalSpacer_4">
        <property name="orientation">
         <enum>Qt::Vertical</enum>
        </property>
        <property name="sizeType">
         <enum>QSizePolicy::Fixed</enum>
        </property>
        <property name="sizeHint" stdset="0">
         <size>
          <width>20</width>
          <height>13</height>
         </size>
        </property>
       </spacer>
      </item>
      <item>
       <widget class="QTreeView" name="treeViewParticles">
        <property name="sizePolicy">
         <sizepolicy hsizetype="Expanding" vsizetype="Expanding">
          <horstretch>0</horstretch>
          <verstretch>0</verstretch>
         </sizepolicy>
        </property>
        <property name="minimumSize">
         <size>
          <width>200</width>
          <height>0</height>
         </size>
        </property>
        <property name="maximumSize">
         <size>
          <width>235</width>
          <height>16777215</height>
         </size>
        </property>
        <attribute name="headerVisible">
         <bool>false</bool>
        </attribute>
       </widget>
      </item>
      <item>
       <layout class="QHBoxLayout" name="layEx_Buttons_6">
        <property name="spacing">
         <number>0</number>
        </property>
        <property name="sizeConstraint">
         <enum>QLayout::SetDefaultConstraint</enum>
        </property>
        <item>
         <widget class="QLabel" name="label">
          <property name="font">
           <font>
            <pointsize>10</pointsize>
            <weight>50</weight>
            <bold>false</bold>
            <underline>true</underline>
           </font>
          </property>
          <property name="text">
           <string>Description</string>
          </property>
          <property name="alignment">
           <set>Qt::AlignBottom|Qt::AlignLeading|Qt::AlignLeft</set>
          </property>
         </widget>
        </item>
        <item>
         <spacer name="spcEx_Buttons_Left_6">
          <property name="orientation">
           <enum>Qt::Horizontal</enum>
          </property>
          <property name="sizeType">
           <enum>QSizePolicy::Minimum</enum>
          </property>
          <property name="sizeHint" stdset="0">
           <size>
            <width>30</width>
            <height>20</height>
           </size>
          </property>
         </spacer>
        </item>
        <item>
         <widget class="QLabel" name="label_3">
          <property name="font">
           <font>
            <italic>false</italic>
           </font>
          </property>
          <property name="text">
           <string>Number Selected: </string>
          </property>
          <property name="alignment">
           <set>Qt::AlignLeading|Qt::AlignLeft|Qt::AlignTop</set>
          </property>
         </widget>
        </item>
        <item>
         <widget class="QLabel" name="lblNum_Selected">
          <property name="text">
           <string>0</string>
          </property>
          <property name="alignment">
           <set>Qt::AlignLeading|Qt::AlignLeft|Qt::AlignTop</set>
          </property>
         </widget>
        </item>
       </layout>
      </item>
      <item>
       <widget class="QTextBrowser" name="txtDescription">
        <property name="sizePolicy">
         <sizepolicy hsizetype="Expanding" vsizetype="Fixed">
          <horstretch>0</horstretch>
          <verstretch>0</verstretch>
         </sizepolicy>
        </property>
        <property name="minimumSize">
         <size>
          <width>200</width>
          <height>0</height>
         </size>
        </property>
        <property name="maximumSize">
         <size>
          <width>235</width>
          <height>170</height>
         </size>
        </property>
        <property name="font">
         <font>
          <pointsize>8</pointsize>
         </font>
        </property>
       </widget>
      </item>
      <item>
       <widget class="QFrame" name="frame_9">
        <property name="frameShape">
         <enum>QFrame::StyledPanel</enum>
        </property>
        <property name="frameShadow">
         <enum>QFrame::Raised</enum>
        </property>
        <layout class="QHBoxLayout" name="horizontalLayout_2">
         <property name="spacing">
          <number>1</number>
         </property>
         <property name="leftMargin">
          <number>1</number>
         </property>
         <property name="topMargin">
          <number>1</number>
         </property>
         <property name="rightMargin">
          <number>1</number>
         </property>
         <property name="bottomMargin">
          <number>1</number>
         </property>
         <item>
          <widget class="QLabel" name="label_6">
           <property name="text">
            <string>Select bh Card:</string>
           </property>
          </widget>
         </item>
         <item>
          <widget class="QComboBox" name="comboSelectCard">
           <property name="sizePolicy">
            <sizepolicy hsizetype="Expanding" vsizetype="Fixed">
             <horstretch>0</horstretch>
             <verstretch>0</verstretch>
            </sizepolicy>
           </property>
          </widget>
         </item>
        </layout>
       </widget>
      </item>
     </layout>
    </item>
    <item>
     <widget class="QTabWidget" name="tabWidget">
      <property name="sizePolicy">
       <sizepolicy hsizetype="Expanding" vsizetype="Expanding">
        <horstretch>0</horstretch>
        <verstretch>0</verstretch>
       </sizepolicy>
      </property>
      <property name="minimumSize">
       <size>
        <width>0</width>
        <height>0</height>
       </size>
      </property>
      <property name="layoutDirection">
       <enum>Qt::LeftToRight</enum>
      </property>
      <property name="autoFillBackground">
       <bool>true</bool>
      </property>
      <property name="tabPosition">
       <enum>QTabWidget::North</enum>
      </property>
      <property name="tabShape">
       <enum>QTabWidget::Rounded</enum>
      </property>
      <property name="currentIndex">
<<<<<<< HEAD
       <number>0</number>
=======
       <number>2</number>
>>>>>>> f8c9cc8c
      </property>
      <property name="iconSize">
       <size>
        <width>18</width>
        <height>18</height>
       </size>
      </property>
      <property name="elideMode">
       <enum>Qt::ElideLeft</enum>
      </property>
      <property name="usesScrollButtons">
       <bool>false</bool>
      </property>
      <property name="documentMode">
       <bool>false</bool>
      </property>
      <property name="tabsClosable">
       <bool>false</bool>
      </property>
      <property name="movable">
       <bool>false</bool>
      </property>
      <property name="tabBarAutoHide">
       <bool>false</bool>
      </property>
      <widget class="QWidget" name="tabIntensity">
       <property name="enabled">
        <bool>true</bool>
       </property>
       <property name="autoFillBackground">
        <bool>true</bool>
       </property>
       <attribute name="icon">
        <iconset resource="../icons.qrc">
         <normaloff>:/icons/icons/intensity.png</normaloff>:/icons/icons/intensity.png</iconset>
       </attribute>
       <attribute name="title">
        <string>Intensity</string>
       </attribute>
       <layout class="QGridLayout" name="gridLayout">
        <property name="topMargin">
         <number>9</number>
        </property>
        <property name="rightMargin">
         <number>9</number>
        </property>
        <item row="5" column="0">
         <layout class="QGridLayout" name="layInt_Buttons">
          <property name="verticalSpacing">
           <number>0</number>
          </property>
          <item row="1" column="6">
           <widget class="QPushButton" name="btnResolve_Selected">
            <property name="sizePolicy">
             <sizepolicy hsizetype="Fixed" vsizetype="Fixed">
              <horstretch>0</horstretch>
              <verstretch>0</verstretch>
             </sizepolicy>
            </property>
            <property name="minimumSize">
             <size>
              <width>125</width>
              <height>30</height>
             </size>
            </property>
            <property name="text">
             <string>Resolve Selected</string>
            </property>
            <property name="icon">
             <iconset resource="../icons.qrc">
              <normaloff>:/icons/icons/resolve-selected.png</normaloff>:/icons/icons/resolve-selected.png</iconset>
            </property>
            <property name="iconSize">
             <size>
              <width>25</width>
              <height>25</height>
             </size>
            </property>
           </widget>
          </item>
          <item row="1" column="2">
           <widget class="QPushButton" name="btnApplyBinAll">
            <property name="sizePolicy">
             <sizepolicy hsizetype="Fixed" vsizetype="Fixed">
              <horstretch>0</horstretch>
              <verstretch>0</verstretch>
             </sizepolicy>
            </property>
            <property name="minimumSize">
             <size>
              <width>97</width>
              <height>30</height>
             </size>
            </property>
            <property name="text">
             <string>Apply To All</string>
            </property>
            <property name="icon">
             <iconset resource="../icons.qrc">
              <normaloff>:/icons/icons/apply-all.png</normaloff>:/icons/icons/apply-all.png</iconset>
            </property>
            <property name="iconSize">
             <size>
              <width>25</width>
              <height>25</height>
             </size>
            </property>
           </widget>
          </item>
          <item row="1" column="4">
           <widget class="QComboBox" name="cmbConfIndex">
            <property name="sizePolicy">
             <sizepolicy hsizetype="Preferred" vsizetype="Fixed">
              <horstretch>0</horstretch>
              <verstretch>0</verstretch>
             </sizepolicy>
            </property>
            <property name="minimumSize">
             <size>
              <width>0</width>
              <height>25</height>
             </size>
            </property>
            <item>
             <property name="text">
              <string>99%</string>
             </property>
            </item>
            <item>
             <property name="text">
              <string>95%</string>
             </property>
            </item>
            <item>
             <property name="text">
              <string>90%</string>
             </property>
            </item>
            <item>
             <property name="text">
              <string>69%</string>
             </property>
            </item>
           </widget>
          </item>
          <item row="1" column="0">
           <widget class="QSpinBox" name="spbBinSize">
            <property name="sizePolicy">
             <sizepolicy hsizetype="Preferred" vsizetype="Fixed">
              <horstretch>0</horstretch>
              <verstretch>0</verstretch>
             </sizepolicy>
            </property>
            <property name="minimumSize">
             <size>
              <width>80</width>
              <height>30</height>
             </size>
            </property>
            <property name="suffix">
             <string> ms</string>
            </property>
            <property name="prefix">
             <string/>
            </property>
            <property name="maximum">
             <number>9999</number>
            </property>
           </widget>
          </item>
          <item row="1" column="1">
           <widget class="QPushButton" name="btnApplyBin">
            <property name="sizePolicy">
             <sizepolicy hsizetype="Fixed" vsizetype="Fixed">
              <horstretch>0</horstretch>
              <verstretch>0</verstretch>
             </sizepolicy>
            </property>
            <property name="minimumSize">
             <size>
              <width>107</width>
              <height>30</height>
             </size>
            </property>
            <property name="text">
             <string>Apply Bin Size</string>
            </property>
            <property name="icon">
             <iconset resource="../icons.qrc">
              <normaloff>:/icons/icons/apply-one.png</normaloff>:/icons/icons/apply-one.png</iconset>
            </property>
            <property name="iconSize">
             <size>
              <width>25</width>
              <height>25</height>
             </size>
            </property>
           </widget>
          </item>
          <item row="1" column="7">
           <widget class="QPushButton" name="btnResolveAll">
            <property name="sizePolicy">
             <sizepolicy hsizetype="Fixed" vsizetype="Fixed">
              <horstretch>0</horstretch>
              <verstretch>0</verstretch>
             </sizepolicy>
            </property>
            <property name="minimumSize">
             <size>
              <width>95</width>
              <height>30</height>
             </size>
            </property>
            <property name="text">
             <string>Resolve All</string>
            </property>
            <property name="icon">
             <iconset resource="../icons.qrc">
              <normaloff>:/icons/icons/resolve-all.png</normaloff>:/icons/icons/resolve-all.png</iconset>
            </property>
            <property name="iconSize">
             <size>
              <width>25</width>
              <height>25</height>
             </size>
            </property>
           </widget>
          </item>
          <item row="0" column="4">
           <widget class="QLabel" name="lblInt_Confidence">
            <property name="text">
             <string>Confidence</string>
            </property>
            <property name="alignment">
             <set>Qt::AlignLeading|Qt::AlignLeft|Qt::AlignVCenter</set>
            </property>
           </widget>
          </item>
          <item row="0" column="0">
           <widget class="QLabel" name="lblInt_Bin_Size">
            <property name="font">
             <font>
              <weight>50</weight>
              <bold>false</bold>
              <underline>false</underline>
             </font>
            </property>
            <property name="text">
             <string>Bin Size</string>
            </property>
            <property name="alignment">
             <set>Qt::AlignLeading|Qt::AlignLeft|Qt::AlignVCenter</set>
            </property>
           </widget>
          </item>
          <item row="1" column="5">
           <widget class="QPushButton" name="btnResolve">
            <property name="sizePolicy">
             <sizepolicy hsizetype="Fixed" vsizetype="Fixed">
              <horstretch>0</horstretch>
              <verstretch>0</verstretch>
             </sizepolicy>
            </property>
            <property name="minimumSize">
             <size>
              <width>80</width>
              <height>30</height>
             </size>
            </property>
            <property name="text">
             <string>Resolve</string>
            </property>
            <property name="icon">
             <iconset resource="../icons.qrc">
              <normaloff>:/icons/icons/resolve-current.png</normaloff>:/icons/icons/resolve-current.png</iconset>
            </property>
            <property name="iconSize">
             <size>
              <width>25</width>
              <height>25</height>
             </size>
            </property>
           </widget>
          </item>
          <item row="1" column="3">
           <spacer name="spcInt_Buttons">
            <property name="orientation">
             <enum>Qt::Horizontal</enum>
            </property>
            <property name="sizeType">
             <enum>QSizePolicy::Expanding</enum>
            </property>
            <property name="sizeHint" stdset="0">
             <size>
              <width>40</width>
              <height>20</height>
             </size>
            </property>
           </spacer>
          </item>
         </layout>
        </item>
        <item row="0" column="0">
         <layout class="QGridLayout" name="layInt_Plots">
          <property name="leftMargin">
           <number>0</number>
          </property>
          <property name="topMargin">
           <number>0</number>
          </property>
          <property name="rightMargin">
           <number>0</number>
          </property>
          <property name="bottomMargin">
           <number>0</number>
          </property>
          <property name="spacing">
           <number>0</number>
          </property>
          <item row="1" column="3" colspan="3">
           <layout class="QHBoxLayout" name="layInt_Chbs">
            <property name="spacing">
             <number>20</number>
            </property>
            <item>
             <spacer name="horizontalSpacer_2">
              <property name="orientation">
               <enum>Qt::Horizontal</enum>
              </property>
              <property name="sizeHint" stdset="0">
               <size>
                <width>40</width>
                <height>20</height>
               </size>
              </property>
             </spacer>
            </item>
            <item>
             <widget class="QCheckBox" name="chbInt_Exp_Trace">
              <property name="text">
               <string>Show Exp Trace</string>
              </property>
             </widget>
            </item>
            <item>
             <widget class="QCheckBox" name="chbInt_Show_ROI">
              <property name="sizePolicy">
               <sizepolicy hsizetype="Minimum" vsizetype="Minimum">
                <horstretch>0</horstretch>
                <verstretch>0</verstretch>
               </sizepolicy>
              </property>
              <property name="font">
               <font>
                <pointsize>10</pointsize>
               </font>
              </property>
              <property name="layoutDirection">
               <enum>Qt::RightToLeft</enum>
              </property>
              <property name="text">
               <string>Hide ROI</string>
              </property>
              <property name="iconSize">
               <size>
                <width>16</width>
                <height>16</height>
               </size>
              </property>
              <property name="checked">
               <bool>false</bool>
              </property>
              <property name="tristate">
               <bool>true</bool>
              </property>
             </widget>
            </item>
            <item>
             <widget class="QCheckBox" name="chbInt_Show_Groups">
              <property name="sizePolicy">
               <sizepolicy hsizetype="Minimum" vsizetype="Minimum">
                <horstretch>0</horstretch>
                <verstretch>0</verstretch>
               </sizepolicy>
              </property>
              <property name="font">
               <font>
                <pointsize>10</pointsize>
               </font>
              </property>
              <property name="layoutDirection">
               <enum>Qt::RightToLeft</enum>
              </property>
              <property name="text">
               <string>Groups</string>
              </property>
              <property name="iconSize">
               <size>
                <width>16</width>
                <height>16</height>
               </size>
              </property>
              <property name="checked">
               <bool>true</bool>
              </property>
             </widget>
            </item>
            <item>
             <widget class="QCheckBox" name="chbInt_Show_Level_Info">
              <property name="sizePolicy">
               <sizepolicy hsizetype="Minimum" vsizetype="Minimum">
                <horstretch>0</horstretch>
                <verstretch>0</verstretch>
               </sizepolicy>
              </property>
              <property name="font">
               <font>
                <pointsize>10</pointsize>
               </font>
              </property>
              <property name="layoutDirection">
               <enum>Qt::RightToLeft</enum>
              </property>
              <property name="text">
               <string>Level Info</string>
              </property>
              <property name="iconSize">
               <size>
                <width>16</width>
                <height>16</height>
               </size>
              </property>
              <property name="checked">
               <bool>false</bool>
              </property>
             </widget>
            </item>
            <item>
             <widget class="QCheckBox" name="chbInt_Show_Hist">
              <property name="sizePolicy">
               <sizepolicy hsizetype="Minimum" vsizetype="Minimum">
                <horstretch>0</horstretch>
                <verstretch>0</verstretch>
               </sizepolicy>
              </property>
              <property name="font">
               <font>
                <pointsize>10</pointsize>
               </font>
              </property>
              <property name="layoutDirection">
               <enum>Qt::RightToLeft</enum>
              </property>
              <property name="text">
               <string>Hist</string>
              </property>
              <property name="iconSize">
               <size>
                <width>16</width>
                <height>16</height>
               </size>
              </property>
              <property name="checked">
               <bool>true</bool>
              </property>
             </widget>
            </item>
           </layout>
          </item>
          <item row="3" column="3">
           <widget class="Line" name="lineInt_4">
            <property name="sizePolicy">
             <sizepolicy hsizetype="Expanding" vsizetype="Fixed">
              <horstretch>0</horstretch>
              <verstretch>0</verstretch>
             </sizepolicy>
            </property>
            <property name="orientation">
             <enum>Qt::Horizontal</enum>
            </property>
           </widget>
          </item>
          <item row="0" column="4">
           <widget class="QWidget" name="wdgInt_Hist_Container" native="true">
            <property name="sizePolicy">
             <sizepolicy hsizetype="Fixed" vsizetype="Preferred">
              <horstretch>0</horstretch>
              <verstretch>0</verstretch>
             </sizepolicy>
            </property>
            <property name="maximumSize">
             <size>
              <width>175</width>
              <height>16777215</height>
             </size>
            </property>
            <layout class="QVBoxLayout" name="verticalLayout_14">
             <property name="spacing">
              <number>0</number>
             </property>
             <property name="leftMargin">
              <number>0</number>
             </property>
             <property name="topMargin">
              <number>0</number>
             </property>
             <property name="rightMargin">
              <number>0</number>
             </property>
             <property name="bottomMargin">
              <number>0</number>
             </property>
             <item>
              <widget class="PlotWidget" name="pgInt_Hist_PlotWidget">
               <property name="sizePolicy">
                <sizepolicy hsizetype="Fixed" vsizetype="Expanding">
                 <horstretch>0</horstretch>
                 <verstretch>0</verstretch>
                </sizepolicy>
               </property>
               <property name="maximumSize">
                <size>
                 <width>175</width>
                 <height>16777215</height>
                </size>
               </property>
              </widget>
             </item>
             <item>
              <spacer name="spcInt_Hist_Align">
               <property name="orientation">
                <enum>Qt::Vertical</enum>
               </property>
               <property name="sizeType">
                <enum>QSizePolicy::Fixed</enum>
               </property>
               <property name="sizeHint" stdset="0">
                <size>
                 <width>20</width>
                 <height>20</height>
                </size>
               </property>
              </spacer>
             </item>
            </layout>
           </widget>
          </item>
          <item row="1" column="0" colspan="3">
           <layout class="QHBoxLayout" name="layInt_Display">
            <property name="spacing">
             <number>20</number>
            </property>
            <item>
             <widget class="QCheckBox" name="chbInt_Disp_Resolved">
              <property name="enabled">
               <bool>false</bool>
              </property>
              <property name="font">
               <font>
                <pointsize>8</pointsize>
               </font>
              </property>
              <property name="text">
               <string>Resoved</string>
              </property>
              <property name="checked">
               <bool>true</bool>
              </property>
             </widget>
            </item>
            <item>
             <widget class="QCheckBox" name="chbInt_Disp_Photon_Bursts">
              <property name="enabled">
               <bool>false</bool>
              </property>
              <property name="font">
               <font>
                <pointsize>8</pointsize>
               </font>
              </property>
              <property name="text">
               <string>Removed Photon Bursts</string>
              </property>
              <property name="checked">
               <bool>true</bool>
              </property>
             </widget>
            </item>
            <item>
             <widget class="QCheckBox" name="chbInt_Disp_Grouped">
              <property name="enabled">
               <bool>false</bool>
              </property>
              <property name="font">
               <font>
                <pointsize>8</pointsize>
               </font>
              </property>
              <property name="text">
               <string>Grouped</string>
              </property>
              <property name="checked">
               <bool>true</bool>
              </property>
             </widget>
            </item>
            <item>
             <widget class="QCheckBox" name="chbInt_Disp_Using_Groups">
              <property name="enabled">
               <bool>false</bool>
              </property>
              <property name="font">
               <font>
                <pointsize>8</pointsize>
               </font>
              </property>
              <property name="text">
               <string>Using Groups</string>
              </property>
              <property name="checked">
               <bool>true</bool>
              </property>
             </widget>
            </item>
            <item>
             <spacer name="horizontalSpacer">
              <property name="orientation">
               <enum>Qt::Horizontal</enum>
              </property>
              <property name="sizeHint" stdset="0">
               <size>
                <width>10</width>
                <height>20</height>
               </size>
              </property>
             </spacer>
            </item>
           </layout>
          </item>
          <item row="3" column="2">
           <widget class="Line" name="lineInt_3">
            <property name="sizePolicy">
             <sizepolicy hsizetype="Expanding" vsizetype="Fixed">
              <horstretch>0</horstretch>
              <verstretch>0</verstretch>
             </sizepolicy>
            </property>
            <property name="orientation">
             <enum>Qt::Horizontal</enum>
            </property>
           </widget>
          </item>
          <item row="3" column="0">
           <widget class="Line" name="lineInt_1">
            <property name="sizePolicy">
             <sizepolicy hsizetype="Expanding" vsizetype="Fixed">
              <horstretch>0</horstretch>
              <verstretch>0</verstretch>
             </sizepolicy>
            </property>
            <property name="orientation">
             <enum>Qt::Horizontal</enum>
            </property>
           </widget>
          </item>
          <item row="3" column="1">
           <widget class="Line" name="lineInt_2">
            <property name="sizePolicy">
             <sizepolicy hsizetype="Expanding" vsizetype="Fixed">
              <horstretch>0</horstretch>
              <verstretch>0</verstretch>
             </sizepolicy>
            </property>
            <property name="orientation">
             <enum>Qt::Horizontal</enum>
            </property>
           </widget>
          </item>
          <item row="0" column="0" colspan="4">
           <widget class="PlotWidget" name="pgIntensity_PlotWidget">
            <property name="sizePolicy">
             <sizepolicy hsizetype="Expanding" vsizetype="Expanding">
              <horstretch>0</horstretch>
              <verstretch>0</verstretch>
             </sizepolicy>
            </property>
           </widget>
          </item>
          <item row="3" column="4">
           <widget class="Line" name="lineInt_Hist">
            <property name="sizePolicy">
             <sizepolicy hsizetype="Minimum" vsizetype="Minimum">
              <horstretch>0</horstretch>
              <verstretch>0</verstretch>
             </sizepolicy>
            </property>
            <property name="minimumSize">
             <size>
              <width>175</width>
              <height>0</height>
             </size>
            </property>
            <property name="orientation">
             <enum>Qt::Horizontal</enum>
            </property>
           </widget>
          </item>
          <item row="0" column="5">
           <widget class="QWidget" name="wdgInt_Level_Info_Container" native="true">
            <property name="sizePolicy">
             <sizepolicy hsizetype="Fixed" vsizetype="Preferred">
              <horstretch>0</horstretch>
              <verstretch>0</verstretch>
             </sizepolicy>
            </property>
            <layout class="QVBoxLayout" name="verticalLayout_20">
             <property name="spacing">
              <number>0</number>
             </property>
             <property name="leftMargin">
              <number>0</number>
             </property>
             <property name="topMargin">
              <number>0</number>
             </property>
             <property name="rightMargin">
              <number>0</number>
             </property>
             <property name="bottomMargin">
              <number>0</number>
             </property>
             <item>
              <widget class="QTextBrowser" name="txtLevelInfoInt">
               <property name="sizePolicy">
                <sizepolicy hsizetype="Fixed" vsizetype="Expanding">
                 <horstretch>0</horstretch>
                 <verstretch>0</verstretch>
                </sizepolicy>
               </property>
               <property name="maximumSize">
                <size>
                 <width>175</width>
                 <height>16777215</height>
                </size>
               </property>
               <property name="font">
                <font>
                 <pointsize>8</pointsize>
                 <weight>50</weight>
                 <bold>false</bold>
                </font>
               </property>
               <property name="autoFillBackground">
                <bool>true</bool>
               </property>
               <property name="frameShape">
                <enum>QFrame::NoFrame</enum>
               </property>
               <property name="frameShadow">
                <enum>QFrame::Plain</enum>
               </property>
               <property name="readOnly">
                <bool>true</bool>
               </property>
               <property name="placeholderText">
                <string/>
               </property>
              </widget>
             </item>
             <item>
              <spacer name="spcInt_Level_Info">
               <property name="orientation">
                <enum>Qt::Vertical</enum>
               </property>
               <property name="sizeType">
                <enum>QSizePolicy::Fixed</enum>
               </property>
               <property name="sizeHint" stdset="0">
                <size>
                 <width>20</width>
                 <height>20</height>
                </size>
               </property>
              </spacer>
             </item>
            </layout>
           </widget>
          </item>
          <item row="3" column="5">
           <widget class="Line" name="lineInt_Level">
            <property name="sizePolicy">
             <sizepolicy hsizetype="Minimum" vsizetype="Minimum">
              <horstretch>0</horstretch>
              <verstretch>0</verstretch>
             </sizepolicy>
            </property>
            <property name="minimumSize">
             <size>
              <width>175</width>
              <height>0</height>
             </size>
            </property>
            <property name="orientation">
             <enum>Qt::Horizontal</enum>
            </property>
           </widget>
          </item>
         </layout>
        </item>
       </layout>
      </widget>
      <widget class="QWidget" name="tabGrouping">
       <property name="enabled">
        <bool>true</bool>
       </property>
       <property name="autoFillBackground">
        <bool>true</bool>
       </property>
       <attribute name="icon">
        <iconset resource="../icons.qrc">
         <normaloff>:/icons/icons/grouping.png</normaloff>:/icons/icons/grouping.png</iconset>
       </attribute>
       <attribute name="title">
        <string>Grouping</string>
       </attribute>
       <layout class="QVBoxLayout" name="verticalLayout_7">
        <item>
         <layout class="QGridLayout" name="layGroups_Int">
          <property name="leftMargin">
           <number>0</number>
          </property>
          <property name="spacing">
           <number>0</number>
          </property>
          <item row="1" column="4">
           <widget class="Line" name="lineGroups_5">
            <property name="sizePolicy">
             <sizepolicy hsizetype="Expanding" vsizetype="Fixed">
              <horstretch>0</horstretch>
              <verstretch>0</verstretch>
             </sizepolicy>
            </property>
            <property name="orientation">
             <enum>Qt::Horizontal</enum>
            </property>
           </widget>
          </item>
          <item row="0" column="0" colspan="4">
           <widget class="PlotWidget" name="pgGroups_Int_PlotWidget">
            <property name="enabled">
             <bool>true</bool>
            </property>
            <property name="sizePolicy">
             <sizepolicy hsizetype="Preferred" vsizetype="Expanding">
              <horstretch>0</horstretch>
              <verstretch>0</verstretch>
             </sizepolicy>
            </property>
           </widget>
          </item>
          <item row="1" column="3">
           <widget class="Line" name="lineGroups_4">
            <property name="sizePolicy">
             <sizepolicy hsizetype="Expanding" vsizetype="Fixed">
              <horstretch>0</horstretch>
              <verstretch>0</verstretch>
             </sizepolicy>
            </property>
            <property name="orientation">
             <enum>Qt::Horizontal</enum>
            </property>
           </widget>
          </item>
          <item row="1" column="0">
           <widget class="Line" name="lineGroups_1">
            <property name="sizePolicy">
             <sizepolicy hsizetype="Expanding" vsizetype="Fixed">
              <horstretch>0</horstretch>
              <verstretch>0</verstretch>
             </sizepolicy>
            </property>
            <property name="orientation">
             <enum>Qt::Horizontal</enum>
            </property>
           </widget>
          </item>
          <item row="1" column="1">
           <widget class="Line" name="lineGroups_2">
            <property name="sizePolicy">
             <sizepolicy hsizetype="Expanding" vsizetype="Fixed">
              <horstretch>0</horstretch>
              <verstretch>0</verstretch>
             </sizepolicy>
            </property>
            <property name="orientation">
             <enum>Qt::Horizontal</enum>
            </property>
           </widget>
          </item>
          <item row="0" column="4">
           <layout class="QVBoxLayout" name="layGroups_Int_Hist">
            <property name="spacing">
             <number>0</number>
            </property>
            <item>
             <widget class="PlotWidget" name="pgGroups_Hist_PlotWidget">
              <property name="enabled">
               <bool>true</bool>
              </property>
              <property name="sizePolicy">
               <sizepolicy hsizetype="Preferred" vsizetype="Expanding">
                <horstretch>0</horstretch>
                <verstretch>0</verstretch>
               </sizepolicy>
              </property>
             </widget>
            </item>
            <item>
             <spacer name="spcGroups_Int_Hist">
              <property name="orientation">
               <enum>Qt::Vertical</enum>
              </property>
              <property name="sizeType">
               <enum>QSizePolicy::Fixed</enum>
              </property>
              <property name="sizeHint" stdset="0">
               <size>
                <width>20</width>
                <height>20</height>
               </size>
              </property>
             </spacer>
            </item>
           </layout>
          </item>
          <item row="1" column="2">
           <widget class="Line" name="lineGroups_3">
            <property name="sizePolicy">
             <sizepolicy hsizetype="Expanding" vsizetype="Fixed">
              <horstretch>0</horstretch>
              <verstretch>0</verstretch>
             </sizepolicy>
            </property>
            <property name="orientation">
             <enum>Qt::Horizontal</enum>
            </property>
           </widget>
          </item>
         </layout>
        </item>
        <item>
         <layout class="QHBoxLayout" name="layGroup_BIC_Outer">
          <item>
           <layout class="QVBoxLayout" name="layGroups_BIC_Left">
            <item>
             <widget class="QLabel" name="lblGroups_BIC_Title">
              <property name="font">
               <font>
                <pointsize>12</pointsize>
                <weight>75</weight>
                <bold>true</bold>
                <underline>true</underline>
               </font>
              </property>
              <property name="text">
               <string>BIC Convergence</string>
              </property>
              <property name="alignment">
               <set>Qt::AlignCenter</set>
              </property>
             </widget>
            </item>
            <item>
             <widget class="PlotWidget" name="pgGroups_BIC_PlotWidget">
              <property name="enabled">
               <bool>true</bool>
              </property>
              <property name="sizePolicy">
               <sizepolicy hsizetype="Expanding" vsizetype="Expanding">
                <horstretch>0</horstretch>
                <verstretch>0</verstretch>
               </sizepolicy>
              </property>
             </widget>
            </item>
           </layout>
          </item>
          <item>
           <layout class="QVBoxLayout" name="layGroups_BIC_Right">
            <property name="spacing">
             <number>6</number>
            </property>
            <item>
             <layout class="QHBoxLayout" name="horizontalLayout_7">
              <item>
               <widget class="QCheckBox" name="chbGroup_Use_ROI">
                <property name="enabled">
                 <bool>false</bool>
                </property>
                <property name="sizePolicy">
                 <sizepolicy hsizetype="Minimum" vsizetype="Minimum">
                  <horstretch>0</horstretch>
                  <verstretch>0</verstretch>
                 </sizepolicy>
                </property>
                <property name="font">
                 <font>
                  <pointsize>10</pointsize>
                 </font>
                </property>
                <property name="layoutDirection">
                 <enum>Qt::RightToLeft</enum>
                </property>
                <property name="text">
                 <string>Use ROI</string>
                </property>
                <property name="iconSize">
                 <size>
                  <width>16</width>
                  <height>16</height>
                 </size>
                </property>
                <property name="checked">
                 <bool>true</bool>
                </property>
                <property name="tristate">
                 <bool>false</bool>
                </property>
               </widget>
              </item>
              <item>
               <spacer name="horizontalSpacer_14">
                <property name="orientation">
                 <enum>Qt::Horizontal</enum>
                </property>
                <property name="sizeType">
                 <enum>QSizePolicy::Minimum</enum>
                </property>
                <property name="sizeHint" stdset="0">
                 <size>
                  <width>5</width>
                  <height>20</height>
                 </size>
                </property>
               </spacer>
              </item>
             </layout>
            </item>
            <item>
             <spacer name="spcGroup_Buttons_Top">
              <property name="orientation">
               <enum>Qt::Vertical</enum>
              </property>
              <property name="sizeType">
               <enum>QSizePolicy::Expanding</enum>
              </property>
              <property name="sizeHint" stdset="0">
               <size>
                <width>17</width>
                <height>13</height>
               </size>
              </property>
             </spacer>
            </item>
            <item>
             <widget class="QCheckBox" name="chbGroup_Auto_Apply">
              <property name="enabled">
               <bool>false</bool>
              </property>
              <property name="sizePolicy">
               <sizepolicy hsizetype="Minimum" vsizetype="Minimum">
                <horstretch>0</horstretch>
                <verstretch>0</verstretch>
               </sizepolicy>
              </property>
              <property name="font">
               <font>
                <pointsize>10</pointsize>
               </font>
              </property>
              <property name="layoutDirection">
               <enum>Qt::RightToLeft</enum>
              </property>
              <property name="text">
               <string>Auto Apply</string>
              </property>
              <property name="iconSize">
               <size>
                <width>16</width>
                <height>16</height>
               </size>
              </property>
              <property name="checked">
               <bool>true</bool>
              </property>
              <property name="tristate">
               <bool>false</bool>
              </property>
             </widget>
            </item>
            <item>
             <widget class="QPushButton" name="btnGroupCurrent">
              <property name="enabled">
               <bool>false</bool>
              </property>
              <property name="sizePolicy">
               <sizepolicy hsizetype="Fixed" vsizetype="Fixed">
                <horstretch>0</horstretch>
                <verstretch>0</verstretch>
               </sizepolicy>
              </property>
              <property name="minimumSize">
               <size>
                <width>0</width>
                <height>30</height>
               </size>
              </property>
              <property name="text">
               <string>Group Current</string>
              </property>
              <property name="icon">
               <iconset resource="../icons.qrc">
                <normaloff>:/icons/icons/group-current.png</normaloff>:/icons/icons/group-current.png</iconset>
              </property>
              <property name="iconSize">
               <size>
                <width>20</width>
                <height>20</height>
               </size>
              </property>
             </widget>
            </item>
            <item>
             <widget class="QPushButton" name="btnGroupSelected">
              <property name="enabled">
               <bool>false</bool>
              </property>
              <property name="sizePolicy">
               <sizepolicy hsizetype="Fixed" vsizetype="Fixed">
                <horstretch>0</horstretch>
                <verstretch>0</verstretch>
               </sizepolicy>
              </property>
              <property name="minimumSize">
               <size>
                <width>0</width>
                <height>30</height>
               </size>
              </property>
              <property name="text">
               <string>Group Selected</string>
              </property>
              <property name="icon">
               <iconset resource="../icons.qrc">
                <normaloff>:/icons/icons/group-selected.png</normaloff>:/icons/icons/group-selected.png</iconset>
              </property>
              <property name="iconSize">
               <size>
                <width>20</width>
                <height>20</height>
               </size>
              </property>
             </widget>
            </item>
            <item>
             <widget class="QPushButton" name="btnGroupAll">
              <property name="enabled">
               <bool>false</bool>
              </property>
              <property name="sizePolicy">
               <sizepolicy hsizetype="Fixed" vsizetype="Fixed">
                <horstretch>0</horstretch>
                <verstretch>0</verstretch>
               </sizepolicy>
              </property>
              <property name="minimumSize">
               <size>
                <width>0</width>
                <height>30</height>
               </size>
              </property>
              <property name="text">
               <string>Group All</string>
              </property>
              <property name="icon">
               <iconset resource="../icons.qrc">
                <normaloff>:/icons/icons/group-all.png</normaloff>:/icons/icons/group-all.png</iconset>
              </property>
              <property name="iconSize">
               <size>
                <width>20</width>
                <height>20</height>
               </size>
              </property>
             </widget>
            </item>
            <item>
             <spacer name="spcGroup_Buttons_Mid">
              <property name="orientation">
               <enum>Qt::Vertical</enum>
              </property>
              <property name="sizeType">
               <enum>QSizePolicy::Fixed</enum>
              </property>
              <property name="sizeHint" stdset="0">
               <size>
                <width>20</width>
                <height>20</height>
               </size>
              </property>
             </spacer>
            </item>
            <item>
             <widget class="QLabel" name="lblGroup_2Levels">
              <property name="sizePolicy">
               <sizepolicy hsizetype="Preferred" vsizetype="Minimum">
                <horstretch>0</horstretch>
                <verstretch>0</verstretch>
               </sizepolicy>
              </property>
              <property name="minimumSize">
               <size>
                <width>0</width>
                <height>10</height>
               </size>
              </property>
              <property name="maximumSize">
               <size>
                <width>16777215</width>
                <height>16</height>
               </size>
              </property>
              <property name="font">
               <font>
                <pointsize>10</pointsize>
                <underline>true</underline>
               </font>
              </property>
              <property name="text">
               <string>Groups -&gt; Levels</string>
              </property>
              <property name="alignment">
               <set>Qt::AlignCenter</set>
              </property>
             </widget>
            </item>
            <item>
             <layout class="QHBoxLayout" name="horizontalLayout_9">
              <item>
               <spacer name="horizontalSpacer_15">
                <property name="orientation">
                 <enum>Qt::Horizontal</enum>
                </property>
                <property name="sizeType">
                 <enum>QSizePolicy::Minimum</enum>
                </property>
                <property name="sizeHint" stdset="0">
                 <size>
                  <width>5</width>
                  <height>20</height>
                 </size>
                </property>
               </spacer>
              </item>
             </layout>
            </item>
            <item>
             <widget class="QPushButton" name="btnApplyGroupsCurrent">
              <property name="enabled">
               <bool>false</bool>
              </property>
              <property name="sizePolicy">
               <sizepolicy hsizetype="Fixed" vsizetype="Fixed">
                <horstretch>0</horstretch>
                <verstretch>0</verstretch>
               </sizepolicy>
              </property>
              <property name="minimumSize">
               <size>
                <width>0</width>
                <height>30</height>
               </size>
              </property>
              <property name="text">
               <string>Apply Current</string>
              </property>
              <property name="icon">
               <iconset resource="../icons.qrc">
                <normaloff>:/icons/icons/group-all.png</normaloff>:/icons/icons/group-all.png</iconset>
              </property>
              <property name="iconSize">
               <size>
                <width>20</width>
                <height>20</height>
               </size>
              </property>
             </widget>
            </item>
            <item>
             <widget class="QPushButton" name="btnApplyGroupsSelected">
              <property name="enabled">
               <bool>false</bool>
              </property>
              <property name="sizePolicy">
               <sizepolicy hsizetype="Fixed" vsizetype="Fixed">
                <horstretch>0</horstretch>
                <verstretch>0</verstretch>
               </sizepolicy>
              </property>
              <property name="minimumSize">
               <size>
                <width>0</width>
                <height>30</height>
               </size>
              </property>
              <property name="text">
               <string>Apply Selected</string>
              </property>
              <property name="icon">
               <iconset resource="../icons.qrc">
                <normaloff>:/icons/icons/group-all.png</normaloff>:/icons/icons/group-all.png</iconset>
              </property>
              <property name="iconSize">
               <size>
                <width>20</width>
                <height>20</height>
               </size>
              </property>
             </widget>
            </item>
            <item>
             <widget class="QPushButton" name="btnApplyGroupsAll">
              <property name="enabled">
               <bool>false</bool>
              </property>
              <property name="sizePolicy">
               <sizepolicy hsizetype="Fixed" vsizetype="Fixed">
                <horstretch>0</horstretch>
                <verstretch>0</verstretch>
               </sizepolicy>
              </property>
              <property name="minimumSize">
               <size>
                <width>0</width>
                <height>30</height>
               </size>
              </property>
              <property name="text">
               <string>Apply All</string>
              </property>
              <property name="icon">
               <iconset resource="../icons.qrc">
                <normaloff>:/icons/icons/group-all.png</normaloff>:/icons/icons/group-all.png</iconset>
              </property>
              <property name="iconSize">
               <size>
                <width>20</width>
                <height>20</height>
               </size>
              </property>
             </widget>
            </item>
           </layout>
          </item>
         </layout>
        </item>
       </layout>
      </widget>
      <widget class="QWidget" name="tabLifetime">
       <property name="autoFillBackground">
        <bool>true</bool>
       </property>
       <attribute name="icon">
        <iconset resource="../icons.qrc">
         <normaloff>:/icons/icons/lifetime.png</normaloff>:/icons/icons/lifetime.png</iconset>
       </attribute>
       <attribute name="title">
        <string>Lifetime</string>
       </attribute>
       <layout class="QGridLayout" name="gridLayout_2">
        <item row="6" column="0">
         <widget class="Line" name="lineLifetime_Buttons">
          <property name="sizePolicy">
           <sizepolicy hsizetype="Expanding" vsizetype="Fixed">
            <horstretch>0</horstretch>
            <verstretch>0</verstretch>
           </sizepolicy>
          </property>
          <property name="orientation">
           <enum>Qt::Horizontal</enum>
          </property>
         </widget>
        </item>
        <item row="2" column="0">
         <widget class="Line" name="lineLIfetime_Int">
          <property name="sizePolicy">
           <sizepolicy hsizetype="Expanding" vsizetype="Fixed">
            <horstretch>0</horstretch>
            <verstretch>0</verstretch>
           </sizepolicy>
          </property>
          <property name="frameShadow">
           <enum>QFrame::Sunken</enum>
          </property>
          <property name="orientation">
           <enum>Qt::Horizontal</enum>
          </property>
         </widget>
        </item>
        <item row="8" column="0">
         <layout class="QHBoxLayout" name="layLifetime_Buttons">
          <item>
           <widget class="QPushButton" name="btnLoadIRF">
            <property name="sizePolicy">
             <sizepolicy hsizetype="Fixed" vsizetype="Fixed">
              <horstretch>0</horstretch>
              <verstretch>0</verstretch>
             </sizepolicy>
            </property>
            <property name="minimumSize">
             <size>
              <width>85</width>
              <height>30</height>
             </size>
            </property>
            <property name="text">
             <string>Load IRF</string>
            </property>
            <property name="icon">
             <iconset resource="../icons.qrc">
              <normaloff>:/icons/icons/load-irf.png</normaloff>:/icons/icons/load-irf.png</iconset>
            </property>
            <property name="iconSize">
             <size>
              <width>25</width>
              <height>25</height>
             </size>
            </property>
           </widget>
          </item>
          <item>
           <widget class="QCheckBox" name="chbHasIRF">
            <property name="enabled">
             <bool>false</bool>
            </property>
            <property name="text">
             <string/>
            </property>
            <property name="iconSize">
             <size>
              <width>16</width>
              <height>16</height>
             </size>
            </property>
            <property name="checkable">
             <bool>true</bool>
            </property>
           </widget>
          </item>
          <item>
           <spacer name="horizontalSpacer_6">
            <property name="orientation">
             <enum>Qt::Horizontal</enum>
            </property>
            <property name="sizeType">
             <enum>QSizePolicy::Preferred</enum>
            </property>
            <property name="sizeHint" stdset="0">
             <size>
              <width>25</width>
              <height>20</height>
             </size>
            </property>
           </spacer>
          </item>
          <item>
           <widget class="QPushButton" name="btnFitParameters">
            <property name="sizePolicy">
             <sizepolicy hsizetype="Fixed" vsizetype="Fixed">
              <horstretch>0</horstretch>
              <verstretch>0</verstretch>
             </sizepolicy>
            </property>
            <property name="minimumSize">
             <size>
              <width>97</width>
              <height>30</height>
             </size>
            </property>
            <property name="text">
             <string>Fitting Parameters</string>
            </property>
            <property name="icon">
             <iconset resource="../icons.qrc">
              <normaloff>:/icons/icons/fitting-parameters.png</normaloff>:/icons/icons/fitting-parameters.png</iconset>
            </property>
            <property name="iconSize">
             <size>
              <width>25</width>
              <height>25</height>
             </size>
            </property>
           </widget>
          </item>
          <item>
           <spacer name="spcLifetime_Buttons">
            <property name="orientation">
             <enum>Qt::Horizontal</enum>
            </property>
            <property name="sizeType">
             <enum>QSizePolicy::Expanding</enum>
            </property>
            <property name="sizeHint" stdset="0">
             <size>
              <width>40</width>
              <height>20</height>
             </size>
            </property>
           </spacer>
          </item>
          <item>
           <widget class="QPushButton" name="btnFitCurrent">
            <property name="sizePolicy">
             <sizepolicy hsizetype="Fixed" vsizetype="Fixed">
              <horstretch>0</horstretch>
              <verstretch>0</verstretch>
             </sizepolicy>
            </property>
            <property name="minimumSize">
             <size>
              <width>115</width>
              <height>30</height>
             </size>
            </property>
            <property name="text">
             <string>Fit Hist</string>
            </property>
            <property name="icon">
             <iconset resource="../icons.qrc">
              <normaloff>:/icons/icons/fit-current-level.png</normaloff>:/icons/icons/fit-current-level.png</iconset>
            </property>
            <property name="iconSize">
             <size>
              <width>25</width>
              <height>25</height>
             </size>
            </property>
           </widget>
          </item>
          <item>
           <spacer name="horizontalSpacer_3">
            <property name="orientation">
             <enum>Qt::Horizontal</enum>
            </property>
            <property name="sizeType">
             <enum>QSizePolicy::Preferred</enum>
            </property>
            <property name="sizeHint" stdset="0">
             <size>
              <width>25</width>
              <height>20</height>
             </size>
            </property>
           </spacer>
          </item>
          <item>
           <widget class="QPushButton" name="btnFit">
            <property name="sizePolicy">
             <sizepolicy hsizetype="Fixed" vsizetype="Fixed">
              <horstretch>0</horstretch>
              <verstretch>0</verstretch>
             </sizepolicy>
            </property>
            <property name="minimumSize">
             <size>
              <width>125</width>
              <height>30</height>
             </size>
            </property>
            <property name="text">
             <string>Fit Current</string>
            </property>
            <property name="icon">
             <iconset resource="../icons.qrc">
              <normaloff>:/icons/icons/fit-particle.png</normaloff>:/icons/icons/fit-particle.png</iconset>
            </property>
            <property name="iconSize">
             <size>
              <width>25</width>
              <height>25</height>
             </size>
            </property>
           </widget>
          </item>
          <item>
           <widget class="QPushButton" name="btnFitSelected">
            <property name="sizePolicy">
             <sizepolicy hsizetype="Fixed" vsizetype="Fixed">
              <horstretch>0</horstretch>
              <verstretch>0</verstretch>
             </sizepolicy>
            </property>
            <property name="minimumSize">
             <size>
              <width>98</width>
              <height>30</height>
             </size>
            </property>
            <property name="text">
             <string>Fit Selected</string>
            </property>
            <property name="icon">
             <iconset resource="../icons.qrc">
              <normaloff>:/icons/icons/fit-selected.png</normaloff>:/icons/icons/fit-selected.png</iconset>
            </property>
            <property name="iconSize">
             <size>
              <width>25</width>
              <height>25</height>
             </size>
            </property>
           </widget>
          </item>
          <item>
           <widget class="QPushButton" name="btnFitAll">
            <property name="sizePolicy">
             <sizepolicy hsizetype="Fixed" vsizetype="Fixed">
              <horstretch>0</horstretch>
              <verstretch>0</verstretch>
             </sizepolicy>
            </property>
            <property name="minimumSize">
             <size>
              <width>80</width>
              <height>30</height>
             </size>
            </property>
            <property name="text">
             <string>Fit All</string>
            </property>
            <property name="icon">
             <iconset resource="../icons.qrc">
              <normaloff>:/icons/icons/fit-all.png</normaloff>:/icons/icons/fit-all.png</iconset>
            </property>
            <property name="iconSize">
             <size>
              <width>25</width>
              <height>25</height>
             </size>
            </property>
           </widget>
          </item>
         </layout>
        </item>
        <item row="0" column="0">
         <layout class="QHBoxLayout" name="layLifetime_Int">
          <item>
           <widget class="QPushButton" name="btnPrevLevel">
            <property name="sizePolicy">
             <sizepolicy hsizetype="Fixed" vsizetype="Expanding">
              <horstretch>0</horstretch>
              <verstretch>0</verstretch>
             </sizepolicy>
            </property>
            <property name="minimumSize">
             <size>
              <width>0</width>
              <height>150</height>
             </size>
            </property>
            <property name="maximumSize">
             <size>
              <width>22</width>
              <height>180</height>
             </size>
            </property>
            <property name="text">
             <string/>
            </property>
            <property name="icon">
             <iconset resource="../icons.qrc">
              <normaloff>:/icons/icons/arrow-left.png</normaloff>:/icons/icons/arrow-left.png</iconset>
            </property>
            <property name="iconSize">
             <size>
              <width>25</width>
              <height>25</height>
             </size>
            </property>
           </widget>
          </item>
          <item>
           <widget class="PlotWidget" name="pgLifetime_Int_PlotWidget">
            <property name="sizePolicy">
             <sizepolicy hsizetype="Expanding" vsizetype="Maximum">
              <horstretch>0</horstretch>
              <verstretch>0</verstretch>
             </sizepolicy>
            </property>
            <property name="minimumSize">
             <size>
              <width>0</width>
              <height>180</height>
             </size>
            </property>
            <property name="maximumSize">
             <size>
              <width>16777215</width>
              <height>180</height>
             </size>
            </property>
           </widget>
          </item>
          <item>
           <widget class="QPushButton" name="btnNextLevel">
            <property name="sizePolicy">
             <sizepolicy hsizetype="Fixed" vsizetype="Fixed">
              <horstretch>0</horstretch>
              <verstretch>0</verstretch>
             </sizepolicy>
            </property>
            <property name="minimumSize">
             <size>
              <width>0</width>
              <height>150</height>
             </size>
            </property>
            <property name="maximumSize">
             <size>
              <width>22</width>
              <height>180</height>
             </size>
            </property>
            <property name="text">
             <string/>
            </property>
            <property name="icon">
             <iconset resource="../icons.qrc">
              <normaloff>:/icons/icons/arrow-right.png</normaloff>:/icons/icons/arrow-right.png</iconset>
            </property>
            <property name="iconSize">
             <size>
              <width>25</width>
              <height>25</height>
             </size>
            </property>
           </widget>
          </item>
         </layout>
        </item>
        <item row="3" column="0">
         <layout class="QHBoxLayout" name="layLifetime_Fit">
          <property name="sizeConstraint">
           <enum>QLayout::SetMinimumSize</enum>
          </property>
          <item>
           <widget class="QFrame" name="frame_6">
            <property name="minimumSize">
             <size>
              <width>100</width>
              <height>0</height>
             </size>
            </property>
            <property name="frameShape">
             <enum>QFrame::StyledPanel</enum>
            </property>
            <property name="frameShadow">
             <enum>QFrame::Raised</enum>
            </property>
            <layout class="QVBoxLayout" name="verticalLayout_15">
             <property name="leftMargin">
              <number>0</number>
             </property>
             <property name="topMargin">
              <number>0</number>
             </property>
             <property name="rightMargin">
              <number>0</number>
             </property>
             <property name="bottomMargin">
              <number>0</number>
             </property>
             <item>
              <layout class="QHBoxLayout" name="horizontalLayout_6">
               <item>
                <widget class="QCheckBox" name="chbLifetime_Use_ROI">
                 <property name="layoutDirection">
                  <enum>Qt::RightToLeft</enum>
                 </property>
                 <property name="text">
                  <string>Use ROI</string>
                 </property>
                 <property name="checked">
                  <bool>true</bool>
                 </property>
                </widget>
               </item>
               <item>
                <layout class="QHBoxLayout" name="horizontalLayout_8">
                 <property name="spacing">
                  <number>0</number>
                 </property>
                 <item>
                  <widget class="QLabel" name="label_5">
                   <property name="text">
                    <string>Apply ROI to</string>
                   </property>
                  </widget>
                 </item>
                 <item>
                  <widget class="QPushButton" name="btnLifetime_Apply_ROI">
                   <property name="sizePolicy">
                    <sizepolicy hsizetype="Maximum" vsizetype="Fixed">
                     <horstretch>0</horstretch>
                     <verstretch>0</verstretch>
                    </sizepolicy>
                   </property>
                   <property name="maximumSize">
                    <size>
                     <width>50</width>
                     <height>27</height>
                    </size>
                   </property>
                   <property name="layoutDirection">
                    <enum>Qt::LeftToRight</enum>
                   </property>
                   <property name="text">
                    <string>Current</string>
                   </property>
                  </widget>
                 </item>
                 <item>
                  <widget class="QPushButton" name="btnLifetime_Apply_ROI_Selected">
                   <property name="sizePolicy">
                    <sizepolicy hsizetype="Maximum" vsizetype="Fixed">
                     <horstretch>0</horstretch>
                     <verstretch>0</verstretch>
                    </sizepolicy>
                   </property>
                   <property name="maximumSize">
                    <size>
                     <width>50</width>
                     <height>27</height>
                    </size>
                   </property>
                   <property name="layoutDirection">
                    <enum>Qt::LeftToRight</enum>
                   </property>
                   <property name="text">
                    <string>Selected</string>
                   </property>
                  </widget>
                 </item>
                 <item>
                  <widget class="QPushButton" name="btnLifetime_Apply_ROI_All">
                   <property name="sizePolicy">
                    <sizepolicy hsizetype="Maximum" vsizetype="Fixed">
                     <horstretch>0</horstretch>
                     <verstretch>0</verstretch>
                    </sizepolicy>
                   </property>
                   <property name="maximumSize">
                    <size>
                     <width>50</width>
                     <height>27</height>
                    </size>
                   </property>
                   <property name="layoutDirection">
                    <enum>Qt::LeftToRight</enum>
                   </property>
                   <property name="text">
                    <string>All</string>
                   </property>
                  </widget>
                 </item>
                </layout>
               </item>
               <item>
                <spacer name="horizontalSpacer_9">
                 <property name="orientation">
                  <enum>Qt::Horizontal</enum>
                 </property>
                 <property name="sizeType">
                  <enum>QSizePolicy::Expanding</enum>
                 </property>
                 <property name="sizeHint" stdset="0">
                  <size>
                   <width>0</width>
                   <height>20</height>
                  </size>
                 </property>
                </spacer>
               </item>
               <item>
                <widget class="QCheckBox" name="chbShow_Residuals">
                 <property name="layoutDirection">
                  <enum>Qt::RightToLeft</enum>
                 </property>
                 <property name="text">
                  <string>Show Residuals</string>
                 </property>
                </widget>
               </item>
               <item>
                <spacer name="horizontalSpacer_10">
                 <property name="orientation">
                  <enum>Qt::Horizontal</enum>
                 </property>
                 <property name="sizeType">
                  <enum>QSizePolicy::Minimum</enum>
                 </property>
                 <property name="sizeHint" stdset="0">
                  <size>
                   <width>20</width>
                   <height>20</height>
                  </size>
                 </property>
                </spacer>
               </item>
               <item>
                <widget class="QCheckBox" name="chbLifetime_Show_Groups">
                 <property name="sizePolicy">
                  <sizepolicy hsizetype="Fixed" vsizetype="Fixed">
                   <horstretch>0</horstretch>
                   <verstretch>0</verstretch>
                  </sizepolicy>
                 </property>
                 <property name="maximumSize">
                  <size>
                   <width>16777215</width>
                   <height>16777215</height>
                  </size>
                 </property>
                 <property name="layoutDirection">
                  <enum>Qt::RightToLeft</enum>
                 </property>
                 <property name="text">
                  <string>Groups</string>
                 </property>
                </widget>
               </item>
               <item>
                <widget class="QPushButton" name="btnJumpToGroups">
                 <property name="sizePolicy">
                  <sizepolicy hsizetype="Fixed" vsizetype="Fixed">
                   <horstretch>0</horstretch>
                   <verstretch>0</verstretch>
                  </sizepolicy>
                 </property>
                 <property name="maximumSize">
                  <size>
                   <width>90</width>
                   <height>27</height>
                  </size>
                 </property>
                 <property name="layoutDirection">
                  <enum>Qt::LeftToRight</enum>
                 </property>
                 <property name="text">
                  <string>To Groups</string>
                 </property>
                </widget>
               </item>
               <item>
                <spacer name="horizontalSpacer_8">
                 <property name="orientation">
                  <enum>Qt::Horizontal</enum>
                 </property>
                 <property name="sizeType">
                  <enum>QSizePolicy::Minimum</enum>
                 </property>
                 <property name="sizeHint" stdset="0">
                  <size>
                   <width>20</width>
                   <height>20</height>
                  </size>
                 </property>
                </spacer>
               </item>
               <item>
                <widget class="QPushButton" name="btnWholeTrace">
                 <property name="sizePolicy">
                  <sizepolicy hsizetype="Minimum" vsizetype="Fixed">
                   <horstretch>0</horstretch>
                   <verstretch>0</verstretch>
                  </sizepolicy>
                 </property>
                 <property name="maximumSize">
                  <size>
                   <width>150</width>
                   <height>27</height>
                  </size>
                 </property>
                 <property name="layoutDirection">
                  <enum>Qt::LeftToRight</enum>
                 </property>
                 <property name="text">
                  <string>Whole Trace</string>
                 </property>
                </widget>
               </item>
              </layout>
             </item>
             <item>
              <widget class="PlotWidget" name="pgLifetime_Hist_PlotWidget">
               <property name="minimumSize">
                <size>
                 <width>0</width>
                 <height>0</height>
                </size>
               </property>
               <property name="renderHints">
                <set>QPainter::HighQualityAntialiasing|QPainter::TextAntialiasing</set>
               </property>
              </widget>
             </item>
             <item>
              <widget class="PlotWidget" name="pgLieftime_Residuals_PlotWidget">
               <property name="minimumSize">
                <size>
                 <width>0</width>
                 <height>0</height>
                </size>
               </property>
              </widget>
             </item>
            </layout>
           </widget>
          </item>
          <item>
           <layout class="QVBoxLayout" name="verticalLayout">
            <property name="spacing">
             <number>0</number>
            </property>
            <property name="leftMargin">
             <number>0</number>
            </property>
            <item>
             <widget class="QTextBrowser" name="textBrowser">
              <property name="sizePolicy">
               <sizepolicy hsizetype="Fixed" vsizetype="Expanding">
                <horstretch>0</horstretch>
                <verstretch>0</verstretch>
               </sizepolicy>
              </property>
              <property name="minimumSize">
               <size>
                <width>0</width>
                <height>0</height>
               </size>
              </property>
              <property name="maximumSize">
               <size>
                <width>210</width>
                <height>16777215</height>
               </size>
              </property>
             </widget>
            </item>
            <item>
             <spacer name="verticalSpacer_3">
              <property name="orientation">
               <enum>Qt::Vertical</enum>
              </property>
              <property name="sizeType">
               <enum>QSizePolicy::Minimum</enum>
              </property>
              <property name="sizeHint" stdset="0">
               <size>
                <width>20</width>
                <height>0</height>
               </size>
              </property>
             </spacer>
            </item>
           </layout>
          </item>
         </layout>
        </item>
       </layout>
      </widget>
      <widget class="QWidget" name="tabSpectra">
       <property name="autoFillBackground">
        <bool>true</bool>
       </property>
       <attribute name="icon">
        <iconset resource="../icons.qrc">
         <normaloff>:/icons/icons/spectra.png</normaloff>:/icons/icons/spectra.png</iconset>
       </attribute>
       <attribute name="title">
        <string>Spectra</string>
       </attribute>
       <layout class="QGridLayout" name="gridLayout_7">
        <item row="2" column="0">
         <layout class="QHBoxLayout" name="laySpectra_Buttons">
          <item>
           <spacer name="spcSpectra_Buttons_Left">
            <property name="orientation">
             <enum>Qt::Horizontal</enum>
            </property>
            <property name="sizeHint" stdset="0">
             <size>
              <width>40</width>
              <height>20</height>
             </size>
            </property>
           </spacer>
          </item>
          <item>
           <widget class="QPushButton" name="btnSubBackground">
            <property name="enabled">
             <bool>false</bool>
            </property>
            <property name="sizePolicy">
             <sizepolicy hsizetype="Fixed" vsizetype="Fixed">
              <horstretch>0</horstretch>
              <verstretch>0</verstretch>
             </sizepolicy>
            </property>
            <property name="minimumSize">
             <size>
              <width>0</width>
              <height>30</height>
             </size>
            </property>
            <property name="text">
             <string>Subtract Backgound</string>
            </property>
            <property name="icon">
             <iconset>
              <normaloff>../../../Users/Joshua/.designer/backup/icons/018-subtracting-button-new.png</normaloff>../../../Users/Joshua/.designer/backup/icons/018-subtracting-button-new.png</iconset>
            </property>
            <property name="iconSize">
             <size>
              <width>25</width>
              <height>25</height>
             </size>
            </property>
           </widget>
          </item>
          <item>
           <spacer name="spcSpectra_Buttons_Right">
            <property name="orientation">
             <enum>Qt::Horizontal</enum>
            </property>
            <property name="sizeHint" stdset="0">
             <size>
              <width>40</width>
              <height>20</height>
             </size>
            </property>
           </spacer>
          </item>
         </layout>
        </item>
        <item row="1" column="0">
         <widget class="Line" name="lineSpectra_Buttons">
          <property name="sizePolicy">
           <sizepolicy hsizetype="Expanding" vsizetype="Fixed">
            <horstretch>0</horstretch>
            <verstretch>0</verstretch>
           </sizepolicy>
          </property>
          <property name="orientation">
           <enum>Qt::Horizontal</enum>
          </property>
         </widget>
        </item>
        <item row="0" column="0">
         <layout class="QVBoxLayout" name="laySpectra">
          <property name="bottomMargin">
           <number>6</number>
          </property>
         </layout>
        </item>
       </layout>
      </widget>
      <widget class="QWidget" name="tabRaster_Scan">
       <property name="autoFillBackground">
        <bool>true</bool>
       </property>
       <attribute name="icon">
        <iconset resource="../icons.qrc">
         <normaloff>:/icons/icons/raster-scan.png</normaloff>:/icons/icons/raster-scan.png</iconset>
       </attribute>
       <attribute name="title">
        <string>Raster Scan</string>
       </attribute>
       <layout class="QGridLayout" name="gridLayout_3">
        <item row="0" column="0">
         <layout class="QHBoxLayout" name="horizontalLayout">
          <item>
           <layout class="QVBoxLayout" name="verticalLayout_16">
            <item>
             <widget class="QTextBrowser" name="txtRaster_Scan_List">
              <property name="sizePolicy">
               <sizepolicy hsizetype="Fixed" vsizetype="Expanding">
                <horstretch>0</horstretch>
                <verstretch>0</verstretch>
               </sizepolicy>
              </property>
              <property name="minimumSize">
               <size>
                <width>180</width>
                <height>0</height>
               </size>
              </property>
              <property name="maximumSize">
               <size>
                <width>180</width>
                <height>16777215</height>
               </size>
              </property>
             </widget>
            </item>
            <item>
             <spacer name="verticalSpacer_5">
              <property name="orientation">
               <enum>Qt::Vertical</enum>
              </property>
              <property name="sizeType">
               <enum>QSizePolicy::Expanding</enum>
              </property>
              <property name="sizeHint" stdset="0">
               <size>
                <width>20</width>
                <height>40</height>
               </size>
              </property>
             </spacer>
            </item>
           </layout>
          </item>
          <item>
           <widget class="ImageView" name="pgRaster_Scan_Image_View" native="true">
            <property name="sizePolicy">
             <sizepolicy hsizetype="Expanding" vsizetype="Preferred">
              <horstretch>0</horstretch>
              <verstretch>0</verstretch>
             </sizepolicy>
            </property>
            <property name="minimumSize">
             <size>
              <width>100</width>
              <height>100</height>
             </size>
            </property>
           </widget>
          </item>
         </layout>
        </item>
       </layout>
      </widget>
      <widget class="QWidget" name="tabExport">
       <property name="minimumSize">
        <size>
         <width>0</width>
         <height>0</height>
        </size>
       </property>
       <property name="autoFillBackground">
        <bool>true</bool>
       </property>
       <attribute name="icon">
        <iconset resource="../icons.qrc">
         <normaloff>:/icons/icons/export.png</normaloff>:/icons/icons/export.png</iconset>
       </attribute>
       <attribute name="title">
        <string>Export</string>
       </attribute>
       <layout class="QGridLayout" name="gridLayout_12">
        <item row="0" column="0">
         <layout class="QVBoxLayout" name="layExport_Outer">
          <item>
           <layout class="QHBoxLayout" name="layEx_Buttons_2">
            <property name="sizeConstraint">
             <enum>QLayout::SetDefaultConstraint</enum>
            </property>
            <item>
             <spacer name="spcEx_Options_7">
              <property name="orientation">
               <enum>Qt::Horizontal</enum>
              </property>
              <property name="sizeType">
               <enum>QSizePolicy::Expanding</enum>
              </property>
              <property name="sizeHint" stdset="0">
               <size>
                <width>40</width>
                <height>20</height>
               </size>
              </property>
             </spacer>
            </item>
            <item>
             <widget class="QCheckBox" name="chbEx_Use_ROI">
              <property name="enabled">
               <bool>false</bool>
              </property>
              <property name="font">
               <font>
                <pointsize>10</pointsize>
                <weight>75</weight>
                <bold>true</bold>
                <underline>false</underline>
                <strikeout>false</strikeout>
               </font>
              </property>
              <property name="text">
               <string>Use ROI</string>
              </property>
              <property name="checked">
               <bool>true</bool>
              </property>
             </widget>
            </item>
            <item>
             <spacer name="spcEx_Buttons_Left_2">
              <property name="orientation">
               <enum>Qt::Horizontal</enum>
              </property>
              <property name="sizeType">
               <enum>QSizePolicy::Fixed</enum>
              </property>
              <property name="sizeHint" stdset="0">
               <size>
                <width>370</width>
                <height>20</height>
               </size>
              </property>
             </spacer>
            </item>
            <item>
             <widget class="QPushButton" name="btnSelectAllExport">
              <property name="text">
               <string>Select All</string>
              </property>
             </widget>
            </item>
            <item>
             <widget class="QPushButton" name="btnSelectAllExport_Plots">
              <property name="minimumSize">
               <size>
                <width>90</width>
                <height>0</height>
               </size>
              </property>
              <property name="text">
               <string>Select All Plots</string>
              </property>
             </widget>
            </item>
            <item>
             <widget class="QPushButton" name="btnSelectAllExport_DataFrames">
              <property name="minimumSize">
               <size>
                <width>130</width>
                <height>0</height>
               </size>
              </property>
              <property name="text">
               <string>Select All DataFrames</string>
              </property>
             </widget>
            </item>
           </layout>
          </item>
          <item>
           <layout class="QHBoxLayout" name="layEx_Buttons_5">
            <property name="sizeConstraint">
             <enum>QLayout::SetDefaultConstraint</enum>
            </property>
            <item>
             <spacer name="spcEx_Buttons_Left_5">
              <property name="orientation">
               <enum>Qt::Horizontal</enum>
              </property>
              <property name="sizeType">
               <enum>QSizePolicy::Expanding</enum>
              </property>
              <property name="sizeHint" stdset="0">
               <size>
                <width>100</width>
                <height>20</height>
               </size>
              </property>
             </spacer>
            </item>
            <item>
             <layout class="QHBoxLayout" name="layExport_Options">
              <property name="spacing">
               <number>0</number>
              </property>
              <item>
               <spacer name="spcEx_Options_1">
                <property name="orientation">
                 <enum>Qt::Horizontal</enum>
                </property>
                <property name="sizeType">
                 <enum>QSizePolicy::Minimum</enum>
                </property>
                <property name="sizeHint" stdset="0">
                 <size>
                  <width>40</width>
                  <height>20</height>
                 </size>
                </property>
               </spacer>
              </item>
              <item>
               <widget class="QFrame" name="frame">
                <property name="sizePolicy">
                 <sizepolicy hsizetype="Fixed" vsizetype="Preferred">
                  <horstretch>0</horstretch>
                  <verstretch>0</verstretch>
                 </sizepolicy>
                </property>
                <property name="minimumSize">
                 <size>
                  <width>0</width>
                  <height>0</height>
                 </size>
                </property>
                <property name="frameShape">
                 <enum>QFrame::NoFrame</enum>
                </property>
                <property name="frameShadow">
                 <enum>QFrame::Raised</enum>
                </property>
                <layout class="QVBoxLayout" name="verticalLayout_3">
                 <property name="spacing">
                  <number>0</number>
                 </property>
                 <property name="leftMargin">
                  <number>0</number>
                 </property>
                 <property name="topMargin">
                  <number>0</number>
                 </property>
                 <property name="rightMargin">
                  <number>0</number>
                 </property>
                 <property name="bottomMargin">
                  <number>0</number>
                 </property>
                 <item>
                  <widget class="QGroupBox" name="gbxExport_Int">
                   <property name="sizePolicy">
                    <sizepolicy hsizetype="Fixed" vsizetype="Minimum">
                     <horstretch>0</horstretch>
                     <verstretch>0</verstretch>
                    </sizepolicy>
                   </property>
                   <property name="minimumSize">
                    <size>
                     <width>0</width>
                     <height>0</height>
                    </size>
                   </property>
                   <property name="font">
                    <font>
                     <pointsize>12</pointsize>
                     <weight>75</weight>
                     <bold>true</bold>
                     <underline>true</underline>
                     <strikeout>false</strikeout>
                    </font>
                   </property>
                   <property name="title">
                    <string>Intensity</string>
                   </property>
                   <property name="flat">
                    <bool>false</bool>
                   </property>
                   <layout class="QVBoxLayout" name="verticalLayout_12">
                    <property name="spacing">
                     <number>10</number>
                    </property>
                    <item>
                     <spacer name="verticalSpacer_7">
                      <property name="orientation">
                       <enum>Qt::Vertical</enum>
                      </property>
                      <property name="sizeType">
                       <enum>QSizePolicy::Fixed</enum>
                      </property>
                      <property name="sizeHint" stdset="0">
                       <size>
                        <width>20</width>
                        <height>15</height>
                       </size>
                      </property>
                     </spacer>
                    </item>
                    <item>
                     <widget class="QGroupBox" name="gbxDFIntensity">
                      <property name="font">
                       <font>
                        <pointsize>8</pointsize>
                        <weight>50</weight>
                        <bold>false</bold>
                        <underline>true</underline>
                        <strikeout>false</strikeout>
                       </font>
                      </property>
                      <property name="layoutDirection">
                       <enum>Qt::LeftToRight</enum>
                      </property>
                      <property name="title">
                       <string>Pandas DataFrame</string>
                      </property>
                      <layout class="QVBoxLayout" name="verticalLayout_18">
                       <property name="spacing">
                        <number>3</number>
                       </property>
                       <property name="leftMargin">
                        <number>6</number>
                       </property>
                       <property name="topMargin">
                        <number>6</number>
                       </property>
                       <property name="rightMargin">
                        <number>6</number>
                       </property>
                       <property name="bottomMargin">
                        <number>6</number>
                       </property>
                       <item>
                        <widget class="QCheckBox" name="chbEx_DF_Traces">
                         <property name="enabled">
                          <bool>false</bool>
                         </property>
                         <property name="font">
                          <font>
                           <pointsize>8</pointsize>
                           <weight>50</weight>
                           <bold>false</bold>
                           <underline>false</underline>
                           <strikeout>false</strikeout>
                          </font>
                         </property>
                         <property name="text">
                          <string>Traces</string>
                         </property>
                        </widget>
                       </item>
                       <item>
                        <widget class="QCheckBox" name="chbEx_DF_Levels">
                         <property name="enabled">
                          <bool>false</bool>
                         </property>
                         <property name="font">
                          <font>
                           <pointsize>8</pointsize>
                           <weight>50</weight>
                           <bold>false</bold>
                           <underline>false</underline>
                           <strikeout>false</strikeout>
                          </font>
                         </property>
                         <property name="text">
                          <string>Resolved Levels</string>
                         </property>
                        </widget>
                       </item>
                       <item>
                        <widget class="QFrame" name="frame_7">
                         <property name="frameShape">
                          <enum>QFrame::StyledPanel</enum>
                         </property>
                         <property name="frameShadow">
                          <enum>QFrame::Raised</enum>
                         </property>
                         <layout class="QVBoxLayout" name="verticalLayout_22">
                          <property name="topMargin">
                           <number>0</number>
                          </property>
                          <item>
                           <widget class="QCheckBox" name="chbEx_DF_Levels_Lifetimes">
                            <property name="enabled">
                             <bool>false</bool>
                            </property>
                            <property name="font">
                             <font>
                              <pointsize>8</pointsize>
                              <weight>50</weight>
                              <bold>false</bold>
                              <underline>false</underline>
                              <strikeout>false</strikeout>
                             </font>
                            </property>
                            <property name="text">
                             <string>with Lifetimes</string>
                            </property>
                           </widget>
                          </item>
                         </layout>
                        </widget>
                       </item>
                       <item>
                        <widget class="QCheckBox" name="chbEx_DF_Grouped_Levels">
                         <property name="enabled">
                          <bool>false</bool>
                         </property>
                         <property name="font">
                          <font>
                           <pointsize>8</pointsize>
                           <weight>50</weight>
                           <bold>false</bold>
                           <underline>false</underline>
                           <strikeout>false</strikeout>
                          </font>
                         </property>
                         <property name="text">
                          <string>Grouped Levels</string>
                         </property>
                        </widget>
                       </item>
                       <item>
                        <widget class="QFrame" name="frame_8">
                         <property name="frameShape">
                          <enum>QFrame::StyledPanel</enum>
                         </property>
                         <property name="frameShadow">
                          <enum>QFrame::Raised</enum>
                         </property>
                         <layout class="QVBoxLayout" name="verticalLayout_23">
                          <property name="topMargin">
                           <number>0</number>
                          </property>
                          <item>
                           <widget class="QCheckBox" name="chbEx_DF_Grouped_Levels_Lifetimes">
                            <property name="enabled">
                             <bool>false</bool>
                            </property>
                            <property name="font">
                             <font>
                              <pointsize>8</pointsize>
                              <weight>50</weight>
                              <bold>false</bold>
                              <underline>false</underline>
                              <strikeout>false</strikeout>
                             </font>
                            </property>
                            <property name="text">
                             <string>with Lifetimes</string>
                            </property>
                           </widget>
                          </item>
                         </layout>
                        </widget>
                       </item>
                      </layout>
                     </widget>
                    </item>
                    <item>
                     <spacer name="verticalSpacer_8">
                      <property name="orientation">
                       <enum>Qt::Vertical</enum>
                      </property>
                      <property name="sizeType">
                       <enum>QSizePolicy::Fixed</enum>
                      </property>
                      <property name="sizeHint" stdset="0">
                       <size>
                        <width>20</width>
                        <height>15</height>
                       </size>
                      </property>
                     </spacer>
                    </item>
                    <item>
                     <widget class="QCheckBox" name="chbEx_Trace">
                      <property name="enabled">
                       <bool>false</bool>
                      </property>
                      <property name="font">
                       <font>
                        <pointsize>10</pointsize>
                        <weight>50</weight>
                        <bold>false</bold>
                        <underline>false</underline>
                        <strikeout>false</strikeout>
                       </font>
                      </property>
                      <property name="text">
                       <string>Binned Trace</string>
                      </property>
                     </widget>
                    </item>
                    <item>
                     <widget class="QCheckBox" name="chbEx_Levels">
                      <property name="enabled">
                       <bool>false</bool>
                      </property>
                      <property name="font">
                       <font>
                        <pointsize>10</pointsize>
                        <weight>50</weight>
                        <bold>false</bold>
                        <underline>false</underline>
                        <strikeout>false</strikeout>
                       </font>
                      </property>
                      <property name="text">
                       <string>Resolved Levels</string>
                      </property>
                     </widget>
                    </item>
                    <item>
                     <widget class="QCheckBox" name="chbEx_Grouped_Levels">
                      <property name="enabled">
                       <bool>false</bool>
                      </property>
                      <property name="font">
                       <font>
                        <pointsize>10</pointsize>
                        <weight>50</weight>
                        <bold>false</bold>
                        <underline>false</underline>
                        <strikeout>false</strikeout>
                       </font>
                      </property>
                      <property name="text">
                       <string>Grouped Levels</string>
                      </property>
                     </widget>
                    </item>
                   </layout>
                  </widget>
                 </item>
                 <item>
                  <spacer name="spcEx_Int">
                   <property name="orientation">
                    <enum>Qt::Vertical</enum>
                   </property>
                   <property name="sizeType">
                    <enum>QSizePolicy::MinimumExpanding</enum>
                   </property>
                   <property name="sizeHint" stdset="0">
                    <size>
                     <width>20</width>
                     <height>40</height>
                    </size>
                   </property>
                  </spacer>
                 </item>
                </layout>
               </widget>
              </item>
              <item>
               <spacer name="spcEx_Options_2">
                <property name="orientation">
                 <enum>Qt::Horizontal</enum>
                </property>
                <property name="sizeType">
                 <enum>QSizePolicy::Fixed</enum>
                </property>
                <property name="sizeHint" stdset="0">
                 <size>
                  <width>20</width>
                  <height>20</height>
                 </size>
                </property>
               </spacer>
              </item>
              <item>
               <widget class="QFrame" name="frame_2">
                <property name="sizePolicy">
                 <sizepolicy hsizetype="Fixed" vsizetype="Preferred">
                  <horstretch>0</horstretch>
                  <verstretch>0</verstretch>
                 </sizepolicy>
                </property>
                <property name="minimumSize">
                 <size>
                  <width>0</width>
                  <height>0</height>
                 </size>
                </property>
                <property name="frameShape">
                 <enum>QFrame::NoFrame</enum>
                </property>
                <property name="frameShadow">
                 <enum>QFrame::Raised</enum>
                </property>
                <layout class="QVBoxLayout" name="verticalLayout_4">
                 <property name="spacing">
                  <number>0</number>
                 </property>
                 <property name="leftMargin">
                  <number>0</number>
                 </property>
                 <property name="topMargin">
                  <number>0</number>
                 </property>
                 <property name="rightMargin">
                  <number>0</number>
                 </property>
                 <property name="bottomMargin">
                  <number>0</number>
                 </property>
                 <item>
                  <widget class="QGroupBox" name="gbxExport_Groups">
                   <property name="enabled">
                    <bool>true</bool>
                   </property>
                   <property name="sizePolicy">
                    <sizepolicy hsizetype="Fixed" vsizetype="Minimum">
                     <horstretch>0</horstretch>
                     <verstretch>0</verstretch>
                    </sizepolicy>
                   </property>
                   <property name="minimumSize">
                    <size>
                     <width>0</width>
                     <height>0</height>
                    </size>
                   </property>
                   <property name="font">
                    <font>
                     <pointsize>12</pointsize>
                     <weight>75</weight>
                     <bold>true</bold>
                     <underline>true</underline>
                    </font>
                   </property>
                   <property name="title">
                    <string>Grouping</string>
                   </property>
                   <layout class="QVBoxLayout" name="verticalLayout_11">
                    <property name="spacing">
                     <number>10</number>
                    </property>
                    <item>
                     <widget class="QLabel" name="lblGrouping_ROI">
                      <property name="enabled">
                       <bool>true</bool>
                      </property>
                      <property name="font">
                       <font>
                        <pointsize>10</pointsize>
                        <weight>50</weight>
                        <bold>false</bold>
                        <underline>false</underline>
                       </font>
                      </property>
                      <property name="text">
                       <string/>
                      </property>
                      <property name="alignment">
                       <set>Qt::AlignLeading|Qt::AlignLeft|Qt::AlignVCenter</set>
                      </property>
                      <property name="wordWrap">
                       <bool>true</bool>
                      </property>
                     </widget>
                    </item>
                    <item>
                     <widget class="QGroupBox" name="gbxDFGroups">
                      <property name="font">
                       <font>
                        <pointsize>8</pointsize>
                        <weight>50</weight>
                        <bold>false</bold>
                        <underline>true</underline>
                        <strikeout>false</strikeout>
                       </font>
                      </property>
                      <property name="title">
                       <string>Pandas DataFrame</string>
                      </property>
                      <layout class="QVBoxLayout" name="verticalLayout_19">
                       <property name="spacing">
                        <number>3</number>
                       </property>
                       <property name="leftMargin">
                        <number>6</number>
                       </property>
                       <property name="topMargin">
                        <number>6</number>
                       </property>
                       <property name="rightMargin">
                        <number>6</number>
                       </property>
                       <property name="bottomMargin">
                        <number>6</number>
                       </property>
                       <item>
                        <widget class="QCheckBox" name="chbEx_DF_Grouping_Info">
                         <property name="enabled">
                          <bool>false</bool>
                         </property>
                         <property name="font">
                          <font>
                           <pointsize>8</pointsize>
                           <weight>50</weight>
                           <bold>false</bold>
                           <underline>false</underline>
                           <strikeout>false</strikeout>
                          </font>
                         </property>
                         <property name="text">
                          <string>Group Info</string>
                         </property>
                        </widget>
                       </item>
                      </layout>
                     </widget>
                    </item>
                    <item>
                     <spacer name="verticalSpacer_11">
                      <property name="orientation">
                       <enum>Qt::Vertical</enum>
                      </property>
                      <property name="sizeType">
                       <enum>QSizePolicy::Fixed</enum>
                      </property>
                      <property name="sizeHint" stdset="0">
                       <size>
                        <width>20</width>
                        <height>15</height>
                       </size>
                      </property>
                     </spacer>
                    </item>
                    <item>
                     <widget class="QCheckBox" name="chbEx_Grouping_Info">
                      <property name="enabled">
                       <bool>false</bool>
                      </property>
                      <property name="font">
                       <font>
                        <pointsize>10</pointsize>
                        <weight>50</weight>
                        <bold>false</bold>
                        <underline>false</underline>
                       </font>
                      </property>
                      <property name="text">
                       <string>Group Info</string>
                      </property>
                     </widget>
                    </item>
                    <item>
                     <widget class="QCheckBox" name="chbEx_Grouping_Results">
                      <property name="enabled">
                       <bool>false</bool>
                      </property>
                      <property name="font">
                       <font>
                        <pointsize>10</pointsize>
                        <weight>50</weight>
                        <bold>false</bold>
                        <underline>false</underline>
                       </font>
                      </property>
                      <property name="text">
                       <string>Anlysis Results</string>
                      </property>
                     </widget>
                    </item>
                   </layout>
                  </widget>
                 </item>
                 <item>
                  <spacer name="verticalSpacer">
                   <property name="orientation">
                    <enum>Qt::Vertical</enum>
                   </property>
                   <property name="sizeType">
                    <enum>QSizePolicy::MinimumExpanding</enum>
                   </property>
                   <property name="sizeHint" stdset="0">
                    <size>
                     <width>20</width>
                     <height>40</height>
                    </size>
                   </property>
                  </spacer>
                 </item>
                </layout>
               </widget>
              </item>
              <item>
               <spacer name="spcEx_Options_6">
                <property name="orientation">
                 <enum>Qt::Horizontal</enum>
                </property>
                <property name="sizeType">
                 <enum>QSizePolicy::Fixed</enum>
                </property>
                <property name="sizeHint" stdset="0">
                 <size>
                  <width>20</width>
                  <height>20</height>
                 </size>
                </property>
               </spacer>
              </item>
              <item>
               <widget class="QFrame" name="frame_4">
                <property name="sizePolicy">
                 <sizepolicy hsizetype="Fixed" vsizetype="Preferred">
                  <horstretch>0</horstretch>
                  <verstretch>0</verstretch>
                 </sizepolicy>
                </property>
                <property name="minimumSize">
                 <size>
                  <width>0</width>
                  <height>0</height>
                 </size>
                </property>
                <property name="frameShape">
                 <enum>QFrame::NoFrame</enum>
                </property>
                <property name="frameShadow">
                 <enum>QFrame::Raised</enum>
                </property>
                <layout class="QVBoxLayout" name="verticalLayout_6">
                 <property name="spacing">
                  <number>0</number>
                 </property>
                 <property name="leftMargin">
                  <number>0</number>
                 </property>
                 <property name="topMargin">
                  <number>0</number>
                 </property>
                 <property name="rightMargin">
                  <number>0</number>
                 </property>
                 <property name="bottomMargin">
                  <number>0</number>
                 </property>
                 <item>
                  <widget class="QGroupBox" name="gbxExport_Lifetimes">
                   <property name="enabled">
                    <bool>true</bool>
                   </property>
                   <property name="sizePolicy">
                    <sizepolicy hsizetype="Fixed" vsizetype="Minimum">
                     <horstretch>0</horstretch>
                     <verstretch>0</verstretch>
                    </sizepolicy>
                   </property>
                   <property name="minimumSize">
                    <size>
                     <width>0</width>
                     <height>0</height>
                    </size>
                   </property>
                   <property name="font">
                    <font>
                     <pointsize>12</pointsize>
                     <weight>75</weight>
                     <bold>true</bold>
                     <underline>true</underline>
                    </font>
                   </property>
                   <property name="title">
                    <string>Lifetime</string>
                   </property>
                   <layout class="QVBoxLayout" name="verticalLayout_10">
                    <property name="spacing">
                     <number>10</number>
                    </property>
                    <item>
                     <spacer name="verticalSpacer_6">
                      <property name="orientation">
                       <enum>Qt::Vertical</enum>
                      </property>
                      <property name="sizeType">
                       <enum>QSizePolicy::Fixed</enum>
                      </property>
                      <property name="sizeHint" stdset="0">
                       <size>
                        <width>20</width>
                        <height>15</height>
                       </size>
                      </property>
                     </spacer>
                    </item>
                    <item>
                     <widget class="QCheckBox" name="chbEx_Hist">
                      <property name="enabled">
                       <bool>false</bool>
                      </property>
                      <property name="font">
                       <font>
                        <pointsize>10</pointsize>
                        <weight>50</weight>
                        <bold>false</bold>
                        <underline>false</underline>
                       </font>
                      </property>
                      <property name="text">
                       <string>Decay Histograms</string>
                      </property>
                     </widget>
                    </item>
                    <item>
                     <widget class="QCheckBox" name="chbEx_Lifetimes">
                      <property name="enabled">
                       <bool>false</bool>
                      </property>
                      <property name="font">
                       <font>
                        <pointsize>10</pointsize>
                        <weight>50</weight>
                        <bold>false</bold>
                        <underline>false</underline>
                       </font>
                      </property>
                      <property name="text">
                       <string>Fitting Results</string>
                      </property>
                     </widget>
                    </item>
                   </layout>
                  </widget>
                 </item>
                 <item>
                  <spacer name="spcEx_Lifetime">
                   <property name="orientation">
                    <enum>Qt::Vertical</enum>
                   </property>
                   <property name="sizeType">
                    <enum>QSizePolicy::MinimumExpanding</enum>
                   </property>
                   <property name="sizeHint" stdset="0">
                    <size>
                     <width>20</width>
                     <height>40</height>
                    </size>
                   </property>
                  </spacer>
                 </item>
                </layout>
               </widget>
              </item>
              <item>
               <spacer name="spcEx_Options_4">
                <property name="orientation">
                 <enum>Qt::Horizontal</enum>
                </property>
                <property name="sizeType">
                 <enum>QSizePolicy::Fixed</enum>
                </property>
                <property name="sizeHint" stdset="0">
                 <size>
                  <width>20</width>
                  <height>20</height>
                 </size>
                </property>
               </spacer>
              </item>
              <item>
               <widget class="QFrame" name="frame_5">
                <property name="sizePolicy">
                 <sizepolicy hsizetype="Fixed" vsizetype="Preferred">
                  <horstretch>0</horstretch>
                  <verstretch>0</verstretch>
                 </sizepolicy>
                </property>
                <property name="minimumSize">
                 <size>
                  <width>0</width>
                  <height>0</height>
                 </size>
                </property>
                <property name="frameShape">
                 <enum>QFrame::NoFrame</enum>
                </property>
                <property name="frameShadow">
                 <enum>QFrame::Raised</enum>
                </property>
                <layout class="QVBoxLayout" name="verticalLayout_8">
                 <property name="spacing">
                  <number>0</number>
                 </property>
                 <property name="leftMargin">
                  <number>0</number>
                 </property>
                 <property name="topMargin">
                  <number>0</number>
                 </property>
                 <property name="rightMargin">
                  <number>0</number>
                 </property>
                 <property name="bottomMargin">
                  <number>0</number>
                 </property>
                 <item>
                  <widget class="QGroupBox" name="gbxExport_Spectra">
                   <property name="enabled">
                    <bool>true</bool>
                   </property>
                   <property name="sizePolicy">
                    <sizepolicy hsizetype="Fixed" vsizetype="Minimum">
                     <horstretch>0</horstretch>
                     <verstretch>0</verstretch>
                    </sizepolicy>
                   </property>
                   <property name="minimumSize">
                    <size>
                     <width>0</width>
                     <height>0</height>
                    </size>
                   </property>
                   <property name="font">
                    <font>
                     <pointsize>12</pointsize>
                     <weight>75</weight>
                     <bold>true</bold>
                     <underline>true</underline>
                    </font>
                   </property>
                   <property name="title">
                    <string>Spectra</string>
                   </property>
                   <layout class="QVBoxLayout" name="verticalLayout_9">
                    <property name="spacing">
                     <number>10</number>
                    </property>
                    <item>
                     <spacer name="verticalSpacer_9">
                      <property name="orientation">
                       <enum>Qt::Vertical</enum>
                      </property>
                      <property name="sizeType">
                       <enum>QSizePolicy::Fixed</enum>
                      </property>
                      <property name="sizeHint" stdset="0">
                       <size>
                        <width>20</width>
                        <height>15</height>
                       </size>
                      </property>
                     </spacer>
                    </item>
                    <item>
                     <widget class="QCheckBox" name="chbEx_Spectra_2D">
                      <property name="enabled">
                       <bool>false</bool>
                      </property>
                      <property name="font">
                       <font>
                        <pointsize>10</pointsize>
                        <weight>50</weight>
                        <bold>false</bold>
                        <underline>false</underline>
                       </font>
                      </property>
                      <property name="text">
                       <string>2D Array</string>
                      </property>
                     </widget>
                    </item>
                    <item>
                     <widget class="QCheckBox" name="chbEx_Spectra_Fitting">
                      <property name="enabled">
                       <bool>false</bool>
                      </property>
                      <property name="font">
                       <font>
                        <pointsize>10</pointsize>
                        <weight>50</weight>
                        <bold>false</bold>
                        <underline>false</underline>
                       </font>
                      </property>
                      <property name="text">
                       <string>Fitting Results</string>
                      </property>
                     </widget>
                    </item>
                    <item>
                     <widget class="QCheckBox" name="chbEx_Spectra_Traces">
                      <property name="enabled">
                       <bool>false</bool>
                      </property>
                      <property name="font">
                       <font>
                        <pointsize>10</pointsize>
                        <weight>50</weight>
                        <bold>false</bold>
                        <underline>false</underline>
                       </font>
                      </property>
                      <property name="text">
                       <string>Traces</string>
                      </property>
                     </widget>
                    </item>
                   </layout>
                  </widget>
                 </item>
                 <item>
                  <widget class="QGroupBox" name="gbxExport_Spectra_2">
                   <property name="enabled">
                    <bool>true</bool>
                   </property>
                   <property name="sizePolicy">
                    <sizepolicy hsizetype="Fixed" vsizetype="Minimum">
                     <horstretch>0</horstretch>
                     <verstretch>0</verstretch>
                    </sizepolicy>
                   </property>
                   <property name="minimumSize">
                    <size>
                     <width>0</width>
                     <height>0</height>
                    </size>
                   </property>
                   <property name="font">
                    <font>
                     <pointsize>12</pointsize>
                     <weight>75</weight>
                     <bold>true</bold>
                     <underline>true</underline>
                    </font>
                   </property>
                   <property name="title">
                    <string>Raster Scan</string>
                   </property>
                   <layout class="QVBoxLayout" name="verticalLayout_21">
                    <property name="spacing">
                     <number>10</number>
                    </property>
                    <item>
                     <widget class="QCheckBox" name="chbEx_Raster_Scan_2D">
                      <property name="enabled">
                       <bool>false</bool>
                      </property>
                      <property name="font">
                       <font>
                        <pointsize>10</pointsize>
                        <weight>50</weight>
                        <bold>false</bold>
                        <underline>false</underline>
                       </font>
                      </property>
                      <property name="text">
                       <string>2D Array</string>
                      </property>
                     </widget>
                    </item>
                   </layout>
                  </widget>
                 </item>
                 <item>
                  <spacer name="spcEx_Spectra">
                   <property name="orientation">
                    <enum>Qt::Vertical</enum>
                   </property>
                   <property name="sizeType">
                    <enum>QSizePolicy::MinimumExpanding</enum>
                   </property>
                   <property name="sizeHint" stdset="0">
                    <size>
                     <width>20</width>
                     <height>40</height>
                    </size>
                   </property>
                  </spacer>
                 </item>
                </layout>
               </widget>
              </item>
              <item>
               <spacer name="spcEx_Options_5">
                <property name="orientation">
                 <enum>Qt::Horizontal</enum>
                </property>
                <property name="sizeType">
                 <enum>QSizePolicy::Fixed</enum>
                </property>
                <property name="sizeHint" stdset="0">
                 <size>
                  <width>10</width>
                  <height>20</height>
                 </size>
                </property>
               </spacer>
              </item>
              <item>
               <widget class="Line" name="line">
                <property name="orientation">
                 <enum>Qt::Vertical</enum>
                </property>
               </widget>
              </item>
              <item>
               <spacer name="spcEx_Options_8">
                <property name="orientation">
                 <enum>Qt::Horizontal</enum>
                </property>
                <property name="sizeType">
                 <enum>QSizePolicy::Fixed</enum>
                </property>
                <property name="sizeHint" stdset="0">
                 <size>
                  <width>10</width>
                  <height>20</height>
                 </size>
                </property>
               </spacer>
              </item>
              <item>
               <widget class="QFrame" name="frame_3">
                <property name="sizePolicy">
                 <sizepolicy hsizetype="Fixed" vsizetype="Preferred">
                  <horstretch>0</horstretch>
                  <verstretch>0</verstretch>
                 </sizepolicy>
                </property>
                <property name="minimumSize">
                 <size>
                  <width>0</width>
                  <height>0</height>
                 </size>
                </property>
                <property name="frameShape">
                 <enum>QFrame::NoFrame</enum>
                </property>
                <property name="frameShadow">
                 <enum>QFrame::Raised</enum>
                </property>
                <layout class="QVBoxLayout" name="verticalLayout_5">
                 <property name="spacing">
                  <number>0</number>
                 </property>
                 <property name="leftMargin">
                  <number>0</number>
                 </property>
                 <property name="topMargin">
                  <number>0</number>
                 </property>
                 <property name="rightMargin">
                  <number>0</number>
                 </property>
                 <property name="bottomMargin">
                  <number>0</number>
                 </property>
                 <item>
                  <widget class="QGroupBox" name="gbxExport_Plots">
                   <property name="enabled">
                    <bool>true</bool>
                   </property>
                   <property name="sizePolicy">
                    <sizepolicy hsizetype="Fixed" vsizetype="Fixed">
                     <horstretch>0</horstretch>
                     <verstretch>0</verstretch>
                    </sizepolicy>
                   </property>
                   <property name="minimumSize">
                    <size>
                     <width>0</width>
                     <height>0</height>
                    </size>
                   </property>
                   <property name="font">
                    <font>
                     <pointsize>12</pointsize>
                     <weight>75</weight>
                     <bold>true</bold>
                     <underline>true</underline>
                    </font>
                   </property>
                   <property name="title">
                    <string>Plots</string>
                   </property>
                   <layout class="QVBoxLayout" name="verticalLayout_13">
                    <property name="spacing">
                     <number>1</number>
                    </property>
                    <item>
                     <spacer name="verticalSpacer_10">
                      <property name="orientation">
                       <enum>Qt::Vertical</enum>
                      </property>
                      <property name="sizeType">
                       <enum>QSizePolicy::Fixed</enum>
                      </property>
                      <property name="sizeHint" stdset="0">
                       <size>
                        <width>20</width>
                        <height>15</height>
                       </size>
                      </property>
                     </spacer>
                    </item>
                    <item>
                     <widget class="QCheckBox" name="chbEx_Plot_Intensity">
                      <property name="enabled">
                       <bool>false</bool>
                      </property>
                      <property name="font">
                       <font>
                        <pointsize>10</pointsize>
                        <weight>50</weight>
                        <bold>false</bold>
                        <underline>false</underline>
                       </font>
                      </property>
                      <property name="text">
                       <string>Intensity</string>
                      </property>
                     </widget>
                    </item>
                    <item>
                     <widget class="QFrame" name="frmPlot_Int_Selection">
                      <property name="enabled">
                       <bool>true</bool>
                      </property>
                      <property name="frameShape">
                       <enum>QFrame::NoFrame</enum>
                      </property>
                      <property name="frameShadow">
                       <enum>QFrame::Plain</enum>
                      </property>
                      <property name="lineWidth">
                       <number>1</number>
                      </property>
                      <layout class="QVBoxLayout" name="verticalLayout_2">
                       <property name="spacing">
                        <number>2</number>
                       </property>
                       <property name="topMargin">
                        <number>0</number>
                       </property>
                       <item>
                        <widget class="QRadioButton" name="rdbInt_Only">
                         <property name="enabled">
                          <bool>false</bool>
                         </property>
                         <property name="font">
                          <font>
                           <pointsize>10</pointsize>
                           <weight>50</weight>
                           <bold>false</bold>
                           <underline>false</underline>
                          </font>
                         </property>
                         <property name="text">
                          <string>Int. only</string>
                         </property>
                         <property name="checked">
                          <bool>true</bool>
                         </property>
                        </widget>
                       </item>
                       <item>
                        <widget class="QRadioButton" name="rdbWith_Levels">
                         <property name="enabled">
                          <bool>false</bool>
                         </property>
                         <property name="font">
                          <font>
                           <pointsize>10</pointsize>
                           <weight>50</weight>
                           <bold>false</bold>
                           <underline>false</underline>
                          </font>
                         </property>
                         <property name="text">
                          <string>with Levels</string>
                         </property>
                         <property name="checkable">
                          <bool>true</bool>
                         </property>
                         <property name="checked">
                          <bool>false</bool>
                         </property>
                        </widget>
                       </item>
                       <item>
                        <widget class="QRadioButton" name="rdbAnd_Groups">
                         <property name="enabled">
                          <bool>false</bool>
                         </property>
                         <property name="font">
                          <font>
                           <pointsize>10</pointsize>
                           <weight>50</weight>
                           <bold>false</bold>
                           <underline>false</underline>
                          </font>
                         </property>
                         <property name="text">
                          <string>and Groups</string>
                         </property>
                         <property name="checkable">
                          <bool>true</bool>
                         </property>
                        </widget>
                       </item>
                      </layout>
                     </widget>
                    </item>
                    <item>
                     <spacer name="spcEx_Grouping_2">
                      <property name="orientation">
                       <enum>Qt::Vertical</enum>
                      </property>
                      <property name="sizeType">
                       <enum>QSizePolicy::Minimum</enum>
                      </property>
                      <property name="sizeHint" stdset="0">
                       <size>
                        <width>20</width>
                        <height>5</height>
                       </size>
                      </property>
                     </spacer>
                    </item>
                    <item>
                     <widget class="QCheckBox" name="chbEx_Plot_Group_BIC">
                      <property name="enabled">
                       <bool>false</bool>
                      </property>
                      <property name="font">
                       <font>
                        <pointsize>10</pointsize>
                        <weight>50</weight>
                        <bold>false</bold>
                        <underline>false</underline>
                       </font>
                      </property>
                      <property name="text">
                       <string>Grouping BICs</string>
                      </property>
                     </widget>
                    </item>
                    <item>
                     <spacer name="spcEx_Grouping_3">
                      <property name="orientation">
                       <enum>Qt::Vertical</enum>
                      </property>
                      <property name="sizeType">
                       <enum>QSizePolicy::Minimum</enum>
                      </property>
                      <property name="sizeHint" stdset="0">
                       <size>
                        <width>20</width>
                        <height>5</height>
                       </size>
                      </property>
                     </spacer>
                    </item>
                    <item>
                     <widget class="QCheckBox" name="chbEx_Plot_Lifetimes">
                      <property name="enabled">
                       <bool>false</bool>
                      </property>
                      <property name="font">
                       <font>
                        <pointsize>10</pointsize>
                        <weight>50</weight>
                        <bold>false</bold>
                        <underline>false</underline>
                       </font>
                      </property>
                      <property name="text">
                       <string>Lifetimes</string>
                      </property>
                     </widget>
                    </item>
                    <item>
                     <widget class="QFrame" name="frmPlot_Lifetime_Selection">
                      <property name="enabled">
                       <bool>true</bool>
                      </property>
                      <property name="frameShape">
                       <enum>QFrame::StyledPanel</enum>
                      </property>
                      <property name="frameShadow">
                       <enum>QFrame::Raised</enum>
                      </property>
                      <layout class="QVBoxLayout" name="verticalLayout_17">
                       <property name="spacing">
                        <number>2</number>
                       </property>
                       <property name="topMargin">
                        <number>0</number>
                       </property>
                       <item>
                        <widget class="QLabel" name="label_4">
                         <property name="enabled">
                          <bool>false</bool>
                         </property>
                         <property name="font">
                          <font>
                           <pointsize>8</pointsize>
                           <weight>50</weight>
                           <italic>true</italic>
                           <bold>false</bold>
                           <underline>false</underline>
                          </font>
                         </property>
                         <property name="text">
                          <string>Takes very long</string>
                         </property>
                        </widget>
                       </item>
                       <item>
                        <widget class="QRadioButton" name="rdbHist_Only">
                         <property name="enabled">
                          <bool>false</bool>
                         </property>
                         <property name="font">
                          <font>
                           <pointsize>10</pointsize>
                           <weight>50</weight>
                           <bold>false</bold>
                           <underline>false</underline>
                          </font>
                         </property>
                         <property name="text">
                          <string>Hist only</string>
                         </property>
                         <property name="checkable">
                          <bool>true</bool>
                         </property>
                         <property name="checked">
                          <bool>true</bool>
                         </property>
                         <property name="autoExclusive">
                          <bool>true</bool>
                         </property>
                        </widget>
                       </item>
                       <item>
                        <widget class="QRadioButton" name="rdbWith_Fit">
                         <property name="enabled">
                          <bool>false</bool>
                         </property>
                         <property name="font">
                          <font>
                           <pointsize>10</pointsize>
                           <weight>50</weight>
                           <bold>false</bold>
                           <underline>false</underline>
                          </font>
                         </property>
                         <property name="text">
                          <string>with Fit</string>
                         </property>
                         <property name="checkable">
                          <bool>true</bool>
                         </property>
                         <property name="checked">
                          <bool>false</bool>
                         </property>
                         <property name="autoExclusive">
                          <bool>true</bool>
                         </property>
                        </widget>
                       </item>
                       <item>
                        <widget class="QRadioButton" name="rdbAnd_Residuals">
                         <property name="enabled">
                          <bool>false</bool>
                         </property>
                         <property name="font">
                          <font>
                           <pointsize>10</pointsize>
                           <weight>50</weight>
                           <bold>false</bold>
                           <underline>false</underline>
                          </font>
                         </property>
                         <property name="text">
                          <string>and Residuals</string>
                         </property>
                         <property name="checkable">
                          <bool>true</bool>
                         </property>
                         <property name="checked">
                          <bool>false</bool>
                         </property>
                         <property name="autoExclusive">
                          <bool>true</bool>
                         </property>
                        </widget>
                       </item>
                       <item>
                        <widget class="QCheckBox" name="chbEx_Plot_Lifetimes_Only_Groups">
                         <property name="enabled">
                          <bool>false</bool>
                         </property>
                         <property name="font">
                          <font>
                           <pointsize>10</pointsize>
                           <weight>50</weight>
                           <bold>false</bold>
                           <underline>false</underline>
                          </font>
                         </property>
                         <property name="text">
                          <string>only Groups</string>
                         </property>
                        </widget>
                       </item>
                      </layout>
                     </widget>
                    </item>
                    <item>
                     <spacer name="spcEx_Grouping_4">
                      <property name="orientation">
                       <enum>Qt::Vertical</enum>
                      </property>
                      <property name="sizeType">
                       <enum>QSizePolicy::Minimum</enum>
                      </property>
                      <property name="sizeHint" stdset="0">
                       <size>
                        <width>20</width>
                        <height>5</height>
                       </size>
                      </property>
                     </spacer>
                    </item>
                    <item>
                     <widget class="QCheckBox" name="chbEx_Plot_Spectra">
                      <property name="enabled">
                       <bool>false</bool>
                      </property>
                      <property name="font">
                       <font>
                        <pointsize>10</pointsize>
                        <weight>50</weight>
                        <bold>false</bold>
                        <underline>false</underline>
                       </font>
                      </property>
                      <property name="text">
                       <string>Spectra</string>
                      </property>
                     </widget>
                    </item>
                    <item>
                     <spacer name="spcEx_Grouping_8">
                      <property name="orientation">
                       <enum>Qt::Vertical</enum>
                      </property>
                      <property name="sizeType">
                       <enum>QSizePolicy::Minimum</enum>
                      </property>
                      <property name="sizeHint" stdset="0">
                       <size>
                        <width>20</width>
                        <height>5</height>
                       </size>
                      </property>
                     </spacer>
                    </item>
                    <item>
                     <widget class="QCheckBox" name="chbEx_Plot_Raster_Scans">
                      <property name="enabled">
                       <bool>false</bool>
                      </property>
                      <property name="font">
                       <font>
                        <pointsize>10</pointsize>
                        <weight>50</weight>
                        <bold>false</bold>
                        <underline>false</underline>
                       </font>
                      </property>
                      <property name="text">
                       <string>Raster Scans</string>
                      </property>
                     </widget>
                    </item>
                   </layout>
                  </widget>
                 </item>
                 <item>
                  <spacer name="verticalSpacer_2">
                   <property name="orientation">
                    <enum>Qt::Vertical</enum>
                   </property>
                   <property name="sizeType">
                    <enum>QSizePolicy::Expanding</enum>
                   </property>
                   <property name="sizeHint" stdset="0">
                    <size>
                     <width>20</width>
                     <height>40</height>
                    </size>
                   </property>
                  </spacer>
                 </item>
                </layout>
               </widget>
              </item>
             </layout>
            </item>
           </layout>
          </item>
          <item>
           <layout class="QHBoxLayout" name="layEx_Buttons_4">
            <property name="sizeConstraint">
             <enum>QLayout::SetDefaultConstraint</enum>
            </property>
            <item>
             <spacer name="spcEx_Buttons_Left_4">
              <property name="orientation">
               <enum>Qt::Horizontal</enum>
              </property>
              <property name="sizeType">
               <enum>QSizePolicy::Expanding</enum>
              </property>
              <property name="sizeHint" stdset="0">
               <size>
                <width>100</width>
                <height>20</height>
               </size>
              </property>
             </spacer>
            </item>
            <item>
             <widget class="QLabel" name="label_2">
              <property name="sizePolicy">
               <sizepolicy hsizetype="Fixed" vsizetype="Preferred">
                <horstretch>0</horstretch>
                <verstretch>0</verstretch>
               </sizepolicy>
              </property>
              <property name="minimumSize">
               <size>
                <width>320</width>
                <height>0</height>
               </size>
              </property>
              <property name="maximumSize">
               <size>
                <width>320</width>
                <height>16777215</height>
               </size>
              </property>
              <property name="font">
               <font>
                <pointsize>7</pointsize>
               </font>
              </property>
              <property name="layoutDirection">
               <enum>Qt::LeftToRight</enum>
              </property>
              <property name="text">
               <string>Text-based file format: Excel friendly CSV. Plot file format: PNG.
 Pandas DataFrame file format: multiple
(Example: Feather -&gt; Python and R friendly format.
Python: import pandas.read_feather)</string>
              </property>
              <property name="alignment">
               <set>Qt::AlignRight|Qt::AlignTrailing|Qt::AlignVCenter</set>
              </property>
              <property name="wordWrap">
               <bool>true</bool>
              </property>
             </widget>
            </item>
           </layout>
          </item>
          <item>
           <layout class="QHBoxLayout" name="layEx_Buttons_7">
            <property name="sizeConstraint">
             <enum>QLayout::SetDefaultConstraint</enum>
            </property>
            <item>
             <spacer name="spcEx_Buttons_Left_7">
              <property name="orientation">
               <enum>Qt::Horizontal</enum>
              </property>
              <property name="sizeType">
               <enum>QSizePolicy::Expanding</enum>
              </property>
              <property name="sizeHint" stdset="0">
               <size>
                <width>100</width>
                <height>20</height>
               </size>
              </property>
             </spacer>
            </item>
            <item>
             <widget class="QLabel" name="lblDataFrameFormat">
              <property name="font">
               <font>
                <pointsize>10</pointsize>
               </font>
              </property>
              <property name="text">
               <string>DataFrame format</string>
              </property>
             </widget>
            </item>
            <item>
             <widget class="QComboBox" name="cmbEx_DataFrame_Format">
              <property name="minimumSize">
               <size>
                <width>120</width>
                <height>0</height>
               </size>
              </property>
             </widget>
            </item>
           </layout>
          </item>
          <item>
           <spacer name="spcEx_Mid">
            <property name="orientation">
             <enum>Qt::Vertical</enum>
            </property>
            <property name="sizeType">
             <enum>QSizePolicy::Expanding</enum>
            </property>
            <property name="sizeHint" stdset="0">
             <size>
              <width>20</width>
              <height>50</height>
             </size>
            </property>
           </spacer>
          </item>
          <item>
           <layout class="QHBoxLayout" name="layEx_Buttons">
            <property name="sizeConstraint">
             <enum>QLayout::SetDefaultConstraint</enum>
            </property>
            <item>
             <spacer name="spcEx_Buttons_Left">
              <property name="orientation">
               <enum>Qt::Horizontal</enum>
              </property>
              <property name="sizeType">
               <enum>QSizePolicy::Expanding</enum>
              </property>
              <property name="sizeHint" stdset="0">
               <size>
                <width>100</width>
                <height>20</height>
               </size>
              </property>
             </spacer>
            </item>
            <item>
             <widget class="QPushButton" name="btnEx_Current">
              <property name="minimumSize">
               <size>
                <width>115</width>
                <height>30</height>
               </size>
              </property>
              <property name="maximumSize">
               <size>
                <width>16777215</width>
                <height>40</height>
               </size>
              </property>
              <property name="text">
               <string>Export Current</string>
              </property>
              <property name="icon">
               <iconset resource="../icons.qrc">
                <normaloff>:/icons/icons/export.png</normaloff>:/icons/icons/export.png</iconset>
              </property>
              <property name="iconSize">
               <size>
                <width>25</width>
                <height>25</height>
               </size>
              </property>
             </widget>
            </item>
            <item>
             <widget class="QPushButton" name="btnEx_Selected">
              <property name="minimumSize">
               <size>
                <width>118</width>
                <height>30</height>
               </size>
              </property>
              <property name="maximumSize">
               <size>
                <width>16777215</width>
                <height>40</height>
               </size>
              </property>
              <property name="text">
               <string>Export Selected</string>
              </property>
              <property name="icon">
               <iconset resource="../icons.qrc">
                <normaloff>:/icons/icons/export-selected.png</normaloff>:/icons/icons/export-selected.png</iconset>
              </property>
              <property name="iconSize">
               <size>
                <width>25</width>
                <height>25</height>
               </size>
              </property>
             </widget>
            </item>
            <item>
             <widget class="QPushButton" name="btnEx_All">
              <property name="minimumSize">
               <size>
                <width>105</width>
                <height>30</height>
               </size>
              </property>
              <property name="maximumSize">
               <size>
                <width>16777215</width>
                <height>40</height>
               </size>
              </property>
              <property name="text">
               <string>Export All</string>
              </property>
              <property name="icon">
               <iconset resource="../icons.qrc">
                <normaloff>:/icons/icons/export-all.png</normaloff>:/icons/icons/export-all.png</iconset>
              </property>
              <property name="iconSize">
               <size>
                <width>25</width>
                <height>25</height>
               </size>
              </property>
             </widget>
            </item>
            <item>
             <spacer name="spcEx_Buttons_Right">
              <property name="orientation">
               <enum>Qt::Horizontal</enum>
              </property>
              <property name="sizeHint" stdset="0">
               <size>
                <width>40</width>
                <height>20</height>
               </size>
              </property>
             </spacer>
            </item>
           </layout>
          </item>
          <item>
           <spacer name="spcEx_Bottom">
            <property name="orientation">
             <enum>Qt::Vertical</enum>
            </property>
            <property name="sizeType">
             <enum>QSizePolicy::Preferred</enum>
            </property>
            <property name="sizeHint" stdset="0">
             <size>
              <width>20</width>
              <height>10</height>
             </size>
            </property>
           </spacer>
          </item>
         </layout>
        </item>
       </layout>
      </widget>
     </widget>
    </item>
   </layout>
  </widget>
  <widget class="QMenuBar" name="menubar">
   <property name="geometry">
    <rect>
     <x>0</x>
     <y>0</y>
     <width>1200</width>
     <height>23</height>
    </rect>
   </property>
   <widget class="QMenu" name="menuFile">
    <property name="title">
     <string>File</string>
    </property>
    <addaction name="actionOpen_h5"/>
    <addaction name="separator"/>
    <addaction name="actionSave_Selected"/>
    <addaction name="separator"/>
    <addaction name="actionSave_Analysis"/>
   </widget>
   <widget class="QMenu" name="menuTools">
    <property name="title">
     <string>Tools</string>
    </property>
    <widget class="QMenu" name="menuIntensity">
     <property name="enabled">
      <bool>false</bool>
     </property>
     <property name="title">
      <string>Intensity</string>
     </property>
     <widget class="QMenu" name="menuRegion_of_Interest">
      <property name="title">
       <string>Region of Interest</string>
      </property>
      <widget class="QMenu" name="menuReset">
       <property name="title">
        <string>Reset</string>
       </property>
       <addaction name="actionInt_Reset_ROI_Current"/>
       <addaction name="actionInt_Reset_ROI_Selected"/>
       <addaction name="actionInt_Reset_ROI_All"/>
      </widget>
      <addaction name="actionInt_Trim_Traces"/>
      <addaction name="separator"/>
      <addaction name="menuReset"/>
     </widget>
     <widget class="QMenu" name="menuPhoton_Bursts">
      <property name="title">
       <string>Photon Bursts</string>
      </property>
      <widget class="QMenu" name="menuRemove">
       <property name="title">
        <string>Remove</string>
       </property>
       <addaction name="actionRemove_Bursts_Current"/>
       <addaction name="actionRemove_Bursts_Selected"/>
       <addaction name="actionRemove_Bursts_All"/>
      </widget>
      <widget class="QMenu" name="menuRestore">
       <property name="title">
        <string>Restore</string>
       </property>
       <addaction name="actionRestore_Bursts_Current"/>
       <addaction name="actionRestore_Bursts_Selected"/>
       <addaction name="actionRestore_Bursts_All"/>
      </widget>
      <widget class="QMenu" name="menuDetect_and_Remove">
       <property name="title">
        <string>Detect and Remove</string>
       </property>
       <addaction name="actionDetect_Remove_Bursts_Current"/>
       <addaction name="actionDetect_Remove_Bursts_Selected"/>
       <addaction name="actionDetect_Remove_Bursts_All"/>
      </widget>
      <addaction name="actionNote_Existing_Levels_will_be_lost"/>
      <addaction name="separator"/>
      <addaction name="menuDetect_and_Remove"/>
      <addaction name="menuRemove"/>
      <addaction name="menuRestore"/>
     </widget>
     <addaction name="menuRegion_of_Interest"/>
     <addaction name="menuPhoton_Bursts"/>
    </widget>
    <widget class="QMenu" name="menuLifetime">
     <property name="enabled">
      <bool>false</bool>
     </property>
     <property name="title">
      <string>Lifetime</string>
     </property>
     <addaction name="actionSet_Startpoint"/>
    </widget>
    <addaction name="menuIntensity"/>
    <addaction name="menuLifetime"/>
    <addaction name="actionReset_Analysis"/>
    <addaction name="separator"/>
    <addaction name="actionConvert_pt3"/>
   </widget>
   <widget class="QMenu" name="menuAnalysis">
    <property name="title">
     <string>Analysis</string>
    </property>
    <widget class="QMenu" name="menuSwitching_Rates">
     <property name="enabled">
      <bool>false</bool>
     </property>
     <property name="title">
      <string>Switching Rates...</string>
     </property>
     <addaction name="actionSwitch_All"/>
     <addaction name="actionSwitch_Selected"/>
    </widget>
    <addaction name="menuSwitching_Rates"/>
   </widget>
   <widget class="QMenu" name="menuEdit">
    <property name="title">
     <string>Edit</string>
    </property>
    <addaction name="actionSelect_All"/>
    <addaction name="actionInvert_Selection"/>
    <addaction name="actionDeselect_All"/>
    <addaction name="separator"/>
    <addaction name="actionRange_Selection"/>
    <addaction name="actionSave_Selection"/>
    <addaction name="separator"/>
    <addaction name="actionSettings"/>
   </widget>
   <addaction name="menuFile"/>
   <addaction name="menuEdit"/>
   <addaction name="menuTools"/>
   <addaction name="menuAnalysis"/>
  </widget>
  <widget class="QStatusBar" name="statusbar"/>
  <action name="actionOpen_h5">
   <property name="icon">
    <iconset>
     <normaloff>../../../Users/Joshua/.designer/backup/icons/001-new-file-new.png</normaloff>../../../Users/Joshua/.designer/backup/icons/001-new-file-new.png</iconset>
   </property>
   <property name="text">
    <string>Open HDF5 (*.h5)</string>
   </property>
  </action>
  <action name="actionOpen_pt3">
   <property name="icon">
    <iconset>
     <normaloff>../../../Users/Joshua/.designer/backup/icons/004-open-archive-new.png</normaloff>../../../Users/Joshua/.designer/backup/icons/004-open-archive-new.png</iconset>
   </property>
   <property name="text">
    <string>PT3 Folder (*.pt3)</string>
   </property>
  </action>
  <action name="actionTrim_Dead_Traces">
   <property name="checkable">
    <bool>true</bool>
   </property>
   <property name="icon">
    <iconset>
     <normaloff>../../../Users/Joshua/.designer/backup/icons/020-cutting-with-a-scissor-on-broken-line-new.png</normaloff>../../../Users/Joshua/.designer/backup/icons/020-cutting-with-a-scissor-on-broken-line-new.png</iconset>
   </property>
   <property name="text">
    <string>Trim Dead Traces</string>
   </property>
  </action>
  <action name="actionReset_Analysis">
   <property name="enabled">
    <bool>false</bool>
   </property>
   <property name="text">
    <string>Reset Analysis</string>
   </property>
  </action>
  <action name="actionSwitch_All">
   <property name="text">
    <string>All</string>
   </property>
  </action>
  <action name="actionSwitch_Selected">
   <property name="text">
    <string>Selected</string>
   </property>
  </action>
  <action name="actionTraces">
   <property name="checkable">
    <bool>true</bool>
   </property>
   <property name="checked">
    <bool>true</bool>
   </property>
   <property name="text">
    <string>Traces</string>
   </property>
   <property name="priority">
    <enum>QAction::HighPriority</enum>
   </property>
  </action>
  <action name="actionLevels">
   <property name="checkable">
    <bool>true</bool>
   </property>
   <property name="text">
    <string>Levels</string>
   </property>
  </action>
  <action name="actionSave_Selected">
   <property name="enabled">
    <bool>false</bool>
   </property>
   <property name="text">
    <string>Save Selected</string>
   </property>
  </action>
  <action name="actionSet_Startpoint">
   <property name="text">
    <string>Set decay startpoint</string>
   </property>
  </action>
  <action name="actionTime_Resolve_Current">
   <property name="text">
    <string>Current</string>
   </property>
  </action>
  <action name="actionTime_Resolve_Selected">
   <property name="text">
    <string>Selected</string>
   </property>
  </action>
  <action name="actionTime_Resolve_All">
   <property name="text">
    <string>All</string>
   </property>
  </action>
  <action name="actiontets">
   <property name="text">
    <string>tets</string>
   </property>
  </action>
  <action name="actionConvert_pt3">
   <property name="text">
    <string>Convert .pt3's</string>
   </property>
  </action>
  <action name="actionInvert_Selection">
   <property name="enabled">
    <bool>false</bool>
   </property>
   <property name="text">
    <string>Invert Selection</string>
   </property>
  </action>
  <action name="actionDeselect_All">
   <property name="enabled">
    <bool>false</bool>
   </property>
   <property name="text">
    <string>Deselect All</string>
   </property>
  </action>
  <action name="actionSelect_All">
   <property name="enabled">
    <bool>false</bool>
   </property>
   <property name="text">
    <string>Select All</string>
   </property>
  </action>
  <action name="actionSave_Analysis">
   <property name="enabled">
    <bool>false</bool>
   </property>
   <property name="text">
    <string>Save Analysis</string>
   </property>
   <property name="iconVisibleInMenu">
    <bool>false</bool>
   </property>
  </action>
  <action name="actionRange_Selection">
   <property name="enabled">
    <bool>false</bool>
   </property>
   <property name="text">
    <string>Range Selection</string>
   </property>
  </action>
  <action name="actionSettings">
   <property name="text">
    <string>Settings</string>
   </property>
  </action>
  <action name="actionSave_Selection">
   <property name="enabled">
    <bool>false</bool>
   </property>
   <property name="text">
    <string>Save Selection</string>
   </property>
  </action>
  <action name="actionInt_Trim_Traces_Current">
   <property name="text">
    <string>Current</string>
   </property>
  </action>
  <action name="actionInt_Trim_Traces_Selected">
   <property name="text">
    <string>Selected</string>
   </property>
  </action>
  <action name="actionInt_Trim_Traces_All">
   <property name="text">
    <string>All</string>
   </property>
  </action>
  <action name="actionInt_Reset_ROI_Current">
   <property name="text">
    <string>Current</string>
   </property>
  </action>
  <action name="actionInt_Reset_ROI_Selected">
   <property name="text">
    <string>Selected</string>
   </property>
  </action>
  <action name="actionInt_Reset_ROI_All">
   <property name="text">
    <string>All</string>
   </property>
  </action>
  <action name="actionInt_Trim_Traces">
   <property name="enabled">
    <bool>true</bool>
   </property>
   <property name="text">
    <string>Trim Traces</string>
   </property>
  </action>
  <action name="actionRemove_Bursts_All">
   <property name="text">
    <string>All</string>
   </property>
  </action>
  <action name="actionRemove_Bursts_Current">
   <property name="text">
    <string>Current</string>
   </property>
  </action>
  <action name="actionRemove_Bursts_Selected">
   <property name="text">
    <string>Selected</string>
   </property>
  </action>
  <action name="actionRestore_Bursts_Current">
   <property name="text">
    <string>Current</string>
   </property>
  </action>
  <action name="actionRestore_Bursts_Selected">
   <property name="text">
    <string>Selected</string>
   </property>
  </action>
  <action name="actionRestore_Bursts_All">
   <property name="text">
    <string>All</string>
   </property>
  </action>
  <action name="actionDetect_Remove_Bursts_Current">
   <property name="text">
    <string>Current</string>
   </property>
  </action>
  <action name="actionDetect_Remove_Bursts_Selected">
   <property name="text">
    <string>Selected</string>
   </property>
  </action>
  <action name="actionDetect_Remove_Bursts_All">
   <property name="text">
    <string>All</string>
   </property>
  </action>
  <action name="actionNote_Existing_Levels_will_be_lost">
   <property name="enabled">
    <bool>false</bool>
   </property>
   <property name="text">
    <string>Note: Existing levels will overwritten</string>
   </property>
  </action>
 </widget>
 <layoutdefault spacing="6" margin="9"/>
 <customwidgets>
  <customwidget>
   <class>PlotWidget</class>
   <extends>QGraphicsView</extends>
   <header>pyqtgraph.h</header>
   <container>1</container>
  </customwidget>
  <customwidget>
   <class>ImageView</class>
   <extends>QWidget</extends>
   <header>pyqtgraph.h</header>
   <container>1</container>
  </customwidget>
 </customwidgets>
 <tabstops>
  <tabstop>tabWidget</tabstop>
  <tabstop>spbBinSize</tabstop>
  <tabstop>btnApplyBin</tabstop>
  <tabstop>btnApplyBinAll</tabstop>
  <tabstop>cmbConfIndex</tabstop>
  <tabstop>btnResolve</tabstop>
  <tabstop>btnResolveAll</tabstop>
  <tabstop>btnLoadIRF</tabstop>
  <tabstop>btnFitParameters</tabstop>
  <tabstop>btnFit</tabstop>
  <tabstop>btnFitSelected</tabstop>
  <tabstop>btnFitAll</tabstop>
  <tabstop>btnSubBackground</tabstop>
  <tabstop>btnNextLevel</tabstop>
 </tabstops>
 <resources>
  <include location="../../src/icons.qrc"/>
  <include location="../icons.qrc"/>
 </resources>
 <connections/>
</ui><|MERGE_RESOLUTION|>--- conflicted
+++ resolved
@@ -261,11 +261,7 @@
        <enum>QTabWidget::Rounded</enum>
       </property>
       <property name="currentIndex">
-<<<<<<< HEAD
        <number>0</number>
-=======
-       <number>2</number>
->>>>>>> f8c9cc8c
       </property>
       <property name="iconSize">
        <size>
