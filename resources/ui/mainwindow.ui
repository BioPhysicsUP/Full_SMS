<?xml version="1.0" encoding="UTF-8"?>
<ui version="4.0">
 <author>Joshua Botha</author>
 <class>MainWindow</class>
 <widget class="QMainWindow" name="MainWindow">
  <property name="geometry">
   <rect>
    <x>0</x>
    <y>0</y>
<<<<<<< HEAD
    <width>1149</width>
    <height>642</height>
=======
    <width>1200</width>
    <height>755</height>
>>>>>>> 69a05944
   </rect>
  </property>
  <property name="sizePolicy">
   <sizepolicy hsizetype="Preferred" vsizetype="Preferred">
    <horstretch>1</horstretch>
    <verstretch>1</verstretch>
   </sizepolicy>
  </property>
  <property name="minimumSize">
   <size>
    <width>1200</width>
    <height>700</height>
   </size>
  </property>
  <property name="windowTitle">
   <string>MainWindow</string>
  </property>
  <widget class="QWidget" name="centralwidget">
   <layout class="QHBoxLayout" name="horizontalLayout_10">
    <item>
     <layout class="QVBoxLayout" name="layTree">
      <property name="spacing">
       <number>0</number>
      </property>
      <item>
       <widget class="QLabel" name="lblTree">
        <property name="font">
         <font>
          <pointsize>16</pointsize>
          <bold>true</bold>
          <underline>true</underline>
         </font>
        </property>
        <property name="text">
         <string>Particles</string>
        </property>
        <property name="alignment">
         <set>Qt::AlignCenter</set>
        </property>
       </widget>
      </item>
      <item>
       <spacer name="verticalSpacer_4">
        <property name="orientation">
         <enum>Qt::Vertical</enum>
        </property>
        <property name="sizeType">
         <enum>QSizePolicy::Fixed</enum>
        </property>
        <property name="sizeHint" stdset="0">
         <size>
          <width>20</width>
          <height>2</height>
         </size>
        </property>
       </spacer>
      </item>
      <item>
       <widget class="QTreeView" name="treeViewParticles">
        <property name="sizePolicy">
         <sizepolicy hsizetype="Expanding" vsizetype="Expanding">
          <horstretch>0</horstretch>
          <verstretch>0</verstretch>
         </sizepolicy>
        </property>
        <property name="minimumSize">
         <size>
          <width>200</width>
          <height>0</height>
         </size>
        </property>
        <property name="maximumSize">
         <size>
          <width>235</width>
          <height>16777215</height>
         </size>
        </property>
        <attribute name="headerVisible">
         <bool>false</bool>
        </attribute>
       </widget>
      </item>
      <item>
       <layout class="QHBoxLayout" name="layEx_Buttons_6">
        <property name="spacing">
         <number>0</number>
        </property>
        <property name="sizeConstraint">
         <enum>QLayout::SetDefaultConstraint</enum>
        </property>
        <item>
         <widget class="QLabel" name="label">
          <property name="font">
           <font>
            <pointsize>10</pointsize>
            <bold>false</bold>
            <underline>true</underline>
           </font>
          </property>
          <property name="text">
           <string>Description</string>
          </property>
          <property name="alignment">
           <set>Qt::AlignBottom|Qt::AlignLeading|Qt::AlignLeft</set>
          </property>
         </widget>
        </item>
        <item>
         <spacer name="spcEx_Buttons_Left_6">
          <property name="orientation">
           <enum>Qt::Horizontal</enum>
          </property>
          <property name="sizeType">
           <enum>QSizePolicy::Minimum</enum>
          </property>
          <property name="sizeHint" stdset="0">
           <size>
            <width>30</width>
            <height>20</height>
           </size>
          </property>
         </spacer>
        </item>
        <item>
         <widget class="QLabel" name="label_3">
          <property name="font">
           <font>
            <italic>false</italic>
           </font>
          </property>
          <property name="text">
           <string>Number Selected: </string>
          </property>
          <property name="alignment">
           <set>Qt::AlignLeading|Qt::AlignLeft|Qt::AlignTop</set>
          </property>
         </widget>
        </item>
        <item>
         <widget class="QLabel" name="lblNum_Selected">
          <property name="text">
           <string>0</string>
          </property>
          <property name="alignment">
           <set>Qt::AlignLeading|Qt::AlignLeft|Qt::AlignTop</set>
          </property>
         </widget>
        </item>
       </layout>
      </item>
      <item>
       <widget class="QTextBrowser" name="txtDescription">
        <property name="sizePolicy">
         <sizepolicy hsizetype="Expanding" vsizetype="Fixed">
          <horstretch>0</horstretch>
          <verstretch>0</verstretch>
         </sizepolicy>
        </property>
        <property name="minimumSize">
         <size>
          <width>200</width>
          <height>0</height>
         </size>
        </property>
        <property name="maximumSize">
         <size>
          <width>235</width>
          <height>150</height>
         </size>
        </property>
        <property name="font">
         <font>
          <pointsize>8</pointsize>
         </font>
        </property>
       </widget>
      </item>
     </layout>
    </item>
    <item>
     <widget class="QTabWidget" name="tabWidget">
      <property name="sizePolicy">
       <sizepolicy hsizetype="Expanding" vsizetype="Expanding">
        <horstretch>0</horstretch>
        <verstretch>0</verstretch>
       </sizepolicy>
      </property>
      <property name="minimumSize">
       <size>
        <width>0</width>
        <height>0</height>
       </size>
      </property>
      <property name="layoutDirection">
       <enum>Qt::LeftToRight</enum>
      </property>
      <property name="autoFillBackground">
       <bool>true</bool>
      </property>
      <property name="tabPosition">
       <enum>QTabWidget::North</enum>
      </property>
      <property name="tabShape">
       <enum>QTabWidget::Rounded</enum>
      </property>
      <property name="currentIndex">
       <number>0</number>
      </property>
      <property name="iconSize">
       <size>
        <width>18</width>
        <height>18</height>
       </size>
      </property>
      <property name="elideMode">
       <enum>Qt::ElideLeft</enum>
      </property>
      <property name="usesScrollButtons">
       <bool>false</bool>
      </property>
      <property name="documentMode">
       <bool>false</bool>
      </property>
      <property name="tabsClosable">
       <bool>false</bool>
      </property>
      <property name="movable">
       <bool>false</bool>
      </property>
      <property name="tabBarAutoHide">
       <bool>false</bool>
      </property>
      <widget class="QWidget" name="tabIntensity">
       <property name="enabled">
        <bool>true</bool>
       </property>
       <property name="autoFillBackground">
        <bool>true</bool>
       </property>
       <attribute name="icon">
        <iconset resource="../icons.qrc">
         <normaloff>:/icons/icons/intensity.png</normaloff>:/icons/icons/intensity.png</iconset>
       </attribute>
       <attribute name="title">
        <string>Intensity</string>
       </attribute>
       <layout class="QGridLayout" name="gridLayout">
        <property name="topMargin">
         <number>9</number>
        </property>
        <property name="rightMargin">
         <number>9</number>
        </property>
        <item row="5" column="0">
         <layout class="QGridLayout" name="layInt_Buttons">
          <property name="verticalSpacing">
           <number>0</number>
          </property>
          <item row="1" column="6">
           <widget class="QPushButton" name="btnResolve_Selected">
            <property name="sizePolicy">
             <sizepolicy hsizetype="Fixed" vsizetype="Fixed">
              <horstretch>0</horstretch>
              <verstretch>0</verstretch>
             </sizepolicy>
            </property>
            <property name="minimumSize">
             <size>
              <width>125</width>
              <height>30</height>
             </size>
            </property>
            <property name="text">
             <string>Resolve Selected</string>
            </property>
            <property name="icon">
             <iconset resource="../icons.qrc">
              <normaloff>:/icons/icons/resolve-selected.png</normaloff>:/icons/icons/resolve-selected.png</iconset>
            </property>
            <property name="iconSize">
             <size>
              <width>25</width>
              <height>25</height>
             </size>
            </property>
           </widget>
          </item>
          <item row="1" column="2">
           <widget class="QPushButton" name="btnApplyBinAll">
            <property name="sizePolicy">
             <sizepolicy hsizetype="Fixed" vsizetype="Fixed">
              <horstretch>0</horstretch>
              <verstretch>0</verstretch>
             </sizepolicy>
            </property>
            <property name="minimumSize">
             <size>
              <width>97</width>
              <height>30</height>
             </size>
            </property>
            <property name="text">
             <string>Apply To All</string>
            </property>
            <property name="icon">
             <iconset resource="../icons.qrc">
              <normaloff>:/icons/icons/apply-all.png</normaloff>:/icons/icons/apply-all.png</iconset>
            </property>
            <property name="iconSize">
             <size>
              <width>25</width>
              <height>25</height>
             </size>
            </property>
           </widget>
          </item>
          <item row="1" column="4">
           <widget class="QComboBox" name="cmbConfIndex">
            <property name="sizePolicy">
             <sizepolicy hsizetype="Preferred" vsizetype="Fixed">
              <horstretch>0</horstretch>
              <verstretch>0</verstretch>
             </sizepolicy>
            </property>
            <property name="minimumSize">
             <size>
              <width>0</width>
              <height>25</height>
             </size>
            </property>
            <item>
             <property name="text">
              <string>99%</string>
             </property>
            </item>
            <item>
             <property name="text">
              <string>95%</string>
             </property>
            </item>
            <item>
             <property name="text">
              <string>90%</string>
             </property>
            </item>
            <item>
             <property name="text">
              <string>69%</string>
             </property>
            </item>
           </widget>
          </item>
          <item row="1" column="0">
           <widget class="QSpinBox" name="spbBinSize">
            <property name="sizePolicy">
             <sizepolicy hsizetype="Preferred" vsizetype="Fixed">
              <horstretch>0</horstretch>
              <verstretch>0</verstretch>
             </sizepolicy>
            </property>
            <property name="minimumSize">
             <size>
              <width>80</width>
              <height>30</height>
             </size>
            </property>
            <property name="suffix">
             <string> ms</string>
            </property>
            <property name="prefix">
             <string/>
            </property>
            <property name="maximum">
             <number>9999</number>
            </property>
           </widget>
          </item>
          <item row="1" column="1">
           <widget class="QPushButton" name="btnApplyBin">
            <property name="sizePolicy">
             <sizepolicy hsizetype="Fixed" vsizetype="Fixed">
              <horstretch>0</horstretch>
              <verstretch>0</verstretch>
             </sizepolicy>
            </property>
            <property name="minimumSize">
             <size>
              <width>107</width>
              <height>30</height>
             </size>
            </property>
            <property name="text">
             <string>Apply Bin Size</string>
            </property>
            <property name="icon">
             <iconset resource="../icons.qrc">
              <normaloff>:/icons/icons/apply-one.png</normaloff>:/icons/icons/apply-one.png</iconset>
            </property>
            <property name="iconSize">
             <size>
              <width>25</width>
              <height>25</height>
             </size>
            </property>
           </widget>
          </item>
          <item row="1" column="7">
           <widget class="QPushButton" name="btnResolveAll">
            <property name="sizePolicy">
             <sizepolicy hsizetype="Fixed" vsizetype="Fixed">
              <horstretch>0</horstretch>
              <verstretch>0</verstretch>
             </sizepolicy>
            </property>
            <property name="minimumSize">
             <size>
              <width>95</width>
              <height>30</height>
             </size>
            </property>
            <property name="text">
             <string>Resolve All</string>
            </property>
            <property name="icon">
             <iconset resource="../icons.qrc">
              <normaloff>:/icons/icons/resolve-all.png</normaloff>:/icons/icons/resolve-all.png</iconset>
            </property>
            <property name="iconSize">
             <size>
              <width>25</width>
              <height>25</height>
             </size>
            </property>
           </widget>
          </item>
          <item row="0" column="4">
           <widget class="QLabel" name="lblInt_Confidence">
            <property name="text">
             <string>Confidence</string>
            </property>
            <property name="alignment">
             <set>Qt::AlignLeading|Qt::AlignLeft|Qt::AlignVCenter</set>
            </property>
           </widget>
          </item>
          <item row="0" column="0">
           <widget class="QLabel" name="lblInt_Bin_Size">
            <property name="font">
             <font>
              <bold>false</bold>
              <underline>false</underline>
             </font>
            </property>
            <property name="text">
             <string>Bin Size</string>
            </property>
            <property name="alignment">
             <set>Qt::AlignLeading|Qt::AlignLeft|Qt::AlignVCenter</set>
            </property>
           </widget>
          </item>
          <item row="1" column="5">
           <widget class="QPushButton" name="btnResolve">
            <property name="sizePolicy">
             <sizepolicy hsizetype="Fixed" vsizetype="Fixed">
              <horstretch>0</horstretch>
              <verstretch>0</verstretch>
             </sizepolicy>
            </property>
            <property name="minimumSize">
             <size>
              <width>80</width>
              <height>30</height>
             </size>
            </property>
            <property name="text">
             <string>Resolve</string>
            </property>
            <property name="icon">
             <iconset resource="../icons.qrc">
              <normaloff>:/icons/icons/resolve-current.png</normaloff>:/icons/icons/resolve-current.png</iconset>
            </property>
            <property name="iconSize">
             <size>
              <width>25</width>
              <height>25</height>
             </size>
            </property>
           </widget>
          </item>
          <item row="1" column="3">
           <spacer name="spcInt_Buttons">
            <property name="orientation">
             <enum>Qt::Horizontal</enum>
            </property>
            <property name="sizeType">
             <enum>QSizePolicy::Expanding</enum>
            </property>
            <property name="sizeHint" stdset="0">
             <size>
              <width>40</width>
              <height>20</height>
             </size>
            </property>
           </spacer>
          </item>
         </layout>
        </item>
        <item row="0" column="0">
         <layout class="QGridLayout" name="layInt_Plots">
          <property name="leftMargin">
           <number>0</number>
          </property>
          <property name="topMargin">
           <number>0</number>
          </property>
          <property name="rightMargin">
           <number>0</number>
          </property>
          <property name="bottomMargin">
           <number>0</number>
          </property>
          <property name="spacing">
           <number>0</number>
          </property>
<<<<<<< HEAD
=======
          <item row="1" column="3" colspan="3">
           <layout class="QHBoxLayout" name="layInt_Chbs">
            <property name="spacing">
             <number>20</number>
            </property>
            <item>
             <spacer name="horizontalSpacer_2">
              <property name="orientation">
               <enum>Qt::Horizontal</enum>
              </property>
              <property name="sizeHint" stdset="0">
               <size>
                <width>40</width>
                <height>20</height>
               </size>
              </property>
             </spacer>
            </item>
            <item>
             <widget class="QCheckBox" name="chbInt_Show_ROI">
              <property name="sizePolicy">
               <sizepolicy hsizetype="Minimum" vsizetype="Minimum">
                <horstretch>0</horstretch>
                <verstretch>0</verstretch>
               </sizepolicy>
              </property>
              <property name="font">
               <font>
                <pointsize>10</pointsize>
               </font>
              </property>
              <property name="layoutDirection">
               <enum>Qt::RightToLeft</enum>
              </property>
              <property name="text">
               <string>Hide ROI</string>
              </property>
              <property name="iconSize">
               <size>
                <width>16</width>
                <height>16</height>
               </size>
              </property>
              <property name="checked">
               <bool>false</bool>
              </property>
              <property name="tristate">
               <bool>true</bool>
              </property>
             </widget>
            </item>
            <item>
             <widget class="QCheckBox" name="chbInt_Show_Groups">
              <property name="sizePolicy">
               <sizepolicy hsizetype="Minimum" vsizetype="Minimum">
                <horstretch>0</horstretch>
                <verstretch>0</verstretch>
               </sizepolicy>
              </property>
              <property name="font">
               <font>
                <pointsize>10</pointsize>
               </font>
              </property>
              <property name="layoutDirection">
               <enum>Qt::RightToLeft</enum>
              </property>
              <property name="text">
               <string>Groups</string>
              </property>
              <property name="iconSize">
               <size>
                <width>16</width>
                <height>16</height>
               </size>
              </property>
              <property name="checked">
               <bool>true</bool>
              </property>
             </widget>
            </item>
            <item>
             <widget class="QCheckBox" name="chbInt_Show_Level_Info">
              <property name="sizePolicy">
               <sizepolicy hsizetype="Minimum" vsizetype="Minimum">
                <horstretch>0</horstretch>
                <verstretch>0</verstretch>
               </sizepolicy>
              </property>
              <property name="font">
               <font>
                <pointsize>10</pointsize>
               </font>
              </property>
              <property name="layoutDirection">
               <enum>Qt::RightToLeft</enum>
              </property>
              <property name="text">
               <string>Level Info</string>
              </property>
              <property name="iconSize">
               <size>
                <width>16</width>
                <height>16</height>
               </size>
              </property>
              <property name="checked">
               <bool>false</bool>
              </property>
             </widget>
            </item>
            <item>
             <widget class="QCheckBox" name="chbInt_Show_Hist">
              <property name="sizePolicy">
               <sizepolicy hsizetype="Minimum" vsizetype="Minimum">
                <horstretch>0</horstretch>
                <verstretch>0</verstretch>
               </sizepolicy>
              </property>
              <property name="font">
               <font>
                <pointsize>10</pointsize>
               </font>
              </property>
              <property name="layoutDirection">
               <enum>Qt::RightToLeft</enum>
              </property>
              <property name="text">
               <string>Hist</string>
              </property>
              <property name="iconSize">
               <size>
                <width>16</width>
                <height>16</height>
               </size>
              </property>
              <property name="checked">
               <bool>true</bool>
              </property>
             </widget>
            </item>
           </layout>
          </item>
          <item row="3" column="3">
           <widget class="Line" name="lineInt_4">
            <property name="sizePolicy">
             <sizepolicy hsizetype="Expanding" vsizetype="Fixed">
              <horstretch>0</horstretch>
              <verstretch>0</verstretch>
             </sizepolicy>
            </property>
            <property name="orientation">
             <enum>Qt::Horizontal</enum>
            </property>
           </widget>
          </item>
          <item row="0" column="4">
           <widget class="QWidget" name="wdgInt_Hist_Container" native="true">
            <property name="sizePolicy">
             <sizepolicy hsizetype="Fixed" vsizetype="Preferred">
              <horstretch>0</horstretch>
              <verstretch>0</verstretch>
             </sizepolicy>
            </property>
            <property name="maximumSize">
             <size>
              <width>175</width>
              <height>16777215</height>
             </size>
            </property>
            <layout class="QVBoxLayout" name="verticalLayout_14">
             <property name="spacing">
              <number>0</number>
             </property>
             <property name="leftMargin">
              <number>0</number>
             </property>
             <property name="topMargin">
              <number>0</number>
             </property>
             <property name="rightMargin">
              <number>0</number>
             </property>
             <property name="bottomMargin">
              <number>0</number>
             </property>
             <item>
              <widget class="PlotWidget" name="pgInt_Hist_PlotWidget">
               <property name="sizePolicy">
                <sizepolicy hsizetype="Fixed" vsizetype="Expanding">
                 <horstretch>0</horstretch>
                 <verstretch>0</verstretch>
                </sizepolicy>
               </property>
               <property name="maximumSize">
                <size>
                 <width>175</width>
                 <height>16777215</height>
                </size>
               </property>
              </widget>
             </item>
             <item>
              <spacer name="spcInt_Hist_Align">
               <property name="orientation">
                <enum>Qt::Vertical</enum>
               </property>
               <property name="sizeType">
                <enum>QSizePolicy::Fixed</enum>
               </property>
               <property name="sizeHint" stdset="0">
                <size>
                 <width>20</width>
                 <height>20</height>
                </size>
               </property>
              </spacer>
             </item>
            </layout>
           </widget>
          </item>
>>>>>>> 69a05944
          <item row="1" column="0" colspan="3">
           <layout class="QHBoxLayout" name="layInt_Display">
            <property name="spacing">
             <number>20</number>
            </property>
            <item>
             <widget class="QCheckBox" name="chbInt_Disp_Resolved">
              <property name="enabled">
               <bool>false</bool>
              </property>
              <property name="font">
               <font>
                <pointsize>8</pointsize>
               </font>
              </property>
              <property name="text">
               <string>Resoved</string>
              </property>
              <property name="checked">
               <bool>true</bool>
              </property>
             </widget>
            </item>
            <item>
             <widget class="QCheckBox" name="chbInt_Disp_Photon_Bursts">
              <property name="enabled">
               <bool>false</bool>
              </property>
              <property name="font">
               <font>
                <pointsize>8</pointsize>
               </font>
              </property>
              <property name="text">
               <string>Removed Photon Bursts</string>
              </property>
              <property name="checked">
               <bool>true</bool>
              </property>
             </widget>
            </item>
            <item>
             <widget class="QCheckBox" name="chbInt_Disp_Grouped">
              <property name="enabled">
               <bool>false</bool>
              </property>
              <property name="font">
               <font>
                <pointsize>8</pointsize>
               </font>
              </property>
              <property name="text">
               <string>Grouped</string>
              </property>
              <property name="checked">
               <bool>true</bool>
              </property>
             </widget>
            </item>
            <item>
             <widget class="QCheckBox" name="chbInt_Disp_Using_Groups">
              <property name="enabled">
               <bool>false</bool>
              </property>
              <property name="font">
               <font>
                <pointsize>8</pointsize>
               </font>
              </property>
              <property name="text">
               <string>Using Groups</string>
              </property>
              <property name="checked">
               <bool>true</bool>
              </property>
             </widget>
            </item>
            <item>
             <spacer name="horizontalSpacer">
              <property name="orientation">
               <enum>Qt::Horizontal</enum>
              </property>
              <property name="sizeHint" stdset="0">
               <size>
                <width>10</width>
                <height>20</height>
               </size>
              </property>
             </spacer>
            </item>
           </layout>
          </item>
          <item row="3" column="4">
           <widget class="Line" name="lineInt_Hist">
            <property name="sizePolicy">
             <sizepolicy hsizetype="Minimum" vsizetype="Minimum">
              <horstretch>0</horstretch>
              <verstretch>0</verstretch>
             </sizepolicy>
            </property>
            <property name="minimumSize">
             <size>
              <width>175</width>
              <height>0</height>
             </size>
            </property>
            <property name="orientation">
             <enum>Qt::Horizontal</enum>
            </property>
           </widget>
          </item>
          <item row="3" column="0">
           <widget class="Line" name="lineInt_1">
            <property name="sizePolicy">
             <sizepolicy hsizetype="Expanding" vsizetype="Fixed">
              <horstretch>0</horstretch>
              <verstretch>0</verstretch>
             </sizepolicy>
            </property>
            <property name="orientation">
             <enum>Qt::Horizontal</enum>
            </property>
           </widget>
          </item>
          <item row="3" column="3">
           <widget class="Line" name="lineInt_4">
            <property name="sizePolicy">
             <sizepolicy hsizetype="Expanding" vsizetype="Fixed">
              <horstretch>0</horstretch>
              <verstretch>0</verstretch>
             </sizepolicy>
            </property>
            <property name="orientation">
             <enum>Qt::Horizontal</enum>
            </property>
           </widget>
          </item>
          <item row="0" column="0" colspan="4">
           <widget class="PlotWidget" name="pgIntensity_PlotWidget">
            <property name="sizePolicy">
             <sizepolicy hsizetype="Expanding" vsizetype="Expanding">
              <horstretch>0</horstretch>
              <verstretch>0</verstretch>
             </sizepolicy>
            </property>
           </widget>
          </item>
          <item row="0" column="5">
           <widget class="QWidget" name="wdgInt_Level_Info_Container" native="true">
            <property name="sizePolicy">
             <sizepolicy hsizetype="Fixed" vsizetype="Preferred">
              <horstretch>0</horstretch>
              <verstretch>0</verstretch>
             </sizepolicy>
            </property>
            <layout class="QVBoxLayout" name="verticalLayout_20">
             <property name="spacing">
              <number>0</number>
             </property>
             <property name="leftMargin">
              <number>0</number>
             </property>
             <property name="topMargin">
              <number>0</number>
             </property>
             <property name="rightMargin">
              <number>0</number>
             </property>
             <property name="bottomMargin">
              <number>0</number>
             </property>
             <item>
              <widget class="QTextBrowser" name="txtLevelInfoInt">
               <property name="sizePolicy">
                <sizepolicy hsizetype="Fixed" vsizetype="Expanding">
                 <horstretch>0</horstretch>
                 <verstretch>0</verstretch>
                </sizepolicy>
               </property>
               <property name="maximumSize">
                <size>
                 <width>175</width>
                 <height>16777215</height>
                </size>
               </property>
               <property name="font">
                <font>
                 <pointsize>8</pointsize>
                 <bold>false</bold>
                </font>
               </property>
               <property name="autoFillBackground">
                <bool>true</bool>
               </property>
               <property name="frameShape">
                <enum>QFrame::NoFrame</enum>
               </property>
               <property name="frameShadow">
                <enum>QFrame::Plain</enum>
               </property>
               <property name="readOnly">
                <bool>true</bool>
               </property>
               <property name="placeholderText">
                <string/>
               </property>
              </widget>
             </item>
             <item>
              <spacer name="spcInt_Level_Info">
               <property name="orientation">
                <enum>Qt::Vertical</enum>
               </property>
               <property name="sizeType">
                <enum>QSizePolicy::Fixed</enum>
               </property>
               <property name="sizeHint" stdset="0">
                <size>
                 <width>20</width>
                 <height>20</height>
                </size>
               </property>
              </spacer>
             </item>
            </layout>
           </widget>
          </item>
          <item row="3" column="1">
           <widget class="Line" name="lineInt_2">
            <property name="sizePolicy">
             <sizepolicy hsizetype="Expanding" vsizetype="Fixed">
              <horstretch>0</horstretch>
              <verstretch>0</verstretch>
             </sizepolicy>
            </property>
            <property name="orientation">
             <enum>Qt::Horizontal</enum>
            </property>
           </widget>
          </item>
          <item row="3" column="2">
           <widget class="Line" name="lineInt_3">
            <property name="sizePolicy">
             <sizepolicy hsizetype="Expanding" vsizetype="Fixed">
              <horstretch>0</horstretch>
              <verstretch>0</verstretch>
             </sizepolicy>
            </property>
            <property name="orientation">
             <enum>Qt::Horizontal</enum>
            </property>
           </widget>
          </item>
          <item row="0" column="4">
           <widget class="QWidget" name="wdgInt_Hist_Container" native="true">
            <property name="sizePolicy">
             <sizepolicy hsizetype="Fixed" vsizetype="Preferred">
              <horstretch>0</horstretch>
              <verstretch>0</verstretch>
             </sizepolicy>
            </property>
            <property name="maximumSize">
             <size>
              <width>175</width>
              <height>16777215</height>
             </size>
            </property>
            <layout class="QVBoxLayout" name="verticalLayout_14">
             <property name="spacing">
              <number>0</number>
             </property>
             <property name="leftMargin">
              <number>0</number>
             </property>
             <property name="topMargin">
              <number>0</number>
             </property>
             <property name="rightMargin">
              <number>0</number>
             </property>
             <property name="bottomMargin">
              <number>0</number>
             </property>
             <item>
              <widget class="PlotWidget" name="pgInt_Hist_PlotWidget">
               <property name="sizePolicy">
                <sizepolicy hsizetype="Fixed" vsizetype="Expanding">
                 <horstretch>0</horstretch>
                 <verstretch>0</verstretch>
                </sizepolicy>
               </property>
               <property name="maximumSize">
                <size>
                 <width>175</width>
                 <height>16777215</height>
                </size>
               </property>
              </widget>
             </item>
             <item>
              <spacer name="spcInt_Hist_Align">
               <property name="orientation">
                <enum>Qt::Vertical</enum>
               </property>
               <property name="sizeType">
                <enum>QSizePolicy::Fixed</enum>
               </property>
               <property name="sizeHint" stdset="0">
                <size>
                 <width>20</width>
                 <height>20</height>
                </size>
               </property>
              </spacer>
             </item>
            </layout>
           </widget>
          </item>
          <item row="1" column="3" colspan="3">
           <layout class="QHBoxLayout" name="layInt_Chbs">
            <property name="spacing">
             <number>20</number>
            </property>
            <item>
             <spacer name="horizontalSpacer_2">
              <property name="orientation">
               <enum>Qt::Horizontal</enum>
              </property>
              <property name="sizeHint" stdset="0">
               <size>
                <width>40</width>
                <height>20</height>
               </size>
              </property>
             </spacer>
            </item>
            <item>
             <widget class="QCheckBox" name="chbInt_Exp_Trace">
              <property name="font">
               <font>
                <pointsize>10</pointsize>
               </font>
              </property>
              <property name="layoutDirection">
               <enum>Qt::RightToLeft</enum>
              </property>
              <property name="text">
               <string>Exp Trace</string>
              </property>
             </widget>
            </item>
            <item>
             <widget class="QCheckBox" name="chbInt_Show_Groups">
              <property name="sizePolicy">
               <sizepolicy hsizetype="Minimum" vsizetype="Minimum">
                <horstretch>0</horstretch>
                <verstretch>0</verstretch>
               </sizepolicy>
              </property>
              <property name="font">
               <font>
                <pointsize>10</pointsize>
               </font>
              </property>
              <property name="layoutDirection">
               <enum>Qt::RightToLeft</enum>
              </property>
              <property name="text">
               <string>Show Groups</string>
              </property>
              <property name="iconSize">
               <size>
                <width>16</width>
                <height>16</height>
               </size>
              </property>
              <property name="checked">
               <bool>true</bool>
              </property>
             </widget>
            </item>
            <item>
             <widget class="QCheckBox" name="chbInt_Show_Level_Info">
              <property name="sizePolicy">
               <sizepolicy hsizetype="Minimum" vsizetype="Minimum">
                <horstretch>0</horstretch>
                <verstretch>0</verstretch>
               </sizepolicy>
              </property>
              <property name="font">
               <font>
                <pointsize>10</pointsize>
               </font>
              </property>
              <property name="layoutDirection">
               <enum>Qt::RightToLeft</enum>
              </property>
              <property name="text">
               <string>Show Level Info</string>
              </property>
              <property name="iconSize">
               <size>
                <width>16</width>
                <height>16</height>
               </size>
              </property>
              <property name="checked">
               <bool>false</bool>
              </property>
             </widget>
            </item>
            <item>
             <widget class="QCheckBox" name="chbInt_Show_Hist">
              <property name="sizePolicy">
               <sizepolicy hsizetype="Minimum" vsizetype="Minimum">
                <horstretch>0</horstretch>
                <verstretch>0</verstretch>
               </sizepolicy>
              </property>
              <property name="font">
               <font>
                <pointsize>10</pointsize>
               </font>
              </property>
              <property name="layoutDirection">
               <enum>Qt::RightToLeft</enum>
              </property>
              <property name="text">
               <string>Show Hist</string>
              </property>
              <property name="iconSize">
               <size>
                <width>16</width>
                <height>16</height>
               </size>
              </property>
              <property name="checked">
               <bool>true</bool>
              </property>
             </widget>
            </item>
           </layout>
          </item>
          <item row="3" column="5">
           <widget class="Line" name="lineInt_Level">
            <property name="sizePolicy">
             <sizepolicy hsizetype="Minimum" vsizetype="Minimum">
              <horstretch>0</horstretch>
              <verstretch>0</verstretch>
             </sizepolicy>
            </property>
            <property name="minimumSize">
             <size>
              <width>175</width>
              <height>0</height>
             </size>
            </property>
            <property name="orientation">
             <enum>Qt::Horizontal</enum>
            </property>
           </widget>
          </item>
         </layout>
        </item>
       </layout>
      </widget>
      <widget class="QWidget" name="tabGrouping">
       <property name="enabled">
        <bool>true</bool>
       </property>
       <property name="autoFillBackground">
        <bool>true</bool>
       </property>
       <attribute name="icon">
        <iconset resource="../icons.qrc">
         <normaloff>:/icons/icons/grouping.png</normaloff>:/icons/icons/grouping.png</iconset>
       </attribute>
       <attribute name="title">
        <string>Grouping</string>
       </attribute>
       <layout class="QVBoxLayout" name="verticalLayout_7">
        <item>
         <layout class="QGridLayout" name="layGroups_Int">
          <property name="leftMargin">
           <number>0</number>
          </property>
          <property name="spacing">
           <number>0</number>
          </property>
          <item row="1" column="4">
           <widget class="Line" name="lineGroups_5">
            <property name="sizePolicy">
             <sizepolicy hsizetype="Expanding" vsizetype="Fixed">
              <horstretch>0</horstretch>
              <verstretch>0</verstretch>
             </sizepolicy>
            </property>
            <property name="orientation">
             <enum>Qt::Horizontal</enum>
            </property>
           </widget>
          </item>
          <item row="0" column="0" colspan="4">
           <widget class="PlotWidget" name="pgGroups_Int_PlotWidget">
            <property name="enabled">
             <bool>true</bool>
            </property>
            <property name="sizePolicy">
             <sizepolicy hsizetype="Preferred" vsizetype="Expanding">
              <horstretch>0</horstretch>
              <verstretch>0</verstretch>
             </sizepolicy>
            </property>
           </widget>
          </item>
          <item row="1" column="3">
           <widget class="Line" name="lineGroups_4">
            <property name="sizePolicy">
             <sizepolicy hsizetype="Expanding" vsizetype="Fixed">
              <horstretch>0</horstretch>
              <verstretch>0</verstretch>
             </sizepolicy>
            </property>
            <property name="orientation">
             <enum>Qt::Horizontal</enum>
            </property>
           </widget>
          </item>
          <item row="1" column="0">
           <widget class="Line" name="lineGroups_1">
            <property name="sizePolicy">
             <sizepolicy hsizetype="Expanding" vsizetype="Fixed">
              <horstretch>0</horstretch>
              <verstretch>0</verstretch>
             </sizepolicy>
            </property>
            <property name="orientation">
             <enum>Qt::Horizontal</enum>
            </property>
           </widget>
          </item>
          <item row="1" column="1">
           <widget class="Line" name="lineGroups_2">
            <property name="sizePolicy">
             <sizepolicy hsizetype="Expanding" vsizetype="Fixed">
              <horstretch>0</horstretch>
              <verstretch>0</verstretch>
             </sizepolicy>
            </property>
            <property name="orientation">
             <enum>Qt::Horizontal</enum>
            </property>
           </widget>
          </item>
          <item row="0" column="4">
           <layout class="QVBoxLayout" name="layGroups_Int_Hist">
            <property name="spacing">
             <number>0</number>
            </property>
            <item>
             <widget class="PlotWidget" name="pgGroups_Hist_PlotWidget">
              <property name="enabled">
               <bool>true</bool>
              </property>
              <property name="sizePolicy">
               <sizepolicy hsizetype="Preferred" vsizetype="Expanding">
                <horstretch>0</horstretch>
                <verstretch>0</verstretch>
               </sizepolicy>
              </property>
             </widget>
            </item>
            <item>
             <spacer name="spcGroups_Int_Hist">
              <property name="orientation">
               <enum>Qt::Vertical</enum>
              </property>
              <property name="sizeType">
               <enum>QSizePolicy::Fixed</enum>
              </property>
              <property name="sizeHint" stdset="0">
               <size>
                <width>20</width>
                <height>20</height>
               </size>
              </property>
             </spacer>
            </item>
           </layout>
          </item>
          <item row="1" column="2">
           <widget class="Line" name="lineGroups_3">
            <property name="sizePolicy">
             <sizepolicy hsizetype="Expanding" vsizetype="Fixed">
              <horstretch>0</horstretch>
              <verstretch>0</verstretch>
             </sizepolicy>
            </property>
            <property name="orientation">
             <enum>Qt::Horizontal</enum>
            </property>
           </widget>
          </item>
         </layout>
        </item>
        <item>
         <layout class="QHBoxLayout" name="layGroup_BIC_Outer">
          <item>
           <layout class="QVBoxLayout" name="layGroups_BIC_Left">
            <item>
             <widget class="QLabel" name="lblGroups_BIC_Title">
              <property name="font">
               <font>
                <pointsize>12</pointsize>
                <bold>true</bold>
                <underline>true</underline>
               </font>
              </property>
              <property name="text">
               <string>BIC Convergence</string>
              </property>
              <property name="alignment">
               <set>Qt::AlignCenter</set>
              </property>
             </widget>
            </item>
            <item>
             <widget class="PlotWidget" name="pgGroups_BIC_PlotWidget">
              <property name="enabled">
               <bool>true</bool>
              </property>
              <property name="sizePolicy">
               <sizepolicy hsizetype="Expanding" vsizetype="Expanding">
                <horstretch>0</horstretch>
                <verstretch>0</verstretch>
               </sizepolicy>
              </property>
             </widget>
            </item>
           </layout>
          </item>
          <item>
           <layout class="QVBoxLayout" name="layGroups_BIC_Right">
            <property name="spacing">
             <number>6</number>
            </property>
            <item>
             <layout class="QHBoxLayout" name="horizontalLayout_7">
              <item>
               <widget class="QCheckBox" name="chbGroup_Use_ROI">
                <property name="enabled">
                 <bool>false</bool>
                </property>
                <property name="sizePolicy">
                 <sizepolicy hsizetype="Minimum" vsizetype="Minimum">
                  <horstretch>0</horstretch>
                  <verstretch>0</verstretch>
                 </sizepolicy>
                </property>
                <property name="font">
                 <font>
                  <pointsize>10</pointsize>
                 </font>
                </property>
                <property name="layoutDirection">
                 <enum>Qt::RightToLeft</enum>
                </property>
                <property name="text">
                 <string>Use ROI</string>
                </property>
                <property name="iconSize">
                 <size>
                  <width>16</width>
                  <height>16</height>
                 </size>
                </property>
                <property name="checked">
                 <bool>true</bool>
                </property>
                <property name="tristate">
                 <bool>false</bool>
                </property>
               </widget>
              </item>
              <item>
               <spacer name="horizontalSpacer_14">
                <property name="orientation">
                 <enum>Qt::Horizontal</enum>
                </property>
                <property name="sizeType">
                 <enum>QSizePolicy::Minimum</enum>
                </property>
                <property name="sizeHint" stdset="0">
                 <size>
                  <width>5</width>
                  <height>20</height>
                 </size>
                </property>
               </spacer>
              </item>
             </layout>
            </item>
            <item>
             <spacer name="spcGroup_Buttons_Top">
              <property name="orientation">
               <enum>Qt::Vertical</enum>
              </property>
              <property name="sizeType">
               <enum>QSizePolicy::Expanding</enum>
              </property>
              <property name="sizeHint" stdset="0">
               <size>
                <width>17</width>
                <height>13</height>
               </size>
              </property>
             </spacer>
            </item>
            <item>
             <widget class="QCheckBox" name="chbGroup_Auto_Apply">
              <property name="enabled">
               <bool>false</bool>
              </property>
              <property name="sizePolicy">
               <sizepolicy hsizetype="Minimum" vsizetype="Minimum">
                <horstretch>0</horstretch>
                <verstretch>0</verstretch>
               </sizepolicy>
              </property>
              <property name="font">
               <font>
                <pointsize>10</pointsize>
               </font>
              </property>
              <property name="layoutDirection">
               <enum>Qt::RightToLeft</enum>
              </property>
              <property name="text">
               <string>Auto Apply</string>
              </property>
              <property name="iconSize">
               <size>
                <width>16</width>
                <height>16</height>
               </size>
              </property>
              <property name="checked">
               <bool>true</bool>
              </property>
              <property name="tristate">
               <bool>false</bool>
              </property>
             </widget>
            </item>
            <item>
             <widget class="QPushButton" name="btnGroupCurrent">
              <property name="enabled">
               <bool>false</bool>
              </property>
              <property name="sizePolicy">
               <sizepolicy hsizetype="Fixed" vsizetype="Fixed">
                <horstretch>0</horstretch>
                <verstretch>0</verstretch>
               </sizepolicy>
              </property>
              <property name="minimumSize">
               <size>
                <width>0</width>
                <height>30</height>
               </size>
              </property>
              <property name="text">
               <string>Group Current</string>
              </property>
              <property name="icon">
               <iconset resource="../icons.qrc">
                <normaloff>:/icons/icons/group-current.png</normaloff>:/icons/icons/group-current.png</iconset>
              </property>
              <property name="iconSize">
               <size>
                <width>20</width>
                <height>20</height>
               </size>
              </property>
             </widget>
            </item>
            <item>
             <widget class="QPushButton" name="btnGroupSelected">
              <property name="enabled">
               <bool>false</bool>
              </property>
              <property name="sizePolicy">
               <sizepolicy hsizetype="Fixed" vsizetype="Fixed">
                <horstretch>0</horstretch>
                <verstretch>0</verstretch>
               </sizepolicy>
              </property>
              <property name="minimumSize">
               <size>
                <width>0</width>
                <height>30</height>
               </size>
              </property>
              <property name="text">
               <string>Group Selected</string>
              </property>
              <property name="icon">
               <iconset resource="../icons.qrc">
                <normaloff>:/icons/icons/group-selected.png</normaloff>:/icons/icons/group-selected.png</iconset>
              </property>
              <property name="iconSize">
               <size>
                <width>20</width>
                <height>20</height>
               </size>
              </property>
             </widget>
            </item>
            <item>
             <widget class="QPushButton" name="btnGroupAll">
              <property name="enabled">
               <bool>false</bool>
              </property>
              <property name="sizePolicy">
               <sizepolicy hsizetype="Fixed" vsizetype="Fixed">
                <horstretch>0</horstretch>
                <verstretch>0</verstretch>
               </sizepolicy>
              </property>
              <property name="minimumSize">
               <size>
                <width>0</width>
                <height>30</height>
               </size>
              </property>
              <property name="text">
               <string>Group All</string>
              </property>
              <property name="icon">
               <iconset resource="../icons.qrc">
                <normaloff>:/icons/icons/group-all.png</normaloff>:/icons/icons/group-all.png</iconset>
              </property>
              <property name="iconSize">
               <size>
                <width>20</width>
                <height>20</height>
               </size>
              </property>
             </widget>
            </item>
            <item>
             <spacer name="spcGroup_Buttons_Mid">
              <property name="orientation">
               <enum>Qt::Vertical</enum>
              </property>
              <property name="sizeType">
               <enum>QSizePolicy::Fixed</enum>
              </property>
              <property name="sizeHint" stdset="0">
               <size>
                <width>20</width>
                <height>20</height>
               </size>
              </property>
             </spacer>
            </item>
            <item>
             <widget class="QLabel" name="lblGroup_2Levels">
              <property name="sizePolicy">
               <sizepolicy hsizetype="Preferred" vsizetype="Minimum">
                <horstretch>0</horstretch>
                <verstretch>0</verstretch>
               </sizepolicy>
              </property>
              <property name="minimumSize">
               <size>
                <width>0</width>
                <height>10</height>
               </size>
              </property>
              <property name="maximumSize">
               <size>
                <width>16777215</width>
                <height>16</height>
               </size>
              </property>
              <property name="font">
               <font>
                <pointsize>10</pointsize>
                <underline>true</underline>
               </font>
              </property>
              <property name="text">
               <string>Groups -&gt; Levels</string>
              </property>
              <property name="alignment">
               <set>Qt::AlignCenter</set>
              </property>
             </widget>
            </item>
            <item>
             <layout class="QHBoxLayout" name="horizontalLayout_9">
              <item>
               <spacer name="horizontalSpacer_15">
                <property name="orientation">
                 <enum>Qt::Horizontal</enum>
                </property>
                <property name="sizeType">
                 <enum>QSizePolicy::Minimum</enum>
                </property>
                <property name="sizeHint" stdset="0">
                 <size>
                  <width>5</width>
                  <height>20</height>
                 </size>
                </property>
               </spacer>
              </item>
             </layout>
            </item>
            <item>
             <widget class="QPushButton" name="btnApplyGroupsCurrent">
              <property name="enabled">
               <bool>false</bool>
              </property>
              <property name="sizePolicy">
               <sizepolicy hsizetype="Fixed" vsizetype="Fixed">
                <horstretch>0</horstretch>
                <verstretch>0</verstretch>
               </sizepolicy>
              </property>
              <property name="minimumSize">
               <size>
                <width>0</width>
                <height>30</height>
               </size>
              </property>
              <property name="text">
               <string>Apply Current</string>
              </property>
              <property name="icon">
               <iconset resource="../icons.qrc">
                <normaloff>:/icons/icons/group-all.png</normaloff>:/icons/icons/group-all.png</iconset>
              </property>
              <property name="iconSize">
               <size>
                <width>20</width>
                <height>20</height>
               </size>
              </property>
             </widget>
            </item>
            <item>
             <widget class="QPushButton" name="btnApplyGroupsSelected">
              <property name="enabled">
               <bool>false</bool>
              </property>
              <property name="sizePolicy">
               <sizepolicy hsizetype="Fixed" vsizetype="Fixed">
                <horstretch>0</horstretch>
                <verstretch>0</verstretch>
               </sizepolicy>
              </property>
              <property name="minimumSize">
               <size>
                <width>0</width>
                <height>30</height>
               </size>
              </property>
              <property name="text">
               <string>Apply Selected</string>
              </property>
              <property name="icon">
               <iconset resource="../icons.qrc">
                <normaloff>:/icons/icons/group-all.png</normaloff>:/icons/icons/group-all.png</iconset>
              </property>
              <property name="iconSize">
               <size>
                <width>20</width>
                <height>20</height>
               </size>
              </property>
             </widget>
            </item>
            <item>
             <widget class="QPushButton" name="btnApplyGroupsAll">
              <property name="enabled">
               <bool>false</bool>
              </property>
              <property name="sizePolicy">
               <sizepolicy hsizetype="Fixed" vsizetype="Fixed">
                <horstretch>0</horstretch>
                <verstretch>0</verstretch>
               </sizepolicy>
              </property>
              <property name="minimumSize">
               <size>
                <width>0</width>
                <height>30</height>
               </size>
              </property>
              <property name="text">
               <string>Apply All</string>
              </property>
              <property name="icon">
               <iconset resource="../icons.qrc">
                <normaloff>:/icons/icons/group-all.png</normaloff>:/icons/icons/group-all.png</iconset>
              </property>
              <property name="iconSize">
               <size>
                <width>20</width>
                <height>20</height>
               </size>
              </property>
             </widget>
            </item>
           </layout>
          </item>
         </layout>
        </item>
       </layout>
      </widget>
      <widget class="QWidget" name="tabLifetime">
       <property name="autoFillBackground">
        <bool>true</bool>
       </property>
       <attribute name="icon">
        <iconset resource="../icons.qrc">
         <normaloff>:/icons/icons/lifetime.png</normaloff>:/icons/icons/lifetime.png</iconset>
       </attribute>
       <attribute name="title">
        <string>Lifetime</string>
       </attribute>
       <layout class="QGridLayout" name="gridLayout_2">
        <item row="6" column="0">
         <widget class="Line" name="lineLifetime_Buttons">
          <property name="sizePolicy">
           <sizepolicy hsizetype="Expanding" vsizetype="Fixed">
            <horstretch>0</horstretch>
            <verstretch>0</verstretch>
           </sizepolicy>
          </property>
          <property name="orientation">
           <enum>Qt::Horizontal</enum>
          </property>
         </widget>
        </item>
        <item row="2" column="0">
         <widget class="Line" name="lineLIfetime_Int">
          <property name="sizePolicy">
           <sizepolicy hsizetype="Expanding" vsizetype="Fixed">
            <horstretch>0</horstretch>
            <verstretch>0</verstretch>
           </sizepolicy>
          </property>
          <property name="frameShadow">
           <enum>QFrame::Sunken</enum>
          </property>
          <property name="orientation">
           <enum>Qt::Horizontal</enum>
          </property>
         </widget>
        </item>
        <item row="8" column="0">
         <layout class="QHBoxLayout" name="layLifetime_Buttons">
          <item>
           <widget class="QPushButton" name="btnLoadIRF">
            <property name="sizePolicy">
             <sizepolicy hsizetype="Fixed" vsizetype="Fixed">
              <horstretch>0</horstretch>
              <verstretch>0</verstretch>
             </sizepolicy>
            </property>
            <property name="minimumSize">
             <size>
              <width>85</width>
              <height>30</height>
             </size>
            </property>
            <property name="text">
             <string>Load IRF</string>
            </property>
            <property name="icon">
             <iconset resource="../icons.qrc">
              <normaloff>:/icons/icons/load-irf.png</normaloff>:/icons/icons/load-irf.png</iconset>
            </property>
            <property name="iconSize">
             <size>
              <width>25</width>
              <height>25</height>
             </size>
            </property>
           </widget>
          </item>
          <item>
           <widget class="QCheckBox" name="chbHasIRF">
            <property name="enabled">
             <bool>false</bool>
            </property>
            <property name="text">
             <string/>
            </property>
            <property name="iconSize">
             <size>
              <width>16</width>
              <height>16</height>
             </size>
            </property>
            <property name="checkable">
             <bool>true</bool>
            </property>
           </widget>
          </item>
          <item>
           <spacer name="horizontalSpacer_6">
            <property name="orientation">
             <enum>Qt::Horizontal</enum>
            </property>
            <property name="sizeType">
             <enum>QSizePolicy::Preferred</enum>
            </property>
            <property name="sizeHint" stdset="0">
             <size>
              <width>25</width>
              <height>20</height>
             </size>
            </property>
           </spacer>
          </item>
          <item>
           <widget class="QPushButton" name="btnFitParameters">
            <property name="sizePolicy">
             <sizepolicy hsizetype="Fixed" vsizetype="Fixed">
              <horstretch>0</horstretch>
              <verstretch>0</verstretch>
             </sizepolicy>
            </property>
            <property name="minimumSize">
             <size>
              <width>97</width>
              <height>30</height>
             </size>
            </property>
            <property name="text">
             <string>Fitting Parameters</string>
            </property>
            <property name="icon">
             <iconset resource="../icons.qrc">
              <normaloff>:/icons/icons/fitting-parameters.png</normaloff>:/icons/icons/fitting-parameters.png</iconset>
            </property>
            <property name="iconSize">
             <size>
              <width>25</width>
              <height>25</height>
             </size>
            </property>
           </widget>
          </item>
          <item>
           <spacer name="spcLifetime_Buttons">
            <property name="orientation">
             <enum>Qt::Horizontal</enum>
            </property>
            <property name="sizeType">
             <enum>QSizePolicy::Expanding</enum>
            </property>
            <property name="sizeHint" stdset="0">
             <size>
              <width>40</width>
              <height>20</height>
             </size>
            </property>
           </spacer>
          </item>
          <item>
           <widget class="QPushButton" name="btnFitCurrent">
            <property name="sizePolicy">
             <sizepolicy hsizetype="Fixed" vsizetype="Fixed">
              <horstretch>0</horstretch>
              <verstretch>0</verstretch>
             </sizepolicy>
            </property>
            <property name="minimumSize">
             <size>
              <width>115</width>
              <height>30</height>
             </size>
            </property>
            <property name="text">
             <string>Fit Hist</string>
            </property>
            <property name="icon">
             <iconset resource="../icons.qrc">
              <normaloff>:/icons/icons/fit-current-level.png</normaloff>:/icons/icons/fit-current-level.png</iconset>
            </property>
            <property name="iconSize">
             <size>
              <width>25</width>
              <height>25</height>
             </size>
            </property>
           </widget>
          </item>
          <item>
           <spacer name="horizontalSpacer_3">
            <property name="orientation">
             <enum>Qt::Horizontal</enum>
            </property>
            <property name="sizeType">
             <enum>QSizePolicy::Preferred</enum>
            </property>
            <property name="sizeHint" stdset="0">
             <size>
              <width>25</width>
              <height>20</height>
             </size>
            </property>
           </spacer>
          </item>
          <item>
           <widget class="QPushButton" name="btnFit">
            <property name="sizePolicy">
             <sizepolicy hsizetype="Fixed" vsizetype="Fixed">
              <horstretch>0</horstretch>
              <verstretch>0</verstretch>
             </sizepolicy>
            </property>
            <property name="minimumSize">
             <size>
              <width>125</width>
              <height>30</height>
             </size>
            </property>
            <property name="text">
             <string>Fit Current</string>
            </property>
            <property name="icon">
             <iconset resource="../icons.qrc">
              <normaloff>:/icons/icons/fit-particle.png</normaloff>:/icons/icons/fit-particle.png</iconset>
            </property>
            <property name="iconSize">
             <size>
              <width>25</width>
              <height>25</height>
             </size>
            </property>
           </widget>
          </item>
          <item>
           <widget class="QPushButton" name="btnFitSelected">
            <property name="sizePolicy">
             <sizepolicy hsizetype="Fixed" vsizetype="Fixed">
              <horstretch>0</horstretch>
              <verstretch>0</verstretch>
             </sizepolicy>
            </property>
            <property name="minimumSize">
             <size>
              <width>98</width>
              <height>30</height>
             </size>
            </property>
            <property name="text">
             <string>Fit Selected</string>
            </property>
            <property name="icon">
             <iconset resource="../icons.qrc">
              <normaloff>:/icons/icons/fit-selected.png</normaloff>:/icons/icons/fit-selected.png</iconset>
            </property>
            <property name="iconSize">
             <size>
              <width>25</width>
              <height>25</height>
             </size>
            </property>
           </widget>
          </item>
          <item>
           <widget class="QPushButton" name="btnFitAll">
            <property name="sizePolicy">
             <sizepolicy hsizetype="Fixed" vsizetype="Fixed">
              <horstretch>0</horstretch>
              <verstretch>0</verstretch>
             </sizepolicy>
            </property>
            <property name="minimumSize">
             <size>
              <width>80</width>
              <height>30</height>
             </size>
            </property>
            <property name="text">
             <string>Fit All</string>
            </property>
            <property name="icon">
             <iconset resource="../icons.qrc">
              <normaloff>:/icons/icons/fit-all.png</normaloff>:/icons/icons/fit-all.png</iconset>
            </property>
            <property name="iconSize">
             <size>
              <width>25</width>
              <height>25</height>
             </size>
            </property>
           </widget>
          </item>
         </layout>
        </item>
        <item row="0" column="0">
         <layout class="QHBoxLayout" name="layLifetime_Int">
          <item>
           <widget class="QPushButton" name="btnPrevLevel">
            <property name="sizePolicy">
             <sizepolicy hsizetype="Fixed" vsizetype="Expanding">
              <horstretch>0</horstretch>
              <verstretch>0</verstretch>
             </sizepolicy>
            </property>
            <property name="minimumSize">
             <size>
              <width>0</width>
              <height>150</height>
             </size>
            </property>
            <property name="maximumSize">
             <size>
              <width>22</width>
              <height>180</height>
             </size>
            </property>
            <property name="text">
             <string/>
            </property>
            <property name="icon">
             <iconset resource="../icons.qrc">
              <normaloff>:/icons/icons/arrow-left.png</normaloff>:/icons/icons/arrow-left.png</iconset>
            </property>
            <property name="iconSize">
             <size>
              <width>25</width>
              <height>25</height>
             </size>
            </property>
           </widget>
          </item>
          <item>
           <widget class="PlotWidget" name="pgLifetime_Int_PlotWidget">
            <property name="sizePolicy">
             <sizepolicy hsizetype="Expanding" vsizetype="Maximum">
              <horstretch>0</horstretch>
              <verstretch>0</verstretch>
             </sizepolicy>
            </property>
            <property name="minimumSize">
             <size>
              <width>0</width>
              <height>180</height>
             </size>
            </property>
            <property name="maximumSize">
             <size>
              <width>16777215</width>
              <height>180</height>
             </size>
            </property>
           </widget>
          </item>
          <item>
           <widget class="QPushButton" name="btnNextLevel">
            <property name="sizePolicy">
             <sizepolicy hsizetype="Fixed" vsizetype="Fixed">
              <horstretch>0</horstretch>
              <verstretch>0</verstretch>
             </sizepolicy>
            </property>
            <property name="minimumSize">
             <size>
              <width>0</width>
              <height>150</height>
             </size>
            </property>
            <property name="maximumSize">
             <size>
              <width>22</width>
              <height>180</height>
             </size>
            </property>
            <property name="text">
             <string/>
            </property>
            <property name="icon">
             <iconset resource="../icons.qrc">
              <normaloff>:/icons/icons/arrow-right.png</normaloff>:/icons/icons/arrow-right.png</iconset>
            </property>
            <property name="iconSize">
             <size>
              <width>25</width>
              <height>25</height>
             </size>
            </property>
           </widget>
          </item>
         </layout>
        </item>
        <item row="3" column="0">
         <layout class="QHBoxLayout" name="layLifetime_Fit">
          <property name="sizeConstraint">
           <enum>QLayout::SetMinimumSize</enum>
          </property>
          <item>
           <widget class="QFrame" name="frame_6">
            <property name="minimumSize">
             <size>
              <width>100</width>
              <height>0</height>
             </size>
            </property>
            <property name="frameShape">
             <enum>QFrame::StyledPanel</enum>
            </property>
            <property name="frameShadow">
             <enum>QFrame::Raised</enum>
            </property>
            <layout class="QVBoxLayout" name="verticalLayout_15">
             <property name="leftMargin">
              <number>0</number>
             </property>
             <property name="topMargin">
              <number>0</number>
             </property>
             <property name="rightMargin">
              <number>0</number>
             </property>
             <property name="bottomMargin">
              <number>0</number>
             </property>
             <item>
              <layout class="QHBoxLayout" name="horizontalLayout_6">
               <item>
                <widget class="QCheckBox" name="chbLifetime_Use_ROI">
                 <property name="layoutDirection">
                  <enum>Qt::RightToLeft</enum>
                 </property>
                 <property name="text">
                  <string>Use ROI</string>
                 </property>
                 <property name="checked">
                  <bool>true</bool>
                 </property>
                </widget>
               </item>
               <item>
                <layout class="QHBoxLayout" name="horizontalLayout_8">
                 <property name="spacing">
                  <number>0</number>
                 </property>
                 <item>
                  <widget class="QLabel" name="label_5">
                   <property name="text">
                    <string>Apply ROI to</string>
                   </property>
                  </widget>
                 </item>
                 <item>
                  <widget class="QPushButton" name="btnLifetime_Apply_ROI">
                   <property name="sizePolicy">
                    <sizepolicy hsizetype="Maximum" vsizetype="Fixed">
                     <horstretch>0</horstretch>
                     <verstretch>0</verstretch>
                    </sizepolicy>
                   </property>
                   <property name="maximumSize">
                    <size>
                     <width>50</width>
                     <height>27</height>
                    </size>
                   </property>
                   <property name="layoutDirection">
                    <enum>Qt::LeftToRight</enum>
                   </property>
                   <property name="text">
                    <string>Current</string>
                   </property>
                  </widget>
                 </item>
                 <item>
                  <widget class="QPushButton" name="btnLifetime_Apply_ROI_Selected">
                   <property name="sizePolicy">
                    <sizepolicy hsizetype="Maximum" vsizetype="Fixed">
                     <horstretch>0</horstretch>
                     <verstretch>0</verstretch>
                    </sizepolicy>
                   </property>
                   <property name="maximumSize">
                    <size>
                     <width>50</width>
                     <height>27</height>
                    </size>
                   </property>
                   <property name="layoutDirection">
                    <enum>Qt::LeftToRight</enum>
                   </property>
                   <property name="text">
                    <string>Selected</string>
                   </property>
                  </widget>
                 </item>
                 <item>
                  <widget class="QPushButton" name="btnLifetime_Apply_ROI_All">
                   <property name="sizePolicy">
                    <sizepolicy hsizetype="Maximum" vsizetype="Fixed">
                     <horstretch>0</horstretch>
                     <verstretch>0</verstretch>
                    </sizepolicy>
                   </property>
                   <property name="maximumSize">
                    <size>
                     <width>50</width>
                     <height>27</height>
                    </size>
                   </property>
                   <property name="layoutDirection">
                    <enum>Qt::LeftToRight</enum>
                   </property>
                   <property name="text">
                    <string>All</string>
                   </property>
                  </widget>
                 </item>
                </layout>
               </item>
               <item>
                <spacer name="horizontalSpacer_9">
                 <property name="orientation">
                  <enum>Qt::Horizontal</enum>
                 </property>
                 <property name="sizeType">
                  <enum>QSizePolicy::Expanding</enum>
                 </property>
                 <property name="sizeHint" stdset="0">
                  <size>
                   <width>0</width>
                   <height>20</height>
                  </size>
                 </property>
                </spacer>
               </item>
               <item>
                <widget class="QCheckBox" name="chbShow_Residuals">
                 <property name="layoutDirection">
                  <enum>Qt::RightToLeft</enum>
                 </property>
                 <property name="text">
                  <string>Show Residuals</string>
                 </property>
                </widget>
               </item>
               <item>
                <spacer name="horizontalSpacer_10">
                 <property name="orientation">
                  <enum>Qt::Horizontal</enum>
                 </property>
                 <property name="sizeType">
                  <enum>QSizePolicy::Minimum</enum>
                 </property>
                 <property name="sizeHint" stdset="0">
                  <size>
                   <width>20</width>
                   <height>20</height>
                  </size>
                 </property>
                </spacer>
               </item>
               <item>
                <widget class="QCheckBox" name="chbLifetime_Show_Groups">
                 <property name="sizePolicy">
                  <sizepolicy hsizetype="Fixed" vsizetype="Fixed">
                   <horstretch>0</horstretch>
                   <verstretch>0</verstretch>
                  </sizepolicy>
                 </property>
                 <property name="maximumSize">
                  <size>
                   <width>16777215</width>
                   <height>16777215</height>
                  </size>
                 </property>
                 <property name="layoutDirection">
                  <enum>Qt::RightToLeft</enum>
                 </property>
                 <property name="text">
                  <string>Groups</string>
                 </property>
                </widget>
               </item>
               <item>
                <widget class="QPushButton" name="btnJumpToGroups">
                 <property name="sizePolicy">
                  <sizepolicy hsizetype="Fixed" vsizetype="Fixed">
                   <horstretch>0</horstretch>
                   <verstretch>0</verstretch>
                  </sizepolicy>
                 </property>
                 <property name="maximumSize">
                  <size>
                   <width>90</width>
                   <height>27</height>
                  </size>
                 </property>
                 <property name="layoutDirection">
                  <enum>Qt::LeftToRight</enum>
                 </property>
                 <property name="text">
                  <string>To Groups</string>
                 </property>
                </widget>
               </item>
               <item>
                <spacer name="horizontalSpacer_8">
                 <property name="orientation">
                  <enum>Qt::Horizontal</enum>
                 </property>
                 <property name="sizeType">
                  <enum>QSizePolicy::Minimum</enum>
                 </property>
                 <property name="sizeHint" stdset="0">
                  <size>
                   <width>20</width>
                   <height>20</height>
                  </size>
                 </property>
                </spacer>
               </item>
               <item>
                <widget class="QPushButton" name="btnWholeTrace">
                 <property name="sizePolicy">
                  <sizepolicy hsizetype="Minimum" vsizetype="Fixed">
                   <horstretch>0</horstretch>
                   <verstretch>0</verstretch>
                  </sizepolicy>
                 </property>
                 <property name="maximumSize">
                  <size>
                   <width>150</width>
                   <height>27</height>
                  </size>
                 </property>
                 <property name="layoutDirection">
                  <enum>Qt::LeftToRight</enum>
                 </property>
                 <property name="text">
                  <string>Whole Trace</string>
                 </property>
                </widget>
               </item>
              </layout>
             </item>
             <item>
              <widget class="PlotWidget" name="pgLifetime_Hist_PlotWidget">
               <property name="minimumSize">
                <size>
                 <width>0</width>
                 <height>0</height>
                </size>
               </property>
              </widget>
             </item>
             <item>
              <widget class="PlotWidget" name="pgLieftime_Residuals_PlotWidget">
               <property name="minimumSize">
                <size>
                 <width>0</width>
                 <height>0</height>
                </size>
               </property>
              </widget>
             </item>
            </layout>
           </widget>
          </item>
          <item>
           <layout class="QVBoxLayout" name="verticalLayout">
            <property name="spacing">
             <number>0</number>
            </property>
            <property name="leftMargin">
             <number>0</number>
            </property>
            <item>
             <widget class="QTextBrowser" name="textBrowser">
              <property name="sizePolicy">
               <sizepolicy hsizetype="Fixed" vsizetype="Expanding">
                <horstretch>0</horstretch>
                <verstretch>0</verstretch>
               </sizepolicy>
              </property>
              <property name="maximumSize">
               <size>
                <width>180</width>
                <height>16777215</height>
               </size>
              </property>
             </widget>
            </item>
            <item>
             <spacer name="verticalSpacer_3">
              <property name="orientation">
               <enum>Qt::Vertical</enum>
              </property>
              <property name="sizeType">
               <enum>QSizePolicy::Minimum</enum>
              </property>
              <property name="sizeHint" stdset="0">
               <size>
                <width>20</width>
                <height>0</height>
               </size>
              </property>
             </spacer>
            </item>
           </layout>
          </item>
         </layout>
        </item>
       </layout>
      </widget>
      <widget class="QWidget" name="tabSpectra">
       <property name="autoFillBackground">
        <bool>true</bool>
       </property>
       <attribute name="icon">
        <iconset resource="../icons.qrc">
         <normaloff>:/icons/icons/spectra.png</normaloff>:/icons/icons/spectra.png</iconset>
       </attribute>
       <attribute name="title">
        <string>Spectra</string>
       </attribute>
       <layout class="QGridLayout" name="gridLayout_7">
        <item row="2" column="0">
         <layout class="QHBoxLayout" name="laySpectra_Buttons">
          <item>
           <spacer name="spcSpectra_Buttons_Left">
            <property name="orientation">
             <enum>Qt::Horizontal</enum>
            </property>
            <property name="sizeHint" stdset="0">
             <size>
              <width>40</width>
              <height>20</height>
             </size>
            </property>
           </spacer>
          </item>
          <item>
           <widget class="QPushButton" name="btnSubBackground">
            <property name="enabled">
             <bool>false</bool>
            </property>
            <property name="sizePolicy">
             <sizepolicy hsizetype="Fixed" vsizetype="Fixed">
              <horstretch>0</horstretch>
              <verstretch>0</verstretch>
             </sizepolicy>
            </property>
            <property name="minimumSize">
             <size>
              <width>0</width>
              <height>30</height>
             </size>
            </property>
            <property name="text">
             <string>Subtract Backgound</string>
            </property>
            <property name="icon">
             <iconset>
              <normaloff>../../../Users/Joshua/.designer/backup/icons/018-subtracting-button-new.png</normaloff>../../../Users/Joshua/.designer/backup/icons/018-subtracting-button-new.png</iconset>
            </property>
            <property name="iconSize">
             <size>
              <width>25</width>
              <height>25</height>
             </size>
            </property>
           </widget>
          </item>
          <item>
           <spacer name="spcSpectra_Buttons_Right">
            <property name="orientation">
             <enum>Qt::Horizontal</enum>
            </property>
            <property name="sizeHint" stdset="0">
             <size>
              <width>40</width>
              <height>20</height>
             </size>
            </property>
           </spacer>
          </item>
         </layout>
        </item>
        <item row="1" column="0">
         <widget class="Line" name="lineSpectra_Buttons">
          <property name="sizePolicy">
           <sizepolicy hsizetype="Expanding" vsizetype="Fixed">
            <horstretch>0</horstretch>
            <verstretch>0</verstretch>
           </sizepolicy>
          </property>
          <property name="orientation">
           <enum>Qt::Horizontal</enum>
          </property>
         </widget>
        </item>
        <item row="0" column="0">
         <layout class="QVBoxLayout" name="laySpectra">
          <property name="bottomMargin">
           <number>6</number>
          </property>
         </layout>
        </item>
       </layout>
      </widget>
      <widget class="QWidget" name="tabRaster_Scan">
       <property name="autoFillBackground">
        <bool>true</bool>
       </property>
       <attribute name="icon">
        <iconset resource="../icons.qrc">
         <normaloff>:/icons/icons/raster-scan.png</normaloff>:/icons/icons/raster-scan.png</iconset>
       </attribute>
       <attribute name="title">
        <string>Raster Scan</string>
       </attribute>
       <layout class="QGridLayout" name="gridLayout_3">
        <item row="0" column="0">
         <layout class="QHBoxLayout" name="horizontalLayout">
          <item>
           <layout class="QVBoxLayout" name="verticalLayout_16">
            <item>
             <widget class="QTextBrowser" name="txtRaster_Scan_List">
              <property name="sizePolicy">
               <sizepolicy hsizetype="Fixed" vsizetype="Expanding">
                <horstretch>0</horstretch>
                <verstretch>0</verstretch>
               </sizepolicy>
              </property>
              <property name="minimumSize">
               <size>
                <width>180</width>
                <height>0</height>
               </size>
              </property>
              <property name="maximumSize">
               <size>
                <width>180</width>
                <height>16777215</height>
               </size>
              </property>
             </widget>
            </item>
            <item>
             <spacer name="verticalSpacer_5">
              <property name="orientation">
               <enum>Qt::Vertical</enum>
              </property>
              <property name="sizeType">
               <enum>QSizePolicy::Expanding</enum>
              </property>
              <property name="sizeHint" stdset="0">
               <size>
                <width>20</width>
                <height>40</height>
               </size>
              </property>
             </spacer>
            </item>
           </layout>
          </item>
          <item>
           <widget class="ImageView" name="pgRaster_Scan_Image_View" native="true">
            <property name="sizePolicy">
             <sizepolicy hsizetype="Expanding" vsizetype="Preferred">
              <horstretch>0</horstretch>
              <verstretch>0</verstretch>
             </sizepolicy>
            </property>
            <property name="minimumSize">
             <size>
              <width>100</width>
              <height>100</height>
             </size>
            </property>
           </widget>
          </item>
         </layout>
        </item>
       </layout>
      </widget>
      <widget class="QWidget" name="tabExport">
       <property name="minimumSize">
        <size>
         <width>0</width>
         <height>0</height>
        </size>
       </property>
       <property name="autoFillBackground">
        <bool>true</bool>
       </property>
       <attribute name="icon">
        <iconset resource="../icons.qrc">
         <normaloff>:/icons/icons/export.png</normaloff>:/icons/icons/export.png</iconset>
       </attribute>
       <attribute name="title">
        <string>Export</string>
       </attribute>
       <layout class="QGridLayout" name="gridLayout_12">
        <item row="0" column="0">
         <layout class="QVBoxLayout" name="layExport_Outer">
          <item>
           <layout class="QHBoxLayout" name="layEx_Buttons_2">
            <property name="sizeConstraint">
             <enum>QLayout::SetDefaultConstraint</enum>
            </property>
            <item>
             <spacer name="spcEx_Options_7">
              <property name="orientation">
               <enum>Qt::Horizontal</enum>
              </property>
              <property name="sizeType">
               <enum>QSizePolicy::Expanding</enum>
              </property>
              <property name="sizeHint" stdset="0">
               <size>
                <width>40</width>
                <height>20</height>
               </size>
              </property>
             </spacer>
            </item>
            <item>
             <widget class="QCheckBox" name="chbEx_Use_ROI">
              <property name="enabled">
               <bool>false</bool>
              </property>
              <property name="font">
               <font>
                <pointsize>10</pointsize>
                <weight>75</weight>
                <bold>true</bold>
                <underline>false</underline>
                <strikeout>false</strikeout>
               </font>
              </property>
              <property name="text">
               <string>Use ROI</string>
              </property>
              <property name="checked">
               <bool>true</bool>
              </property>
             </widget>
            </item>
            <item>
             <spacer name="spcEx_Buttons_Left_2">
              <property name="orientation">
               <enum>Qt::Horizontal</enum>
              </property>
              <property name="sizeType">
               <enum>QSizePolicy::Fixed</enum>
              </property>
              <property name="sizeHint" stdset="0">
               <size>
                <width>370</width>
                <height>20</height>
               </size>
              </property>
             </spacer>
            </item>
            <item>
             <widget class="QPushButton" name="btnSelectAllExport">
              <property name="text">
               <string>Select All</string>
              </property>
             </widget>
            </item>
            <item>
             <widget class="QPushButton" name="btnSelectAllExport_Plots">
              <property name="minimumSize">
               <size>
                <width>90</width>
                <height>0</height>
               </size>
              </property>
              <property name="text">
               <string>Select All Plots</string>
              </property>
             </widget>
            </item>
            <item>
             <widget class="QPushButton" name="btnSelectAllExport_DataFrames">
              <property name="minimumSize">
               <size>
                <width>130</width>
                <height>0</height>
               </size>
              </property>
              <property name="text">
               <string>Select All DataFrames</string>
              </property>
             </widget>
            </item>
           </layout>
          </item>
          <item>
           <layout class="QHBoxLayout" name="layEx_Buttons_5">
            <property name="sizeConstraint">
             <enum>QLayout::SetDefaultConstraint</enum>
            </property>
            <item>
             <spacer name="spcEx_Buttons_Left_5">
              <property name="orientation">
               <enum>Qt::Horizontal</enum>
              </property>
              <property name="sizeType">
               <enum>QSizePolicy::Expanding</enum>
              </property>
              <property name="sizeHint" stdset="0">
               <size>
                <width>100</width>
                <height>20</height>
               </size>
              </property>
             </spacer>
            </item>
            <item>
             <layout class="QHBoxLayout" name="layExport_Options">
              <property name="spacing">
               <number>0</number>
              </property>
              <item>
               <spacer name="spcEx_Options_1">
                <property name="orientation">
                 <enum>Qt::Horizontal</enum>
                </property>
                <property name="sizeType">
                 <enum>QSizePolicy::Minimum</enum>
                </property>
                <property name="sizeHint" stdset="0">
                 <size>
                  <width>40</width>
                  <height>20</height>
                 </size>
                </property>
               </spacer>
              </item>
              <item>
               <widget class="QFrame" name="frame">
                <property name="sizePolicy">
                 <sizepolicy hsizetype="Fixed" vsizetype="Preferred">
                  <horstretch>0</horstretch>
                  <verstretch>0</verstretch>
                 </sizepolicy>
                </property>
                <property name="minimumSize">
                 <size>
                  <width>0</width>
                  <height>0</height>
                 </size>
                </property>
                <property name="frameShape">
                 <enum>QFrame::NoFrame</enum>
                </property>
                <property name="frameShadow">
                 <enum>QFrame::Raised</enum>
                </property>
                <layout class="QVBoxLayout" name="verticalLayout_3">
                 <property name="spacing">
                  <number>0</number>
                 </property>
                 <property name="leftMargin">
                  <number>0</number>
                 </property>
                 <property name="topMargin">
                  <number>0</number>
                 </property>
                 <property name="rightMargin">
                  <number>0</number>
                 </property>
                 <property name="bottomMargin">
                  <number>0</number>
                 </property>
                 <item>
                  <widget class="QGroupBox" name="gbxExport_Int">
                   <property name="sizePolicy">
                    <sizepolicy hsizetype="Fixed" vsizetype="Minimum">
                     <horstretch>0</horstretch>
                     <verstretch>0</verstretch>
                    </sizepolicy>
                   </property>
                   <property name="minimumSize">
                    <size>
                     <width>0</width>
                     <height>0</height>
                    </size>
                   </property>
                   <property name="font">
                    <font>
                     <pointsize>12</pointsize>
                     <bold>true</bold>
                     <underline>true</underline>
                     <strikeout>false</strikeout>
                    </font>
                   </property>
                   <property name="title">
                    <string>Intensity</string>
                   </property>
                   <property name="flat">
                    <bool>false</bool>
                   </property>
                   <layout class="QVBoxLayout" name="verticalLayout_12">
                    <property name="spacing">
                     <number>10</number>
                    </property>
                    <item>
<<<<<<< HEAD
                     <widget class="QCheckBox" name="chbEx_Trace">
                      <property name="enabled">
                       <bool>false</bool>
                      </property>
                      <property name="font">
                       <font>
                        <pointsize>10</pointsize>
                        <bold>false</bold>
                        <underline>false</underline>
                        <strikeout>false</strikeout>
                       </font>
                      </property>
                      <property name="text">
                       <string>Binned Trace</string>
                      </property>
                     </widget>
                    </item>
                    <item>
                     <widget class="QCheckBox" name="chbEx_Levels">
                      <property name="enabled">
                       <bool>false</bool>
                      </property>
                      <property name="font">
                       <font>
                        <pointsize>10</pointsize>
                        <bold>false</bold>
                        <underline>false</underline>
                        <strikeout>false</strikeout>
                       </font>
                      </property>
                      <property name="text">
                       <string>Resolved Levels</string>
                      </property>
                     </widget>
                    </item>
                    <item>
                     <widget class="QCheckBox" name="chbEx_Grouped_Levels">
                      <property name="enabled">
                       <bool>false</bool>
                      </property>
                      <property name="font">
                       <font>
                        <pointsize>10</pointsize>
                        <bold>false</bold>
                        <underline>false</underline>
                        <strikeout>false</strikeout>
                       </font>
=======
                     <spacer name="verticalSpacer_7">
                      <property name="orientation">
                       <enum>Qt::Vertical</enum>
                      </property>
                      <property name="sizeType">
                       <enum>QSizePolicy::Fixed</enum>
>>>>>>> 69a05944
                      </property>
                      <property name="sizeHint" stdset="0">
                       <size>
                        <width>20</width>
                        <height>15</height>
                       </size>
                      </property>
                     </spacer>
                    </item>
                    <item>
                     <widget class="QGroupBox" name="gbxDFIntensity">
                      <property name="font">
                       <font>
                        <pointsize>8</pointsize>
                        <bold>false</bold>
                        <underline>true</underline>
                        <strikeout>false</strikeout>
                       </font>
                      </property>
                      <property name="layoutDirection">
                       <enum>Qt::LeftToRight</enum>
                      </property>
                      <property name="title">
                       <string>Pandas DataFrame</string>
                      </property>
                      <layout class="QVBoxLayout" name="verticalLayout_18">
                       <property name="spacing">
                        <number>3</number>
                       </property>
                       <property name="leftMargin">
                        <number>6</number>
                       </property>
                       <property name="topMargin">
                        <number>6</number>
                       </property>
                       <property name="rightMargin">
                        <number>6</number>
                       </property>
                       <property name="bottomMargin">
                        <number>6</number>
                       </property>
                       <item>
                        <widget class="QCheckBox" name="chbEx_DF_Traces">
                         <property name="enabled">
                          <bool>false</bool>
                         </property>
                         <property name="font">
                          <font>
                           <pointsize>8</pointsize>
                           <bold>false</bold>
                           <underline>false</underline>
                           <strikeout>false</strikeout>
                          </font>
                         </property>
                         <property name="text">
                          <string>Traces</string>
                         </property>
                        </widget>
                       </item>
                       <item>
                        <widget class="QCheckBox" name="chbEx_DF_Levels">
                         <property name="enabled">
                          <bool>false</bool>
                         </property>
                         <property name="font">
                          <font>
                           <pointsize>8</pointsize>
                           <bold>false</bold>
                           <underline>false</underline>
                           <strikeout>false</strikeout>
                          </font>
                         </property>
                         <property name="text">
                          <string>Resolved Levels</string>
                         </property>
                        </widget>
                       </item>
                       <item>
                        <widget class="QFrame" name="frame_7">
                         <property name="frameShape">
                          <enum>QFrame::StyledPanel</enum>
                         </property>
                         <property name="frameShadow">
                          <enum>QFrame::Raised</enum>
                         </property>
                         <layout class="QVBoxLayout" name="verticalLayout_22">
                          <property name="topMargin">
                           <number>0</number>
                          </property>
                          <item>
                           <widget class="QCheckBox" name="chbEx_DF_Levels_Lifetimes">
                            <property name="enabled">
                             <bool>false</bool>
                            </property>
                            <property name="font">
                             <font>
                              <pointsize>8</pointsize>
                              <bold>false</bold>
                              <underline>false</underline>
                              <strikeout>false</strikeout>
                             </font>
                            </property>
                            <property name="text">
                             <string>with Lifetimes</string>
                            </property>
                           </widget>
                          </item>
                         </layout>
                        </widget>
                       </item>
                       <item>
                        <widget class="QCheckBox" name="chbEx_DF_Grouped_Levels">
                         <property name="enabled">
                          <bool>false</bool>
                         </property>
                         <property name="font">
                          <font>
                           <pointsize>8</pointsize>
                           <bold>false</bold>
                           <underline>false</underline>
                           <strikeout>false</strikeout>
                          </font>
                         </property>
                         <property name="text">
                          <string>Grouped Levels</string>
                         </property>
                        </widget>
                       </item>
                       <item>
                        <widget class="QFrame" name="frame_8">
                         <property name="frameShape">
                          <enum>QFrame::StyledPanel</enum>
                         </property>
                         <property name="frameShadow">
                          <enum>QFrame::Raised</enum>
                         </property>
                         <layout class="QVBoxLayout" name="verticalLayout_23">
                          <property name="topMargin">
                           <number>0</number>
                          </property>
                          <item>
                           <widget class="QCheckBox" name="chbEx_DF_Grouped_Levels_Lifetimes">
                            <property name="enabled">
                             <bool>false</bool>
                            </property>
                            <property name="font">
                             <font>
                              <pointsize>8</pointsize>
                              <bold>false</bold>
                              <underline>false</underline>
                              <strikeout>false</strikeout>
                             </font>
                            </property>
                            <property name="text">
                             <string>with Lifetimes</string>
                            </property>
                           </widget>
                          </item>
                         </layout>
                        </widget>
                       </item>
                      </layout>
                     </widget>
                    </item>
                    <item>
                     <spacer name="verticalSpacer_8">
                      <property name="orientation">
                       <enum>Qt::Vertical</enum>
                      </property>
                      <property name="sizeType">
                       <enum>QSizePolicy::Fixed</enum>
                      </property>
                      <property name="sizeHint" stdset="0">
                       <size>
                        <width>20</width>
                        <height>15</height>
                       </size>
                      </property>
                     </spacer>
                    </item>
                    <item>
                     <widget class="QCheckBox" name="chbEx_Trace">
                      <property name="enabled">
                       <bool>false</bool>
                      </property>
                      <property name="font">
                       <font>
                        <pointsize>10</pointsize>
                        <weight>50</weight>
                        <bold>false</bold>
                        <underline>false</underline>
                        <strikeout>false</strikeout>
                       </font>
                      </property>
                      <property name="text">
                       <string>Binned Trace</string>
                      </property>
                     </widget>
                    </item>
                    <item>
                     <widget class="QCheckBox" name="chbEx_Levels">
                      <property name="enabled">
                       <bool>false</bool>
                      </property>
                      <property name="font">
                       <font>
                        <pointsize>10</pointsize>
                        <weight>50</weight>
                        <bold>false</bold>
                        <underline>false</underline>
                        <strikeout>false</strikeout>
                       </font>
                      </property>
                      <property name="text">
                       <string>Resolved Levels</string>
                      </property>
                     </widget>
                    </item>
                    <item>
                     <widget class="QCheckBox" name="chbEx_Grouped_Levels">
                      <property name="enabled">
                       <bool>false</bool>
                      </property>
                      <property name="font">
                       <font>
                        <pointsize>10</pointsize>
                        <weight>50</weight>
                        <bold>false</bold>
                        <underline>false</underline>
                        <strikeout>false</strikeout>
                       </font>
                      </property>
                      <property name="text">
                       <string>Grouped Levels</string>
                      </property>
                     </widget>
                    </item>
                   </layout>
                  </widget>
                 </item>
                 <item>
                  <spacer name="spcEx_Int">
                   <property name="orientation">
                    <enum>Qt::Vertical</enum>
                   </property>
                   <property name="sizeType">
                    <enum>QSizePolicy::MinimumExpanding</enum>
                   </property>
                   <property name="sizeHint" stdset="0">
                    <size>
                     <width>20</width>
                     <height>40</height>
                    </size>
                   </property>
                  </spacer>
                 </item>
                </layout>
               </widget>
              </item>
              <item>
               <spacer name="spcEx_Options_2">
                <property name="orientation">
                 <enum>Qt::Horizontal</enum>
                </property>
                <property name="sizeType">
                 <enum>QSizePolicy::Fixed</enum>
                </property>
                <property name="sizeHint" stdset="0">
                 <size>
                  <width>20</width>
                  <height>20</height>
                 </size>
                </property>
               </spacer>
              </item>
              <item>
               <widget class="QFrame" name="frame_2">
                <property name="sizePolicy">
                 <sizepolicy hsizetype="Fixed" vsizetype="Preferred">
                  <horstretch>0</horstretch>
                  <verstretch>0</verstretch>
                 </sizepolicy>
                </property>
                <property name="minimumSize">
                 <size>
                  <width>0</width>
                  <height>0</height>
                 </size>
                </property>
                <property name="frameShape">
                 <enum>QFrame::NoFrame</enum>
                </property>
                <property name="frameShadow">
                 <enum>QFrame::Raised</enum>
                </property>
                <layout class="QVBoxLayout" name="verticalLayout_4">
                 <property name="spacing">
                  <number>0</number>
                 </property>
                 <property name="leftMargin">
                  <number>0</number>
                 </property>
                 <property name="topMargin">
                  <number>0</number>
                 </property>
                 <property name="rightMargin">
                  <number>0</number>
                 </property>
                 <property name="bottomMargin">
                  <number>0</number>
                 </property>
                 <item>
                  <widget class="QGroupBox" name="gbxExport_Groups">
                   <property name="enabled">
                    <bool>true</bool>
                   </property>
                   <property name="sizePolicy">
                    <sizepolicy hsizetype="Fixed" vsizetype="Minimum">
                     <horstretch>0</horstretch>
                     <verstretch>0</verstretch>
                    </sizepolicy>
                   </property>
                   <property name="minimumSize">
                    <size>
                     <width>0</width>
                     <height>0</height>
                    </size>
                   </property>
                   <property name="font">
                    <font>
                     <pointsize>12</pointsize>
                     <bold>true</bold>
                     <underline>true</underline>
                    </font>
                   </property>
                   <property name="title">
                    <string>Grouping</string>
                   </property>
                   <layout class="QVBoxLayout" name="verticalLayout_11">
                    <property name="spacing">
                     <number>10</number>
                    </property>
                    <item>
                     <widget class="QLabel" name="lblGrouping_ROI">
                      <property name="enabled">
                       <bool>true</bool>
                      </property>
                      <property name="font">
                       <font>
                        <pointsize>10</pointsize>
                        <bold>false</bold>
                        <underline>false</underline>
                       </font>
                      </property>
                      <property name="text">
                       <string/>
                      </property>
                      <property name="alignment">
                       <set>Qt::AlignLeading|Qt::AlignLeft|Qt::AlignVCenter</set>
                      </property>
                      <property name="wordWrap">
                       <bool>true</bool>
                      </property>
                     </widget>
                    </item>
                    <item>
                     <widget class="QGroupBox" name="gbxDFGroups">
                      <property name="font">
                       <font>
                        <pointsize>8</pointsize>
                        <weight>50</weight>
                        <bold>false</bold>
                        <underline>true</underline>
                        <strikeout>false</strikeout>
                       </font>
                      </property>
                      <property name="title">
                       <string>Pandas DataFrame</string>
                      </property>
                      <layout class="QVBoxLayout" name="verticalLayout_19">
                       <property name="spacing">
                        <number>3</number>
                       </property>
                       <property name="leftMargin">
                        <number>6</number>
                       </property>
                       <property name="topMargin">
                        <number>6</number>
                       </property>
                       <property name="rightMargin">
                        <number>6</number>
                       </property>
                       <property name="bottomMargin">
                        <number>6</number>
                       </property>
                       <item>
                        <widget class="QCheckBox" name="chbEx_DF_Grouping_Info">
                         <property name="enabled">
                          <bool>false</bool>
                         </property>
                         <property name="font">
                          <font>
                           <pointsize>8</pointsize>
                           <weight>50</weight>
                           <bold>false</bold>
                           <underline>false</underline>
                           <strikeout>false</strikeout>
                          </font>
                         </property>
                         <property name="text">
                          <string>Group Info</string>
                         </property>
                        </widget>
                       </item>
                      </layout>
                     </widget>
                    </item>
                    <item>
                     <spacer name="verticalSpacer_11">
                      <property name="orientation">
                       <enum>Qt::Vertical</enum>
                      </property>
                      <property name="sizeType">
                       <enum>QSizePolicy::Fixed</enum>
                      </property>
                      <property name="sizeHint" stdset="0">
                       <size>
                        <width>20</width>
                        <height>15</height>
                       </size>
                      </property>
                     </spacer>
                    </item>
                    <item>
                     <widget class="QCheckBox" name="chbEx_Grouping_Info">
                      <property name="enabled">
                       <bool>false</bool>
                      </property>
                      <property name="font">
                       <font>
                        <pointsize>10</pointsize>
                        <bold>false</bold>
                        <underline>false</underline>
                       </font>
                      </property>
                      <property name="text">
                       <string>Group Info</string>
                      </property>
                     </widget>
                    </item>
                    <item>
                     <widget class="QCheckBox" name="chbEx_Grouping_Results">
                      <property name="enabled">
                       <bool>false</bool>
                      </property>
                      <property name="font">
                       <font>
<<<<<<< HEAD
                        <pointsize>8</pointsize>
=======
                        <pointsize>10</pointsize>
                        <weight>50</weight>
>>>>>>> 69a05944
                        <bold>false</bold>
                        <underline>false</underline>
                       </font>
                      </property>
<<<<<<< HEAD
                      <property name="title">
                       <string>Pandas DataFrame</string>
                      </property>
                      <layout class="QVBoxLayout" name="verticalLayout_19">
                       <property name="spacing">
                        <number>3</number>
                       </property>
                       <property name="leftMargin">
                        <number>6</number>
                       </property>
                       <property name="topMargin">
                        <number>6</number>
                       </property>
                       <property name="rightMargin">
                        <number>6</number>
                       </property>
                       <property name="bottomMargin">
                        <number>6</number>
                       </property>
                       <item>
                        <widget class="QCheckBox" name="chbEx_DF_Grouping_Info">
                         <property name="enabled">
                          <bool>false</bool>
                         </property>
                         <property name="font">
                          <font>
                           <pointsize>8</pointsize>
                           <bold>false</bold>
                           <underline>false</underline>
                           <strikeout>false</strikeout>
                          </font>
                         </property>
                         <property name="text">
                          <string>Group Info</string>
                         </property>
                        </widget>
                       </item>
                      </layout>
=======
                      <property name="text">
                       <string>Anlysis Results</string>
                      </property>
>>>>>>> 69a05944
                     </widget>
                    </item>
                   </layout>
                  </widget>
                 </item>
                 <item>
                  <spacer name="verticalSpacer">
                   <property name="orientation">
                    <enum>Qt::Vertical</enum>
                   </property>
                   <property name="sizeType">
                    <enum>QSizePolicy::MinimumExpanding</enum>
                   </property>
                   <property name="sizeHint" stdset="0">
                    <size>
                     <width>20</width>
                     <height>40</height>
                    </size>
                   </property>
                  </spacer>
                 </item>
                </layout>
               </widget>
              </item>
              <item>
               <spacer name="spcEx_Options_6">
                <property name="orientation">
                 <enum>Qt::Horizontal</enum>
                </property>
                <property name="sizeType">
                 <enum>QSizePolicy::Fixed</enum>
                </property>
                <property name="sizeHint" stdset="0">
                 <size>
                  <width>20</width>
                  <height>20</height>
                 </size>
                </property>
               </spacer>
              </item>
              <item>
               <widget class="QFrame" name="frame_4">
                <property name="sizePolicy">
                 <sizepolicy hsizetype="Fixed" vsizetype="Preferred">
                  <horstretch>0</horstretch>
                  <verstretch>0</verstretch>
                 </sizepolicy>
                </property>
                <property name="minimumSize">
                 <size>
                  <width>0</width>
                  <height>0</height>
                 </size>
                </property>
                <property name="frameShape">
                 <enum>QFrame::NoFrame</enum>
                </property>
                <property name="frameShadow">
                 <enum>QFrame::Raised</enum>
                </property>
                <layout class="QVBoxLayout" name="verticalLayout_6">
                 <property name="spacing">
                  <number>0</number>
                 </property>
                 <property name="leftMargin">
                  <number>0</number>
                 </property>
                 <property name="topMargin">
                  <number>0</number>
                 </property>
                 <property name="rightMargin">
                  <number>0</number>
                 </property>
                 <property name="bottomMargin">
                  <number>0</number>
                 </property>
                 <item>
                  <widget class="QGroupBox" name="gbxExport_Lifetimes">
                   <property name="enabled">
                    <bool>true</bool>
                   </property>
                   <property name="sizePolicy">
                    <sizepolicy hsizetype="Fixed" vsizetype="Minimum">
                     <horstretch>0</horstretch>
                     <verstretch>0</verstretch>
                    </sizepolicy>
                   </property>
                   <property name="minimumSize">
                    <size>
                     <width>0</width>
                     <height>0</height>
                    </size>
                   </property>
                   <property name="font">
                    <font>
                     <pointsize>12</pointsize>
                     <bold>true</bold>
                     <underline>true</underline>
                    </font>
                   </property>
                   <property name="title">
                    <string>Lifetime</string>
                   </property>
                   <layout class="QVBoxLayout" name="verticalLayout_10">
                    <property name="spacing">
                     <number>10</number>
                    </property>
                    <item>
                     <spacer name="verticalSpacer_6">
                      <property name="orientation">
                       <enum>Qt::Vertical</enum>
                      </property>
                      <property name="sizeType">
                       <enum>QSizePolicy::Fixed</enum>
                      </property>
                      <property name="sizeHint" stdset="0">
                       <size>
                        <width>20</width>
                        <height>15</height>
                       </size>
                      </property>
                     </spacer>
                    </item>
                    <item>
                     <widget class="QCheckBox" name="chbEx_Hist">
                      <property name="enabled">
                       <bool>false</bool>
                      </property>
                      <property name="font">
                       <font>
                        <pointsize>10</pointsize>
                        <bold>false</bold>
                        <underline>false</underline>
                       </font>
                      </property>
                      <property name="text">
                       <string>Decay Histograms</string>
                      </property>
                     </widget>
                    </item>
                    <item>
                     <widget class="QCheckBox" name="chbEx_Lifetimes">
                      <property name="enabled">
                       <bool>false</bool>
                      </property>
                      <property name="font">
                       <font>
                        <pointsize>10</pointsize>
                        <bold>false</bold>
                        <underline>false</underline>
                       </font>
                      </property>
                      <property name="text">
                       <string>Fitting Results</string>
                      </property>
                     </widget>
                    </item>
                   </layout>
                  </widget>
                 </item>
                 <item>
                  <spacer name="spcEx_Lifetime">
                   <property name="orientation">
                    <enum>Qt::Vertical</enum>
                   </property>
                   <property name="sizeType">
                    <enum>QSizePolicy::MinimumExpanding</enum>
                   </property>
                   <property name="sizeHint" stdset="0">
                    <size>
                     <width>20</width>
                     <height>40</height>
                    </size>
                   </property>
                  </spacer>
                 </item>
                </layout>
               </widget>
              </item>
              <item>
               <spacer name="spcEx_Options_4">
                <property name="orientation">
                 <enum>Qt::Horizontal</enum>
                </property>
                <property name="sizeType">
                 <enum>QSizePolicy::Fixed</enum>
                </property>
                <property name="sizeHint" stdset="0">
                 <size>
                  <width>20</width>
                  <height>20</height>
                 </size>
                </property>
               </spacer>
              </item>
              <item>
               <widget class="QFrame" name="frame_5">
                <property name="sizePolicy">
                 <sizepolicy hsizetype="Fixed" vsizetype="Preferred">
                  <horstretch>0</horstretch>
                  <verstretch>0</verstretch>
                 </sizepolicy>
                </property>
                <property name="minimumSize">
                 <size>
                  <width>0</width>
                  <height>0</height>
                 </size>
                </property>
                <property name="frameShape">
                 <enum>QFrame::NoFrame</enum>
                </property>
                <property name="frameShadow">
                 <enum>QFrame::Raised</enum>
                </property>
                <layout class="QVBoxLayout" name="verticalLayout_8">
                 <property name="spacing">
                  <number>0</number>
                 </property>
                 <property name="leftMargin">
                  <number>0</number>
                 </property>
                 <property name="topMargin">
                  <number>0</number>
                 </property>
                 <property name="rightMargin">
                  <number>0</number>
                 </property>
                 <property name="bottomMargin">
                  <number>0</number>
                 </property>
                 <item>
                  <widget class="QGroupBox" name="gbxExport_Spectra">
                   <property name="enabled">
                    <bool>true</bool>
                   </property>
                   <property name="sizePolicy">
                    <sizepolicy hsizetype="Fixed" vsizetype="Minimum">
                     <horstretch>0</horstretch>
                     <verstretch>0</verstretch>
                    </sizepolicy>
                   </property>
                   <property name="minimumSize">
                    <size>
                     <width>0</width>
                     <height>0</height>
                    </size>
                   </property>
                   <property name="font">
                    <font>
                     <pointsize>12</pointsize>
                     <bold>true</bold>
                     <underline>true</underline>
                    </font>
                   </property>
                   <property name="title">
                    <string>Spectra</string>
                   </property>
                   <layout class="QVBoxLayout" name="verticalLayout_9">
                    <property name="spacing">
                     <number>10</number>
                    </property>
                    <item>
                     <spacer name="verticalSpacer_9">
                      <property name="orientation">
                       <enum>Qt::Vertical</enum>
                      </property>
                      <property name="sizeType">
                       <enum>QSizePolicy::Fixed</enum>
                      </property>
                      <property name="sizeHint" stdset="0">
                       <size>
                        <width>20</width>
                        <height>15</height>
                       </size>
                      </property>
                     </spacer>
                    </item>
                    <item>
                     <widget class="QCheckBox" name="chbEx_Spectra_2D">
                      <property name="enabled">
                       <bool>false</bool>
                      </property>
                      <property name="font">
                       <font>
                        <pointsize>10</pointsize>
                        <bold>false</bold>
                        <underline>false</underline>
                       </font>
                      </property>
                      <property name="text">
                       <string>2D Array</string>
                      </property>
                     </widget>
                    </item>
                    <item>
                     <widget class="QCheckBox" name="chbEx_Spectra_Fitting">
                      <property name="enabled">
                       <bool>false</bool>
                      </property>
                      <property name="font">
                       <font>
                        <pointsize>10</pointsize>
                        <bold>false</bold>
                        <underline>false</underline>
                       </font>
                      </property>
                      <property name="text">
                       <string>Fitting Results</string>
                      </property>
                     </widget>
                    </item>
                    <item>
                     <widget class="QCheckBox" name="chbEx_Spectra_Traces">
                      <property name="enabled">
                       <bool>false</bool>
                      </property>
                      <property name="font">
                       <font>
                        <pointsize>10</pointsize>
                        <bold>false</bold>
                        <underline>false</underline>
                       </font>
                      </property>
                      <property name="text">
                       <string>Traces</string>
                      </property>
                     </widget>
                    </item>
                   </layout>
                  </widget>
                 </item>
                 <item>
                  <widget class="QGroupBox" name="gbxExport_Spectra_2">
                   <property name="enabled">
                    <bool>true</bool>
                   </property>
                   <property name="sizePolicy">
                    <sizepolicy hsizetype="Fixed" vsizetype="Minimum">
                     <horstretch>0</horstretch>
                     <verstretch>0</verstretch>
                    </sizepolicy>
                   </property>
                   <property name="minimumSize">
                    <size>
                     <width>0</width>
                     <height>0</height>
                    </size>
                   </property>
                   <property name="font">
                    <font>
                     <pointsize>12</pointsize>
                     <bold>true</bold>
                     <underline>true</underline>
                    </font>
                   </property>
                   <property name="title">
                    <string>Raster Scan</string>
                   </property>
                   <layout class="QVBoxLayout" name="verticalLayout_21">
                    <property name="spacing">
                     <number>10</number>
                    </property>
                    <item>
                     <widget class="QCheckBox" name="chbEx_Raster_Scan_2D">
                      <property name="enabled">
                       <bool>false</bool>
                      </property>
                      <property name="font">
                       <font>
                        <pointsize>10</pointsize>
                        <bold>false</bold>
                        <underline>false</underline>
                       </font>
                      </property>
                      <property name="text">
                       <string>2D Array</string>
                      </property>
                     </widget>
                    </item>
                   </layout>
                  </widget>
                 </item>
                 <item>
                  <spacer name="spcEx_Spectra">
                   <property name="orientation">
                    <enum>Qt::Vertical</enum>
                   </property>
                   <property name="sizeType">
                    <enum>QSizePolicy::MinimumExpanding</enum>
                   </property>
                   <property name="sizeHint" stdset="0">
                    <size>
                     <width>20</width>
                     <height>40</height>
                    </size>
                   </property>
                  </spacer>
                 </item>
                </layout>
               </widget>
              </item>
              <item>
               <spacer name="spcEx_Options_5">
                <property name="orientation">
                 <enum>Qt::Horizontal</enum>
                </property>
                <property name="sizeType">
                 <enum>QSizePolicy::Fixed</enum>
                </property>
                <property name="sizeHint" stdset="0">
                 <size>
                  <width>10</width>
                  <height>20</height>
                 </size>
                </property>
               </spacer>
              </item>
              <item>
               <widget class="Line" name="line">
                <property name="orientation">
                 <enum>Qt::Vertical</enum>
                </property>
               </widget>
              </item>
              <item>
               <spacer name="spcEx_Options_8">
                <property name="orientation">
                 <enum>Qt::Horizontal</enum>
                </property>
                <property name="sizeType">
                 <enum>QSizePolicy::Fixed</enum>
                </property>
                <property name="sizeHint" stdset="0">
                 <size>
                  <width>10</width>
                  <height>20</height>
                 </size>
                </property>
               </spacer>
              </item>
              <item>
               <widget class="QFrame" name="frame_3">
                <property name="sizePolicy">
                 <sizepolicy hsizetype="Fixed" vsizetype="Preferred">
                  <horstretch>0</horstretch>
                  <verstretch>0</verstretch>
                 </sizepolicy>
                </property>
                <property name="minimumSize">
                 <size>
                  <width>0</width>
                  <height>0</height>
                 </size>
                </property>
                <property name="frameShape">
                 <enum>QFrame::NoFrame</enum>
                </property>
                <property name="frameShadow">
                 <enum>QFrame::Raised</enum>
                </property>
                <layout class="QVBoxLayout" name="verticalLayout_5">
                 <property name="spacing">
                  <number>0</number>
                 </property>
                 <property name="leftMargin">
                  <number>0</number>
                 </property>
                 <property name="topMargin">
                  <number>0</number>
                 </property>
                 <property name="rightMargin">
                  <number>0</number>
                 </property>
                 <property name="bottomMargin">
                  <number>0</number>
                 </property>
                 <item>
                  <widget class="QGroupBox" name="gbxExport_Plots">
                   <property name="enabled">
                    <bool>true</bool>
                   </property>
                   <property name="sizePolicy">
                    <sizepolicy hsizetype="Fixed" vsizetype="Fixed">
                     <horstretch>0</horstretch>
                     <verstretch>0</verstretch>
                    </sizepolicy>
                   </property>
                   <property name="minimumSize">
                    <size>
                     <width>0</width>
                     <height>0</height>
                    </size>
                   </property>
                   <property name="font">
                    <font>
                     <pointsize>12</pointsize>
                     <bold>true</bold>
                     <underline>true</underline>
                    </font>
                   </property>
                   <property name="title">
                    <string>Plots</string>
                   </property>
                   <layout class="QVBoxLayout" name="verticalLayout_13">
                    <property name="spacing">
                     <number>1</number>
                    </property>
                    <item>
                     <spacer name="verticalSpacer_10">
                      <property name="orientation">
                       <enum>Qt::Vertical</enum>
                      </property>
                      <property name="sizeType">
                       <enum>QSizePolicy::Fixed</enum>
                      </property>
                      <property name="sizeHint" stdset="0">
                       <size>
                        <width>20</width>
                        <height>15</height>
                       </size>
                      </property>
                     </spacer>
                    </item>
                    <item>
                     <widget class="QCheckBox" name="chbEx_Plot_Intensity">
                      <property name="enabled">
                       <bool>false</bool>
                      </property>
                      <property name="font">
                       <font>
                        <pointsize>10</pointsize>
                        <bold>false</bold>
                        <underline>false</underline>
                       </font>
                      </property>
                      <property name="text">
                       <string>Intensity</string>
                      </property>
                     </widget>
                    </item>
                    <item>
                     <widget class="QFrame" name="frmPlot_Int_Selection">
                      <property name="enabled">
                       <bool>true</bool>
                      </property>
                      <property name="frameShape">
                       <enum>QFrame::NoFrame</enum>
                      </property>
                      <property name="frameShadow">
                       <enum>QFrame::Plain</enum>
                      </property>
                      <property name="lineWidth">
                       <number>1</number>
                      </property>
                      <layout class="QVBoxLayout" name="verticalLayout_2">
                       <property name="spacing">
                        <number>2</number>
                       </property>
                       <property name="topMargin">
                        <number>0</number>
                       </property>
                       <item>
                        <widget class="QRadioButton" name="rdbInt_Only">
                         <property name="enabled">
                          <bool>false</bool>
                         </property>
                         <property name="font">
                          <font>
                           <pointsize>10</pointsize>
                           <bold>false</bold>
                           <underline>false</underline>
                          </font>
                         </property>
                         <property name="text">
                          <string>Int. only</string>
                         </property>
                         <property name="checked">
                          <bool>true</bool>
                         </property>
                        </widget>
                       </item>
                       <item>
                        <widget class="QRadioButton" name="rdbWith_Levels">
                         <property name="enabled">
                          <bool>false</bool>
                         </property>
                         <property name="font">
                          <font>
                           <pointsize>10</pointsize>
                           <bold>false</bold>
                           <underline>false</underline>
                          </font>
                         </property>
                         <property name="text">
                          <string>with Levels</string>
                         </property>
                         <property name="checkable">
                          <bool>true</bool>
                         </property>
                         <property name="checked">
                          <bool>false</bool>
                         </property>
                        </widget>
                       </item>
                       <item>
                        <widget class="QRadioButton" name="rdbAnd_Groups">
                         <property name="enabled">
                          <bool>false</bool>
                         </property>
                         <property name="font">
                          <font>
                           <pointsize>10</pointsize>
                           <bold>false</bold>
                           <underline>false</underline>
                          </font>
                         </property>
                         <property name="text">
                          <string>and Groups</string>
                         </property>
                         <property name="checkable">
                          <bool>true</bool>
                         </property>
                        </widget>
                       </item>
                      </layout>
                     </widget>
                    </item>
                    <item>
                     <spacer name="spcEx_Grouping_2">
                      <property name="orientation">
                       <enum>Qt::Vertical</enum>
                      </property>
                      <property name="sizeType">
                       <enum>QSizePolicy::Minimum</enum>
                      </property>
                      <property name="sizeHint" stdset="0">
                       <size>
                        <width>20</width>
                        <height>5</height>
                       </size>
                      </property>
                     </spacer>
                    </item>
                    <item>
                     <widget class="QCheckBox" name="chbEx_Plot_Group_BIC">
                      <property name="enabled">
                       <bool>false</bool>
                      </property>
                      <property name="font">
                       <font>
                        <pointsize>10</pointsize>
                        <bold>false</bold>
                        <underline>false</underline>
                       </font>
                      </property>
                      <property name="text">
                       <string>Grouping BICs</string>
                      </property>
                     </widget>
                    </item>
                    <item>
                     <spacer name="spcEx_Grouping_3">
                      <property name="orientation">
                       <enum>Qt::Vertical</enum>
                      </property>
                      <property name="sizeType">
                       <enum>QSizePolicy::Minimum</enum>
                      </property>
                      <property name="sizeHint" stdset="0">
                       <size>
                        <width>20</width>
                        <height>5</height>
                       </size>
                      </property>
                     </spacer>
                    </item>
                    <item>
                     <widget class="QCheckBox" name="chbEx_Plot_Lifetimes">
                      <property name="enabled">
                       <bool>false</bool>
                      </property>
                      <property name="font">
                       <font>
                        <pointsize>10</pointsize>
                        <bold>false</bold>
                        <underline>false</underline>
                       </font>
                      </property>
                      <property name="text">
                       <string>Lifetimes</string>
                      </property>
                     </widget>
                    </item>
                    <item>
                     <widget class="QFrame" name="frmPlot_Lifetime_Selection">
                      <property name="enabled">
                       <bool>true</bool>
                      </property>
                      <property name="frameShape">
                       <enum>QFrame::StyledPanel</enum>
                      </property>
                      <property name="frameShadow">
                       <enum>QFrame::Raised</enum>
                      </property>
                      <layout class="QVBoxLayout" name="verticalLayout_17">
                       <property name="spacing">
                        <number>2</number>
                       </property>
                       <property name="topMargin">
                        <number>0</number>
                       </property>
                       <item>
                        <widget class="QLabel" name="label_4">
                         <property name="enabled">
                          <bool>false</bool>
                         </property>
                         <property name="font">
                          <font>
                           <pointsize>8</pointsize>
                           <italic>true</italic>
                           <bold>false</bold>
                           <underline>false</underline>
                          </font>
                         </property>
                         <property name="text">
                          <string>Takes very long</string>
                         </property>
                        </widget>
                       </item>
                       <item>
                        <widget class="QRadioButton" name="rdbHist_Only">
                         <property name="enabled">
                          <bool>false</bool>
                         </property>
                         <property name="font">
                          <font>
                           <pointsize>10</pointsize>
                           <bold>false</bold>
                           <underline>false</underline>
                          </font>
                         </property>
                         <property name="text">
                          <string>Hist only</string>
                         </property>
                         <property name="checkable">
                          <bool>true</bool>
                         </property>
                         <property name="checked">
                          <bool>true</bool>
                         </property>
                         <property name="autoExclusive">
                          <bool>true</bool>
                         </property>
                        </widget>
                       </item>
                       <item>
                        <widget class="QRadioButton" name="rdbWith_Fit">
                         <property name="enabled">
                          <bool>false</bool>
                         </property>
                         <property name="font">
                          <font>
                           <pointsize>10</pointsize>
                           <bold>false</bold>
                           <underline>false</underline>
                          </font>
                         </property>
                         <property name="text">
                          <string>with Fit</string>
                         </property>
                         <property name="checkable">
                          <bool>true</bool>
                         </property>
                         <property name="checked">
                          <bool>false</bool>
                         </property>
                         <property name="autoExclusive">
                          <bool>true</bool>
                         </property>
                        </widget>
                       </item>
                       <item>
                        <widget class="QRadioButton" name="rdbAnd_Residuals">
                         <property name="enabled">
                          <bool>false</bool>
                         </property>
                         <property name="font">
                          <font>
                           <pointsize>10</pointsize>
                           <bold>false</bold>
                           <underline>false</underline>
                          </font>
                         </property>
                         <property name="text">
                          <string>and Residuals</string>
                         </property>
                         <property name="checkable">
                          <bool>true</bool>
                         </property>
                         <property name="checked">
                          <bool>false</bool>
                         </property>
                         <property name="autoExclusive">
                          <bool>true</bool>
                         </property>
                        </widget>
                       </item>
                       <item>
                        <widget class="QCheckBox" name="chbEx_Plot_Lifetimes_Only_Groups">
                         <property name="enabled">
                          <bool>false</bool>
                         </property>
                         <property name="font">
                          <font>
                           <pointsize>10</pointsize>
                           <bold>false</bold>
                           <underline>false</underline>
                          </font>
                         </property>
                         <property name="text">
                          <string>only Groups</string>
                         </property>
                        </widget>
                       </item>
                      </layout>
                     </widget>
                    </item>
                    <item>
                     <spacer name="spcEx_Grouping_4">
                      <property name="orientation">
                       <enum>Qt::Vertical</enum>
                      </property>
                      <property name="sizeType">
                       <enum>QSizePolicy::Minimum</enum>
                      </property>
                      <property name="sizeHint" stdset="0">
                       <size>
                        <width>20</width>
                        <height>5</height>
                       </size>
                      </property>
                     </spacer>
                    </item>
                    <item>
                     <widget class="QCheckBox" name="chbEx_Plot_Spectra">
                      <property name="enabled">
                       <bool>false</bool>
                      </property>
                      <property name="font">
                       <font>
                        <pointsize>10</pointsize>
                        <bold>false</bold>
                        <underline>false</underline>
                       </font>
                      </property>
                      <property name="text">
                       <string>Spectra</string>
                      </property>
                     </widget>
                    </item>
                    <item>
                     <spacer name="spcEx_Grouping_8">
                      <property name="orientation">
                       <enum>Qt::Vertical</enum>
                      </property>
                      <property name="sizeType">
                       <enum>QSizePolicy::Minimum</enum>
                      </property>
                      <property name="sizeHint" stdset="0">
                       <size>
                        <width>20</width>
                        <height>5</height>
                       </size>
                      </property>
                     </spacer>
                    </item>
                    <item>
                     <widget class="QCheckBox" name="chbEx_Plot_Raster_Scans">
                      <property name="enabled">
                       <bool>false</bool>
                      </property>
                      <property name="font">
                       <font>
                        <pointsize>10</pointsize>
                        <bold>false</bold>
                        <underline>false</underline>
                       </font>
                      </property>
                      <property name="text">
                       <string>Raster Scans</string>
                      </property>
                     </widget>
                    </item>
                   </layout>
                  </widget>
                 </item>
                 <item>
                  <spacer name="verticalSpacer_2">
                   <property name="orientation">
                    <enum>Qt::Vertical</enum>
                   </property>
                   <property name="sizeType">
                    <enum>QSizePolicy::Expanding</enum>
                   </property>
                   <property name="sizeHint" stdset="0">
                    <size>
                     <width>20</width>
                     <height>40</height>
                    </size>
                   </property>
                  </spacer>
                 </item>
                </layout>
               </widget>
              </item>
             </layout>
            </item>
           </layout>
          </item>
          <item>
           <layout class="QHBoxLayout" name="layEx_Buttons_4">
            <property name="sizeConstraint">
             <enum>QLayout::SetDefaultConstraint</enum>
            </property>
            <item>
             <spacer name="spcEx_Buttons_Left_4">
              <property name="orientation">
               <enum>Qt::Horizontal</enum>
              </property>
              <property name="sizeType">
               <enum>QSizePolicy::Expanding</enum>
              </property>
              <property name="sizeHint" stdset="0">
               <size>
                <width>100</width>
                <height>20</height>
               </size>
              </property>
             </spacer>
            </item>
            <item>
             <widget class="QLabel" name="label_2">
              <property name="sizePolicy">
               <sizepolicy hsizetype="Fixed" vsizetype="Preferred">
                <horstretch>0</horstretch>
                <verstretch>0</verstretch>
               </sizepolicy>
              </property>
              <property name="minimumSize">
               <size>
                <width>320</width>
                <height>0</height>
               </size>
              </property>
              <property name="maximumSize">
               <size>
                <width>320</width>
                <height>16777215</height>
               </size>
              </property>
              <property name="font">
               <font>
                <pointsize>7</pointsize>
               </font>
              </property>
              <property name="layoutDirection">
               <enum>Qt::LeftToRight</enum>
              </property>
              <property name="text">
               <string>Text-based file format: Excel friendly CSV. Plot file format: PNG.
 Pandas DataFrame file format: multiple
(Example: Feather -&gt; Python and R friendly format.
Python: import pandas.read_feather)</string>
              </property>
              <property name="alignment">
               <set>Qt::AlignRight|Qt::AlignTrailing|Qt::AlignVCenter</set>
              </property>
              <property name="wordWrap">
               <bool>true</bool>
              </property>
             </widget>
            </item>
           </layout>
          </item>
          <item>
           <layout class="QHBoxLayout" name="layEx_Buttons_7">
            <property name="sizeConstraint">
             <enum>QLayout::SetDefaultConstraint</enum>
            </property>
            <item>
             <spacer name="spcEx_Buttons_Left_7">
              <property name="orientation">
               <enum>Qt::Horizontal</enum>
              </property>
              <property name="sizeType">
               <enum>QSizePolicy::Expanding</enum>
              </property>
              <property name="sizeHint" stdset="0">
               <size>
                <width>100</width>
                <height>20</height>
               </size>
              </property>
             </spacer>
            </item>
            <item>
             <widget class="QLabel" name="lblDataFrameFormat">
              <property name="font">
               <font>
                <pointsize>10</pointsize>
               </font>
              </property>
              <property name="text">
               <string>DataFrame format</string>
              </property>
             </widget>
            </item>
            <item>
             <widget class="QComboBox" name="cmbEx_DataFrame_Format">
              <property name="minimumSize">
               <size>
                <width>120</width>
                <height>0</height>
               </size>
              </property>
             </widget>
            </item>
           </layout>
          </item>
          <item>
           <spacer name="spcEx_Mid">
            <property name="orientation">
             <enum>Qt::Vertical</enum>
            </property>
            <property name="sizeType">
             <enum>QSizePolicy::Expanding</enum>
            </property>
            <property name="sizeHint" stdset="0">
             <size>
              <width>20</width>
              <height>50</height>
             </size>
            </property>
           </spacer>
          </item>
          <item>
           <layout class="QHBoxLayout" name="layEx_Buttons">
            <property name="sizeConstraint">
             <enum>QLayout::SetDefaultConstraint</enum>
            </property>
            <item>
             <spacer name="spcEx_Buttons_Left">
              <property name="orientation">
               <enum>Qt::Horizontal</enum>
              </property>
              <property name="sizeType">
               <enum>QSizePolicy::Expanding</enum>
              </property>
              <property name="sizeHint" stdset="0">
               <size>
                <width>100</width>
                <height>20</height>
               </size>
              </property>
             </spacer>
            </item>
            <item>
             <widget class="QPushButton" name="btnEx_Current">
              <property name="minimumSize">
               <size>
                <width>115</width>
                <height>30</height>
               </size>
              </property>
              <property name="maximumSize">
               <size>
                <width>16777215</width>
                <height>40</height>
               </size>
              </property>
              <property name="text">
               <string>Export Current</string>
              </property>
              <property name="icon">
               <iconset resource="../icons.qrc">
                <normaloff>:/icons/icons/export.png</normaloff>:/icons/icons/export.png</iconset>
              </property>
              <property name="iconSize">
               <size>
                <width>25</width>
                <height>25</height>
               </size>
              </property>
             </widget>
            </item>
            <item>
             <widget class="QPushButton" name="btnEx_Selected">
              <property name="minimumSize">
               <size>
                <width>118</width>
                <height>30</height>
               </size>
              </property>
              <property name="maximumSize">
               <size>
                <width>16777215</width>
                <height>40</height>
               </size>
              </property>
              <property name="text">
               <string>Export Selected</string>
              </property>
              <property name="icon">
               <iconset resource="../icons.qrc">
                <normaloff>:/icons/icons/export-selected.png</normaloff>:/icons/icons/export-selected.png</iconset>
              </property>
              <property name="iconSize">
               <size>
                <width>25</width>
                <height>25</height>
               </size>
              </property>
             </widget>
            </item>
            <item>
             <widget class="QPushButton" name="btnEx_All">
              <property name="minimumSize">
               <size>
                <width>105</width>
                <height>30</height>
               </size>
              </property>
              <property name="maximumSize">
               <size>
                <width>16777215</width>
                <height>40</height>
               </size>
              </property>
              <property name="text">
               <string>Export All</string>
              </property>
              <property name="icon">
               <iconset resource="../icons.qrc">
                <normaloff>:/icons/icons/export-all.png</normaloff>:/icons/icons/export-all.png</iconset>
              </property>
              <property name="iconSize">
               <size>
                <width>25</width>
                <height>25</height>
               </size>
              </property>
             </widget>
            </item>
            <item>
             <spacer name="spcEx_Buttons_Right">
              <property name="orientation">
               <enum>Qt::Horizontal</enum>
              </property>
              <property name="sizeHint" stdset="0">
               <size>
                <width>40</width>
                <height>20</height>
               </size>
              </property>
             </spacer>
            </item>
           </layout>
          </item>
          <item>
           <spacer name="spcEx_Bottom">
            <property name="orientation">
             <enum>Qt::Vertical</enum>
            </property>
            <property name="sizeType">
             <enum>QSizePolicy::Preferred</enum>
            </property>
            <property name="sizeHint" stdset="0">
             <size>
              <width>20</width>
              <height>10</height>
             </size>
            </property>
           </spacer>
          </item>
         </layout>
        </item>
       </layout>
      </widget>
     </widget>
    </item>
   </layout>
  </widget>
  <widget class="QMenuBar" name="menubar">
   <property name="geometry">
    <rect>
     <x>0</x>
     <y>0</y>
<<<<<<< HEAD
     <width>1149</width>
     <height>23</height>
=======
     <width>1200</width>
     <height>21</height>
>>>>>>> 69a05944
    </rect>
   </property>
   <widget class="QMenu" name="menuFile">
    <property name="title">
     <string>File</string>
    </property>
    <addaction name="actionOpen_h5"/>
    <addaction name="separator"/>
    <addaction name="actionSave_Selected"/>
    <addaction name="separator"/>
    <addaction name="actionSave_Analysis"/>
   </widget>
   <widget class="QMenu" name="menuTools">
    <property name="title">
     <string>Tools</string>
    </property>
    <widget class="QMenu" name="menuIntensity">
     <property name="enabled">
      <bool>false</bool>
     </property>
     <property name="title">
      <string>Intensity</string>
     </property>
     <widget class="QMenu" name="menuRegion_of_Interest">
      <property name="title">
       <string>Region of Interest</string>
      </property>
      <widget class="QMenu" name="menuReset">
       <property name="title">
        <string>Reset</string>
       </property>
       <addaction name="actionInt_Reset_ROI_Current"/>
       <addaction name="actionInt_Reset_ROI_Selected"/>
       <addaction name="actionInt_Reset_ROI_All"/>
      </widget>
      <addaction name="actionInt_Trim_Traces"/>
      <addaction name="separator"/>
      <addaction name="menuReset"/>
     </widget>
     <widget class="QMenu" name="menuPhoton_Bursts">
      <property name="title">
       <string>Photon Bursts</string>
      </property>
      <widget class="QMenu" name="menuRemove">
       <property name="title">
        <string>Remove</string>
       </property>
       <addaction name="actionRemove_Bursts_Current"/>
       <addaction name="actionRemove_Bursts_Selected"/>
       <addaction name="actionRemove_Bursts_All"/>
      </widget>
      <widget class="QMenu" name="menuRestore">
       <property name="title">
        <string>Restore</string>
       </property>
       <addaction name="actionRestore_Bursts_Current"/>
       <addaction name="actionRestore_Bursts_Selected"/>
       <addaction name="actionRestore_Bursts_All"/>
      </widget>
      <widget class="QMenu" name="menuDetect_and_Remove">
       <property name="title">
        <string>Detect and Remove</string>
       </property>
       <addaction name="actionDetect_Remove_Bursts_Current"/>
       <addaction name="actionDetect_Remove_Bursts_Selected"/>
       <addaction name="actionDetect_Remove_Bursts_All"/>
      </widget>
      <addaction name="actionNote_Existing_Levels_will_be_lost"/>
      <addaction name="separator"/>
      <addaction name="menuDetect_and_Remove"/>
      <addaction name="menuRemove"/>
      <addaction name="menuRestore"/>
     </widget>
     <addaction name="menuRegion_of_Interest"/>
     <addaction name="menuPhoton_Bursts"/>
    </widget>
    <widget class="QMenu" name="menuLifetime">
     <property name="enabled">
      <bool>false</bool>
     </property>
     <property name="title">
      <string>Lifetime</string>
     </property>
     <addaction name="actionSet_Startpoint"/>
    </widget>
    <addaction name="menuIntensity"/>
    <addaction name="menuLifetime"/>
    <addaction name="actionReset_Analysis"/>
    <addaction name="separator"/>
    <addaction name="actionConvert_pt3"/>
   </widget>
   <widget class="QMenu" name="menuAnalysis">
    <property name="title">
     <string>Analysis</string>
    </property>
    <widget class="QMenu" name="menuSwitching_Rates">
     <property name="enabled">
      <bool>false</bool>
     </property>
     <property name="title">
      <string>Switching Rates...</string>
     </property>
     <addaction name="actionSwitch_All"/>
     <addaction name="actionSwitch_Selected"/>
    </widget>
    <addaction name="menuSwitching_Rates"/>
   </widget>
   <widget class="QMenu" name="menuEdit">
    <property name="title">
     <string>Edit</string>
    </property>
    <addaction name="actionSelect_All"/>
    <addaction name="actionInvert_Selection"/>
    <addaction name="actionDeselect_All"/>
    <addaction name="separator"/>
    <addaction name="actionRange_Selection"/>
    <addaction name="actionSave_Selection"/>
    <addaction name="separator"/>
    <addaction name="actionSettings"/>
   </widget>
   <addaction name="menuFile"/>
   <addaction name="menuEdit"/>
   <addaction name="menuTools"/>
   <addaction name="menuAnalysis"/>
  </widget>
  <widget class="QStatusBar" name="statusbar"/>
  <action name="actionOpen_h5">
   <property name="icon">
    <iconset>
     <normaloff>../../../Users/Joshua/.designer/backup/icons/001-new-file-new.png</normaloff>../../../Users/Joshua/.designer/backup/icons/001-new-file-new.png</iconset>
   </property>
   <property name="text">
    <string>Open HDF5 (*.h5)</string>
   </property>
  </action>
  <action name="actionOpen_pt3">
   <property name="icon">
    <iconset>
     <normaloff>../../../Users/Joshua/.designer/backup/icons/004-open-archive-new.png</normaloff>../../../Users/Joshua/.designer/backup/icons/004-open-archive-new.png</iconset>
   </property>
   <property name="text">
    <string>PT3 Folder (*.pt3)</string>
   </property>
  </action>
  <action name="actionTrim_Dead_Traces">
   <property name="checkable">
    <bool>true</bool>
   </property>
   <property name="icon">
    <iconset>
     <normaloff>../../../Users/Joshua/.designer/backup/icons/020-cutting-with-a-scissor-on-broken-line-new.png</normaloff>../../../Users/Joshua/.designer/backup/icons/020-cutting-with-a-scissor-on-broken-line-new.png</iconset>
   </property>
   <property name="text">
    <string>Trim Dead Traces</string>
   </property>
  </action>
  <action name="actionReset_Analysis">
   <property name="enabled">
    <bool>false</bool>
   </property>
   <property name="text">
    <string>Reset Analysis</string>
   </property>
  </action>
  <action name="actionSwitch_All">
   <property name="text">
    <string>All</string>
   </property>
  </action>
  <action name="actionSwitch_Selected">
   <property name="text">
    <string>Selected</string>
   </property>
  </action>
  <action name="actionTraces">
   <property name="checkable">
    <bool>true</bool>
   </property>
   <property name="checked">
    <bool>true</bool>
   </property>
   <property name="text">
    <string>Traces</string>
   </property>
   <property name="priority">
    <enum>QAction::HighPriority</enum>
   </property>
  </action>
  <action name="actionLevels">
   <property name="checkable">
    <bool>true</bool>
   </property>
   <property name="text">
    <string>Levels</string>
   </property>
  </action>
  <action name="actionSave_Selected">
   <property name="enabled">
    <bool>false</bool>
   </property>
   <property name="text">
    <string>Save Selected</string>
   </property>
  </action>
  <action name="actionSet_Startpoint">
   <property name="text">
    <string>Set decay startpoint</string>
   </property>
  </action>
  <action name="actionTime_Resolve_Current">
   <property name="text">
    <string>Current</string>
   </property>
  </action>
  <action name="actionTime_Resolve_Selected">
   <property name="text">
    <string>Selected</string>
   </property>
  </action>
  <action name="actionTime_Resolve_All">
   <property name="text">
    <string>All</string>
   </property>
  </action>
  <action name="actiontets">
   <property name="text">
    <string>tets</string>
   </property>
  </action>
  <action name="actionConvert_pt3">
   <property name="text">
    <string>Convert .pt3's</string>
   </property>
  </action>
  <action name="actionInvert_Selection">
   <property name="enabled">
    <bool>false</bool>
   </property>
   <property name="text">
    <string>Invert Selection</string>
   </property>
  </action>
  <action name="actionDeselect_All">
   <property name="enabled">
    <bool>false</bool>
   </property>
   <property name="text">
    <string>Deselect All</string>
   </property>
  </action>
  <action name="actionSelect_All">
   <property name="enabled">
    <bool>false</bool>
   </property>
   <property name="text">
    <string>Select All</string>
   </property>
  </action>
  <action name="actionSave_Analysis">
   <property name="enabled">
    <bool>false</bool>
   </property>
   <property name="text">
    <string>Save Analysis</string>
   </property>
   <property name="iconVisibleInMenu">
    <bool>false</bool>
   </property>
  </action>
  <action name="actionRange_Selection">
   <property name="enabled">
    <bool>false</bool>
   </property>
   <property name="text">
    <string>Range Selection</string>
   </property>
  </action>
  <action name="actionSettings">
   <property name="text">
    <string>Settings</string>
   </property>
  </action>
  <action name="actionSave_Selection">
   <property name="enabled">
    <bool>false</bool>
   </property>
   <property name="text">
    <string>Save Selection</string>
   </property>
  </action>
  <action name="actionInt_Trim_Traces_Current">
   <property name="text">
    <string>Current</string>
   </property>
  </action>
  <action name="actionInt_Trim_Traces_Selected">
   <property name="text">
    <string>Selected</string>
   </property>
  </action>
  <action name="actionInt_Trim_Traces_All">
   <property name="text">
    <string>All</string>
   </property>
  </action>
  <action name="actionInt_Reset_ROI_Current">
   <property name="text">
    <string>Current</string>
   </property>
  </action>
  <action name="actionInt_Reset_ROI_Selected">
   <property name="text">
    <string>Selected</string>
   </property>
  </action>
  <action name="actionInt_Reset_ROI_All">
   <property name="text">
    <string>All</string>
   </property>
  </action>
  <action name="actionInt_Trim_Traces">
   <property name="enabled">
    <bool>true</bool>
   </property>
   <property name="text">
    <string>Trim Traces</string>
   </property>
  </action>
  <action name="actionRemove_Bursts_All">
   <property name="text">
    <string>All</string>
   </property>
  </action>
  <action name="actionRemove_Bursts_Current">
   <property name="text">
    <string>Current</string>
   </property>
  </action>
  <action name="actionRemove_Bursts_Selected">
   <property name="text">
    <string>Selected</string>
   </property>
  </action>
  <action name="actionRestore_Bursts_Current">
   <property name="text">
    <string>Current</string>
   </property>
  </action>
  <action name="actionRestore_Bursts_Selected">
   <property name="text">
    <string>Selected</string>
   </property>
  </action>
  <action name="actionRestore_Bursts_All">
   <property name="text">
    <string>All</string>
   </property>
  </action>
  <action name="actionDetect_Remove_Bursts_Current">
   <property name="text">
    <string>Current</string>
   </property>
  </action>
  <action name="actionDetect_Remove_Bursts_Selected">
   <property name="text">
    <string>Selected</string>
   </property>
  </action>
  <action name="actionDetect_Remove_Bursts_All">
   <property name="text">
    <string>All</string>
   </property>
  </action>
  <action name="actionNote_Existing_Levels_will_be_lost">
   <property name="enabled">
    <bool>false</bool>
   </property>
   <property name="text">
    <string>Note: Existing levels will overwritten</string>
   </property>
  </action>
 </widget>
 <layoutdefault spacing="6" margin="9"/>
 <customwidgets>
  <customwidget>
   <class>PlotWidget</class>
   <extends>QGraphicsView</extends>
   <header>pyqtgraph.h</header>
   <container>1</container>
  </customwidget>
  <customwidget>
   <class>ImageView</class>
   <extends>QWidget</extends>
   <header>pyqtgraph.h</header>
   <container>1</container>
  </customwidget>
 </customwidgets>
 <tabstops>
  <tabstop>tabWidget</tabstop>
  <tabstop>spbBinSize</tabstop>
  <tabstop>btnApplyBin</tabstop>
  <tabstop>btnApplyBinAll</tabstop>
  <tabstop>cmbConfIndex</tabstop>
  <tabstop>btnResolve</tabstop>
  <tabstop>btnResolveAll</tabstop>
  <tabstop>btnLoadIRF</tabstop>
  <tabstop>btnFitParameters</tabstop>
  <tabstop>btnFit</tabstop>
  <tabstop>btnFitSelected</tabstop>
  <tabstop>btnFitAll</tabstop>
  <tabstop>btnSubBackground</tabstop>
  <tabstop>btnNextLevel</tabstop>
 </tabstops>
 <resources>
  <include location="../../src/icons.qrc"/>
  <include location="../icons.qrc"/>
 </resources>
 <connections/>
</ui><|MERGE_RESOLUTION|>--- conflicted
+++ resolved
@@ -7,13 +7,8 @@
    <rect>
     <x>0</x>
     <y>0</y>
-<<<<<<< HEAD
-    <width>1149</width>
-    <height>642</height>
-=======
     <width>1200</width>
     <height>755</height>
->>>>>>> 69a05944
    </rect>
   </property>
   <property name="sizePolicy">
@@ -539,8 +534,6 @@
           <property name="spacing">
            <number>0</number>
           </property>
-<<<<<<< HEAD
-=======
           <item row="1" column="3" colspan="3">
            <layout class="QHBoxLayout" name="layInt_Chbs">
             <property name="spacing">
@@ -762,7 +755,6 @@
             </layout>
            </widget>
           </item>
->>>>>>> 69a05944
           <item row="1" column="0" colspan="3">
            <layout class="QHBoxLayout" name="layInt_Display">
             <property name="spacing">
@@ -2428,6 +2420,9 @@
                  <height>0</height>
                 </size>
                </property>
+               <property name="renderHints">
+                <set>QPainter::HighQualityAntialiasing|QPainter::TextAntialiasing</set>
+               </property>
               </widget>
              </item>
              <item>
@@ -2886,7 +2881,6 @@
                      <number>10</number>
                     </property>
                     <item>
-<<<<<<< HEAD
                      <widget class="QCheckBox" name="chbEx_Trace">
                       <property name="enabled">
                        <bool>false</bool>
@@ -2934,14 +2928,6 @@
                         <underline>false</underline>
                         <strikeout>false</strikeout>
                        </font>
-=======
-                     <spacer name="verticalSpacer_7">
-                      <property name="orientation">
-                       <enum>Qt::Vertical</enum>
-                      </property>
-                      <property name="sizeType">
-                       <enum>QSizePolicy::Fixed</enum>
->>>>>>> 69a05944
                       </property>
                       <property name="sizeHint" stdset="0">
                        <size>
@@ -3302,8 +3288,15 @@
                       <property name="alignment">
                        <set>Qt::AlignLeading|Qt::AlignLeft|Qt::AlignVCenter</set>
                       </property>
-                      <property name="wordWrap">
-                       <bool>true</bool>
+                      <property name="font">
+                       <font>
+                        <pointsize>10</pointsize>
+                        <bold>false</bold>
+                        <underline>false</underline>
+                       </font>
+                      </property>
+                      <property name="text">
+                       <string>Anlysis Results</string>
                       </property>
                      </widget>
                     </item>
@@ -3312,7 +3305,6 @@
                       <property name="font">
                        <font>
                         <pointsize>8</pointsize>
-                        <weight>50</weight>
                         <bold>false</bold>
                         <underline>true</underline>
                         <strikeout>false</strikeout>
@@ -3345,7 +3337,6 @@
                          <property name="font">
                           <font>
                            <pointsize>8</pointsize>
-                           <weight>50</weight>
                            <bold>false</bold>
                            <underline>false</underline>
                            <strikeout>false</strikeout>
@@ -3383,6 +3374,7 @@
                       <property name="font">
                        <font>
                         <pointsize>10</pointsize>
+                        <weight>50</weight>
                         <bold>false</bold>
                         <underline>false</underline>
                        </font>
@@ -3399,60 +3391,15 @@
                       </property>
                       <property name="font">
                        <font>
-<<<<<<< HEAD
-                        <pointsize>8</pointsize>
-=======
                         <pointsize>10</pointsize>
                         <weight>50</weight>
->>>>>>> 69a05944
                         <bold>false</bold>
                         <underline>false</underline>
                        </font>
                       </property>
-<<<<<<< HEAD
-                      <property name="title">
-                       <string>Pandas DataFrame</string>
-                      </property>
-                      <layout class="QVBoxLayout" name="verticalLayout_19">
-                       <property name="spacing">
-                        <number>3</number>
-                       </property>
-                       <property name="leftMargin">
-                        <number>6</number>
-                       </property>
-                       <property name="topMargin">
-                        <number>6</number>
-                       </property>
-                       <property name="rightMargin">
-                        <number>6</number>
-                       </property>
-                       <property name="bottomMargin">
-                        <number>6</number>
-                       </property>
-                       <item>
-                        <widget class="QCheckBox" name="chbEx_DF_Grouping_Info">
-                         <property name="enabled">
-                          <bool>false</bool>
-                         </property>
-                         <property name="font">
-                          <font>
-                           <pointsize>8</pointsize>
-                           <bold>false</bold>
-                           <underline>false</underline>
-                           <strikeout>false</strikeout>
-                          </font>
-                         </property>
-                         <property name="text">
-                          <string>Group Info</string>
-                         </property>
-                        </widget>
-                       </item>
-                      </layout>
-=======
                       <property name="text">
                        <string>Anlysis Results</string>
                       </property>
->>>>>>> 69a05944
                      </widget>
                     </item>
                    </layout>
@@ -4651,13 +4598,8 @@
     <rect>
      <x>0</x>
      <y>0</y>
-<<<<<<< HEAD
-     <width>1149</width>
-     <height>23</height>
-=======
      <width>1200</width>
      <height>21</height>
->>>>>>> 69a05944
     </rect>
    </property>
    <widget class="QMenu" name="menuFile">
