--- conflicted
+++ resolved
@@ -2,15 +2,16 @@
 from tcspcfit import *
 import h5py
 
-# rc('text', usetex=True)  # Requires latex to be installed
+rc('text', usetex=True)
 
 irf_file = h5py.File('IRF_680nm.h5', 'r')
 meas_file = h5py.File('LHCII_630nW.h5', 'r')
+# meas_file = h5py.File('/home/bertus/Documents/Honneurs/Projek/Johanette/40.h5', 'r')
 irf_data = irf_file['Particle 1/Micro Times (s)'][:]
 
 particlename = 'Particle 7'
 meas_data = meas_file[particlename + '/Micro Times (s)'][:]
-# Remove the lowest value to move the start to zero:
+# meas_data += 10
 irf_data = irf_data - np.sort(meas_data)[1]
 meas_data = meas_data - np.sort(meas_data)[1]
 
@@ -25,31 +26,33 @@
 window = tmax - tmin
 numpoints = int(window // channelwidth)
 t = np.linspace(0, window, numpoints)
+print(t)
 irf, t = np.histogram(irf_data, bins=t)
 measured, t = np.histogram(meas_data, bins=t)
+irf = irf[:-20]
+measured = measured[:-20]
+t = t[:-20]
+print(channelwidth)
+# plt.plot(measured)
+# plt.plot(irf)
+# plt.show()
 
 # How to specify initial values
 # [init, min, max, fix]
 tau = [[3, 0.01, 10, 0],
-       [0.1, 0.01, 10, 0]]
+      [0.1, 0.01, 10, 0]]
 
-amp = [[0.01, 0, 10, 0],
-       [0.01, 0, 10, 0]]
+shift = [3, -100, 2000, 0]  # Units are number of channels
 
-<<<<<<< HEAD
-shift = [3, -100, 2000, 0]  # Units are number of channels
-=======
 # [init (amp1 %), fix]
 # amp = [30, 30, 0]
->>>>>>> a9758262
 
 # Object orientated interface: Each fit is an object
 # fit = TwoExp(irf, measured, t, channelwidth, tau=tau, amp=amp, shift=shift, startpoint=800, ploton=True)
-fit = TwoExp(irf, measured, t, channelwidth, tau=tau, amp=amp, shift=shift, ploton=True)
-# fit1 = OneExp(irf, measured, t, channelwidth, tau=3, shift=shift, startpoint=0, ploton=True)
+fit = TwoExp(irf, measured, t, channelwidth, tau=tau, amp=amp, shift=shift, startpoint=0, ploton=True)
+# fit1 = OneExp(irf, measured, t, channelwidth, tau=3, shift=shift, startpoint=800, ploton=True)
 # Initial guess not necessarily needed:
 # fit2 = OneExp(irf, measured, t, channelwidth, ploton=True)
-# fit1 = ThreeExp(irf, measured, t, channelwidth, ploton=True)
 
 tau = fit.tau
 amp = fit.amp
@@ -59,8 +62,8 @@
 irfbg = fit.irfbg
 
 print('Lifetimes: {:4.2f} ns, {:5.3f} ns'.format(tau[0], tau[1]))
-print('Amplitudes: {:6.4f}, {:6.4f}'.format(amp[0], amp[1]))
-print('IRF Shift: {:6.4f} ns'.format(shift))
+print('Amplitudes: {:4.2f} %, {:4.2f} %'.format(amp[0], amp[1]))
+print('IRF Shift: {:6.4f} ns'.format(shift * channelwidth))
 print('Chi sq: {:6.4f}'.format(chisq))
 print('Decay bg: {:6.4f}'.format(bg))
 print('IRF bg: {:6.4f}'.format(irfbg))
