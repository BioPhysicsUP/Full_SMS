"""Module for handling SMS data from HDF5 files

Bertus van Heerden
University of Pretoria
2018
"""
<<<<<<< HEAD

=======
import traceback
>>>>>>> 1740021e
import h5py
import numpy
import numpy as np
import tcspcfit
# from main.MainWindow import start_at_nonzero
import dbg
from matplotlib import pyplot as plt
from change_point import ChangePoints
import re
from generate_sums import CPSums
from PyQt5.QtCore import pyqtSignal
import dbg
from grouping import AHCA
from joblib import Parallel, delayed


class H5dataset:

    def __init__(self, filename, progress_sig: pyqtSignal = None,
                 auto_prog_sig: pyqtSignal = None):

        self.cpa_has_run = False
        self.use_parallel = False
        self.progress_sig = progress_sig
        self.auto_prog_sig = auto_prog_sig
        # self.main_signals.progress.connect()
        self.name = filename
        self.file = h5py.File(self.name, 'r')
        try:
            self.version = self.file.attrs['Version']
        except KeyError:
            self.version = '0.1'

        unsorted_names = list(self.file.keys())
        natural_p_names = [None]*len(unsorted_names)
        natural_key = []
        for name in unsorted_names:
            for seg in re.split('(\d+)', name):
                if seg.isdigit():
                    natural_key.append(int(seg))
        for num, key_num in enumerate(natural_key):
            natural_p_names[key_num-1] = unsorted_names[num]

        self.all_sums = CPSums(n_min=10, n_max=1000, auto_prog_sig=self.auto_prog_sig)
        self.particles = []
        for particlename in natural_p_names:
            self.particles.append(Particle(particlename, self))
        self.numpart = len(self.particles)
        assert self.numpart == self.file.attrs['# Particles']
        self.channelwidth = None

    def makehistograms(self):
        """Put the arrival times into histograms"""

        for particle in self.particles:
            particle.makehistogram()
            if hasattr(self, 'progress_sig'):
                self.progress_sig.emit()  # Increments the progress bar on the MainWindow GUI

    def binints(self, binsize, progress_sig=None):
        """Bin the absolute times into traces using binsize
            binsize is in ms
        """
        if progress_sig is not None:
            self.progress_sig = progress_sig

        if self.use_parallel:
            self.bintsize_parallel = binsize
            if hasattr(self, 'progress_sig'):
                self.prog_sig_parallel = progress_sig
            Parallel(n_jobs=-1, backend='threading')(
                delayed(self.run_binints_parallel)(particle) for particle in self.particles
            )
            del self.bintsize_parallel, self.prog_sig_parallel
        else:
            for particle in self.particles:
                particle.binints(binsize)
                if hasattr(self, 'progress_sig'):
                    self.progress_sig.emit()  # Increments the progress bar on the MainWindow GUI
        dbg.p('Binning all done', 'H5Dataset')

    def run_binints_parallel(self, particle):
        particle.binints(self.bintsize_parallel)
        if hasattr(self, 'self.prog_sig_parallel'):
            self.prog_sig_parallel.emit()


class Particle:
    """
    Class for particle in H5dataset.
    """

    def __init__(self, name, dataset, tmin=None, tmax=None,
                 channelwidth=None):  # , number, irf, tmin, tmax, channelwidth=None):
        """
        Creates an instance of Particle

        Parameters
        ----------
        name: str
            The name of the particle
        dataset: H5dataset
            The instance of the dataset to which this particle belongs
        tmin: int, Optional
            TODO
        tmax: int, Optional
            TODO
        channelwidth: TODO
        """
        self.name = name
        self.dataset = dataset
        self.datadict = self.dataset.file[self.name]
        self.microtimes = self.datadict['Micro Times (s)']
        self.abstimes = self.datadict['Absolute Times (ns)']
        self.num_photons = len(self.abstimes)
        self.cpts = ChangePoints(self)  # Added by Josh: creates an object for Change Point Analysis (cpa)
        self.ahca = AHCA(self)  # Added by Josh: creates an object for Agglomerative Hierarchical Clustering Algorithm
        self.cpt_inds = None
        self.num_cpts = None
        self.has_levels = False
        self.levels = None
        self.num_levels = None

        self.spectra = Spectra(self)
        self.rasterscan = RasterScan(self)
        self.description = self.datadict.attrs['Discription']
        self.irf = None
        if channelwidth is None:
            differences = np.diff(np.sort(self.microtimes[:]))
            channelwidth = np.unique(differences)[1]
        self.channelwidth = channelwidth
        if tmin is None:
            self.tmin = 0
        else:
            self.tmin = tmin
        if tmax is None:
            self.tmax = 25
        else:
            self.tmax = tmax
        self.measured = None
        self.t = None
        self.ignore = False
        self.bg = False
        self.histogram = None
        self.binnedtrace = None
        self.bin_size = None

    def get_levels(self):
        assert self.cpts.cpa_has_run, "Particle:\tChange point analysis needs to run before levels can be defined."
        self.add_levels(self.cpts.get_levels())

    def add_levels(self, levels=None, num_levels=None):
        assert levels is not None and num_levels is not None, \
            "Particle:\tBoth arguments need to be non-None to add level."
        self.levels = levels
        self.num_levels = num_levels
        self.has_levels = True

    def levels2data(self, plot_type: str = 'line') -> [np.ndarray, np.ndarray]:
        """
        Uses the Particle objects' levels to generate two arrays for plotting the levels.
        Parameters
        ----------
        plot_type: str, {'line', 'step'}

        Returns
        -------
        [np.ndarray, np.ndarray]
        """
        assert self.has_levels, 'ChangePointAnalysis:\tNo levels to convert to data.'

        # ############## Old, for Matplotlib ##############
        # levels_data = np.empty(shape=self.num_levels+1)
        # times = np.empty(shape=self.num_levels+1)
        # accum_time = 0
        # for num, level in enumerate(self.levels):
        #     times[num] = accum_time
        #     accum_time += level.dwell_time/1E9
        #     levels_data[num] = level.int
        #     if num+1 == self.num_levels:
        #         levels_data[num+1] = accum_time
        #         times[num+1] = level.int

        levels_data = np.empty(shape=self.num_levels*2)
        times = np.empty(shape=self.num_levels*2)
        accum_time = 0
        for num, level in enumerate(self.levels):
            times[num*2] = accum_time
            accum_time += level.dwell_time/1E9
            times[num*2+1] = accum_time
            levels_data[num*2] = level.int
            levels_data[num*2+1] = level.int

        return levels_data, times

    def current2data(self, num, plot_type: str = 'line') -> [np.ndarray, np.ndarray]:
        """
        Uses the Particle objects' levels to generate two arrays for plotting level num.
        Parameters
        ----------
        plot_type: str, {'line', 'step'}

        Returns
        -------
        [np.ndarray, np.ndarray]
        """
        # TODO: Cleanup this function anc the one above it
        assert self.has_levels, 'ChangePointAnalysis:\tNo levels to convert to data.'

        # ############## Old, for Matplotlib ##############
        # levels_data = np.empty(shape=self.num_levels+1)
        # times = np.empty(shape=self.num_levels+1)
        # accum_time = 0
        # for num, level in enumerate(self.levels):
        #     times[num] = accum_time
        #     accum_time += level.dwell_time/1E9
        #     levels_data[num] = level.int
        #     if num+1 == self.num_levels:
        #         levels_data[num+1] = accum_time
        #         times[num+1] = level.int

        level = self.levels[num]
        times = np.array(level.times) / 1E9
        levels_data = np.array([level.int, level.int])

        return levels_data, times

    def makehistogram(self):
        """Put the arrival times into a histogram"""

        self.histogram = Histogram(self)

    def binints(self, binsize):
        """Bin the absolute times into a trace using binsize"""

        self.bin_size = binsize
        self.binnedtrace = Trace(self, self.bin_size)

    def remove_cpa_results(self):
        self.cpt_inds = None
        self.levels = None
        self.num_cpts = None
        self.num_levels = None
        self.has_levels = False


class Trace:
    """Binned intensity trace

    Parameters
    ----------
    particle: Particle
        The Particle which creates the Trace.

    binsize: float
        Size of time bin in ms.
    """

    def __init__(self, particle, binsize: int):

        # self.particle = particle
        self.binsize = binsize
        data = particle.abstimes[:]

        binsize_ns = binsize*1E6  # Convert ms to ns
        endbin = np.int(np.max(data)/binsize_ns)

        binned = np.zeros(endbin+1, dtype=np.int)
        for step in range(endbin):
            binned[step+1] = np.size(data[((step+1)*binsize_ns > data)*(data > step*binsize_ns)])
            if step == 0:
                binned[step] = binned[step+1]

        # binned *= (1000 / 100)
        self.intdata = binned
        self.inttimes = np.array(range(0, binsize+(endbin*binsize), binsize))


class Histogram:

    def __init__(self, particle):
        self.particle = particle
        tmin = min(self.particle.tmin, self.particle.microtimes[:].min())
        tmax = max(self.particle.tmax, self.particle.microtimes[:].max())
        window = tmax-tmin
        numpoints = int(window//self.particle.channelwidth)

        t = np.linspace(0, window, numpoints)

        self.decay, self.t = np.histogram(self.particle.microtimes[:], bins=t)
        self.t = self.t[:-1]  # Remove last value so the arrays are the same size
        self.convd = None
        self.convd_t = None
        self.decay = self.decay[self.t > 0]
        self.t = self.t[self.t > 0]

    def fit(self, numexp, tauparam, ampparam, shift, decaybg, irfbg, start, end, addopt, irf):
        # Todo: This should probably happen somewhere else:
        self.decay, self.t = start_at_nonzero(self.decay, self.t, neg_t=False)
        irf, irft = start_at_nonzero(irf, self.t, neg_t=False)

        try:
            if numexp == 1:
                fit = tcspcfit.OneExp(irf, self.decay, self.t, self.particle.channelwidth, tauparam, None, shift,
                                      decaybg, irfbg, start, end)
            elif numexp == 2:
                fit = tcspcfit.TwoExp(irf, self.decay, self.t, self.particle.channelwidth, tauparam, ampparam, shift,
                                      decaybg, irfbg, start, end)
            elif numexp == 3:
                fit = tcspcfit.ThreeExp(irf, self.decay, self.t, self.particle.channelwidth, tauparam, ampparam, shift,
                                        decaybg, irfbg, start, end)
        except:
            dbg.p('Error while fitting lifetime:', debug_from='smsh5')
            traceback.print_exc()
            return False

        else:
            self.convd = fit.convd
            self.convd_t = fit.t
            self.tau = fit.tau
            self.amp = fit.amp
            self.shift = fit.shift
            self.bg = fit.bg
            self.irfbg = fit.irfbg

        return True

    def levelhist(self, level):
        levelobj = self.particle.levels[level]
        tmin = levelobj.microtimes[:].min()
        tmax = levelobj.microtimes[:].max()
        window = tmax-tmin
        numpoints = int(window//self.particle.channelwidth)
        t = np.linspace(0, window, numpoints)

        decay, t = np.histogram(levelobj.microtimes[:], bins=t)
        t = t[:-1]  # Remove last value so the arrays are the same size
        return decay, t


class RasterScan:

    def __init__(self, particle):

        self.particle = particle
        try:
            self.image = self.particle.datadict['Raster Scan']
        except KeyError:
            print("Problem loading raster scan for "+self.name)
            self.image = None


class Spectra:

    def __init__(self, particle):
        self.particle = particle
        self.spectra = self.particle.datadict['Spectra (counts\s)']
        self.wavelengths = self.spectra.attrs['Wavelengths']
        self.spectratimes = self.spectra.attrs['Spectra Abs. Times (s)']

<<<<<<< HEAD
# Level class has been defined in change_point.py
# class Levels:
#
#     def __init__(self):
#
#         pass  # Change points code called here?
=======

class Levels:

    def __init__(self):

        pass  # Change points code called here?


def start_at_nonzero(decay, t, neg_t=True):
    decaystart = np.nonzero(decay)[0][0]
    if neg_t:
        t -= t[decaystart]
    t = t[decaystart:]
    decay = decay[decaystart:]
    return decay, t
>>>>>>> 1740021e
<|MERGE_RESOLUTION|>--- conflicted
+++ resolved
@@ -4,13 +4,8 @@
 University of Pretoria
 2018
 """
-<<<<<<< HEAD
-
-=======
 import traceback
->>>>>>> 1740021e
 import h5py
-import numpy
 import numpy as np
 import tcspcfit
 # from main.MainWindow import start_at_nonzero
@@ -369,20 +364,12 @@
         self.wavelengths = self.spectra.attrs['Wavelengths']
         self.spectratimes = self.spectra.attrs['Spectra Abs. Times (s)']
 
-<<<<<<< HEAD
 # Level class has been defined in change_point.py
 # class Levels:
 #
 #     def __init__(self):
 #
 #         pass  # Change points code called here?
-=======
-
-class Levels:
-
-    def __init__(self):
-
-        pass  # Change points code called here?
 
 
 def start_at_nonzero(decay, t, neg_t=True):
@@ -391,5 +378,4 @@
         t -= t[decaystart]
     t = t[decaystart:]
     decay = decay[decaystart:]
-    return decay, t
->>>>>>> 1740021e
+    return decay, t