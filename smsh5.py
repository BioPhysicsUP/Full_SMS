"""Module for handling SMS data from HDF5 files

Bertus van Heerden
University of Pretoria
2018
"""

import h5py
import numpy as np
from matplotlib import pyplot as plt
from change_point import ChangePoints
import re
from generate_sums import CPSums
from PyQt5.QtCore import pyqtSignal
import dbg
from joblib import Parallel, delayed


class H5dataset:

    def __init__(self, filename, progress_sig: pyqtSignal = None,
                 auto_prog_sig: pyqtSignal = None):

        self.use_parallel = True
        self.progress_sig = progress_sig
        self.auto_prog_sig = auto_prog_sig
        # self.main_signals.progress.connect()
        self.name = filename
        self.file = h5py.File(self.name, 'r')
        try:
            self.version = self.file.attrs['Version']
        except KeyError:
            self.version = '0.1'

        unsorted_names = list(self.file.keys())
        natural_p_names = [None] * len(unsorted_names)
        natural_key = []
        for name in unsorted_names:
            for seg in re.split('(\d+)', name):
                if seg.isdigit():
                    natural_key.append(int(seg))
        for num, key_num in enumerate(natural_key):
            natural_p_names[key_num-1] = unsorted_names[num]

        self.all_sums = CPSums(n_min=10, n_max=1000, auto_prog_sig=self.auto_prog_sig)
        self.particles = []
        for particlename in natural_p_names:
            self.particles.append(Particle(particlename, self))
        self.numpart = len(self.particles)
        assert self.numpart == self.file.attrs['# Particles']
        self.channelwidth = None

    def makehistograms(self):
        """Put the arrival times into histograms"""

        for particle in self.particles:
            particle.makehistogram()
            if hasattr(self, 'progress_sig'):
                self.progress_sig.emit()  # Increments the progress bar on the MainWindow GUI

    def binints(self, binsize, progress_sig=None):
        """Bin the absolute times into traces using binsize
            binsize is in ms
        """
        if progress_sig is not None:
            self.progress_sig = progress_sig

        if self.use_parallel:
            self.bintsize_parallel = binsize
            if hasattr(self, 'progress_sig'):
                self.prog_sig_parallel = progress_sig
            Parallel(n_jobs=-1, backend='threading')(
                delayed(self.run_binints_parallel)(particle) for particle in self.particles
            )
            del self.bintsize_parallel, self.prog_sig_parallel
        else:
            for particle in self.particles:
                particle.binints(binsize)
                if hasattr(self, 'progress_sig'):
                    self.progress_sig.emit()  # Increments the progress bar on the MainWindow GUI
        dbg.p('Binning all done', 'H5Dataset')

    def run_binints_parallel(self, particle):
        particle.binints(self.bintsize_parallel)
        if hasattr(self, 'self.prog_sig_parallel'):
            self.prog_sig_parallel.emit()

class Particle:

    def __init__(self, name, dataset, tmin=None, tmax=None, channelwidth=None):#, number, irf, tmin, tmax, channelwidth=None):

        self.name = name
        self.dataset = dataset
        self.datadict = self.dataset.file[self.name]
        self.microtimes = self.datadict['Micro Times (s)']
        self.abstimes = self.datadict['Absolute Times (ns)']
        self.num_photons = len(self.abstimes)
        self.cpts = ChangePoints(self)  # Added by Josh: creates an object for Change Point Analysis (cpa)
        self.cpt_inds = None
        self.num_cpts = None
        self.has_levels = False
        self.levels = None
        self.num_levels = None

        self.spectra = Spectra(self)
        self.rasterscan = RasterScan(self)
        self.description = self.datadict.attrs['Discription']
        # self.irf = irf
        if channelwidth is None:
            differences = np.diff(np.sort(self.microtimes[:]))
            channelwidth = np.unique(differences)[1]
        self.channelwidth = channelwidth
        if tmin is None:
            self.tmin = 0
        else:
            self.tmin = tmin
        if tmax is None:
            self.tmax = 25
        else:
            self.tmax = tmax
        self.measured = None
        self.t = None
        self.ignore = False
        self.bg = False
        self.histogram = None
        self.binnedtrace = None
        self.bin_size = None

    def get_levels(self):
        assert self.cpts.cpa_has_run, "Particle:\tChange point analysis needs to run before levels can be defined."
        self.add_levels(self.cpts.get_levels())

    def add_levels(self, levels=None, num_levels=None):
        assert levels is not None and num_levels is not None, \
            "Particle:\tBoth arguments need to be non-None to add level."
        self.levels = levels
        self.num_levels = num_levels
        self.has_levels = True
        
    def levels2data(self, plot_type: str = 'line') -> [np.ndarray, np.ndarray]:
        """
        Uses the Particle objects' levels to generate two arrays for plotting the levels.
        Parameters
        ----------
        plot_type: str, {'line', 'step'}

        Returns
        -------
        [np.ndarray, np.ndarray]
        """
        assert self.has_levels, 'ChangePointAnalysis:\tNo levels to convert to data.'
<<<<<<< HEAD
        levels_data = np.empty(shape=self.num_levels+1)
        times = np.empty(shape=self.num_levels+1)
        # accum_time = 0
        for num, level in enumerate(self.levels):
            times[num] = np.float(level.times[0])/1E9
            # accum_time += level.dwell_time/1E9
            levels_data[num] = level.int
            if num+1 == self.num_levels:
                levels_data[num+1] = level.int
                times[num+1] = np.float(level.times[1])/1E9
                
=======

        # ############## Old, for Matplotlib ##############
        # levels_data = np.empty(shape=self.num_levels+1)
        # times = np.empty(shape=self.num_levels+1)
        # accum_time = 0
        # for num, level in enumerate(self.levels):
        #     times[num] = accum_time
        #     accum_time += level.dwell_time/1E9
        #     levels_data[num] = level.int
        #     if num+1 == self.num_levels:
        #         levels_data[num+1] = accum_time
        #         times[num+1] = level.int

        levels_data = np.empty(shape=self.num_levels*2)
        times = np.empty(shape=self.num_levels*2)
        accum_time = 0
        for num, level in enumerate(self.levels):
            times[num*2] = accum_time
            accum_time += level.dwell_time/1E9
            times[num*2 + 1] = accum_time
            levels_data[num*2] = level.int
            levels_data[num*2 + 1] = level.int

>>>>>>> 1ddfb232
        return levels_data, times

    def makehistogram(self):
        """Put the arrival times into a histogram"""

        self.histogram = Histogram(self)

    def binints(self, binsize):
        """Bin the absolute times into a trace using binsize"""

        self.bin_size = binsize
        self.binnedtrace = Trace(self, self.bin_size)

    def remove_cpa_results(self):
        self.cpt_inds = None
        self.levels = None
        self.num_cpts = None
        self.num_levels = None
        self.has_levels = False


class Trace:
    """Binned intensity trace

    Parameters
    ----------
    particle: Particle
        The Particle which creates the Trace.

    binsize: float
        Size of time bin in ms.
    """

    def __init__(self, particle, binsize: int):

        # self.particle = particle
        self.binsize = binsize
        data = particle.abstimes[:]

        binsize_ns = binsize * 1E6  # Convert ms to ns
        endbin = np.int(np.max(data) / binsize_ns)

        binned = np.zeros(endbin+1, dtype=np.int)
        for step in range(endbin):
            binned[step+1] = np.size(data[((step+1)*binsize_ns > data)*(data > step*binsize_ns)])
            if step == 0:
                binned[step] = binned[step+1]

        # binned *= (1000 / 100)
        self.intdata = binned
        self.inttimes = np.array(range(0, binsize+(endbin*binsize), binsize))

class Histogram:

    def __init__(self, particle):

        self.particle = particle
        tmin = min(self.particle.tmin, self.particle.microtimes[:].min())
        tmax = max(self.particle.tmax, self.particle.microtimes[:].max())
        window = tmax - tmin
        numpoints = int(window // self.particle.channelwidth)

        t = np.linspace(0, window, numpoints)
        # particle.microtimes -= particle.microtimes.min()

        self.decay, self.t = np.histogram(self.particle.microtimes[:], bins=t)
        self.t = self.t[:-1]  # Remove last value so the arrays are the same size


class RasterScan:

    def __init__(self, particle):

        self.particle = particle
        try:
            self.image = self.particle.datadict['Raster Scan']
        except KeyError:
            print("Problem loading raster scan for " + self.name)
            self.image = None


class Spectra:

    def __init__(self, particle):

        self.particle = particle
        self.spectra = self.particle.datadict['Spectra (counts\s)']
        self.wavelengths = self.spectra.attrs['Wavelengths']
        self.spectratimes = self.spectra.attrs['Spectra Abs. Times (s)']


# Level class has been defined in change_point.py
# class Levels:
#
#     def __init__(self):
#
#         pass  # Change points code called here?<|MERGE_RESOLUTION|>--- conflicted
+++ resolved
@@ -149,19 +149,6 @@
         [np.ndarray, np.ndarray]
         """
         assert self.has_levels, 'ChangePointAnalysis:\tNo levels to convert to data.'
-<<<<<<< HEAD
-        levels_data = np.empty(shape=self.num_levels+1)
-        times = np.empty(shape=self.num_levels+1)
-        # accum_time = 0
-        for num, level in enumerate(self.levels):
-            times[num] = np.float(level.times[0])/1E9
-            # accum_time += level.dwell_time/1E9
-            levels_data[num] = level.int
-            if num+1 == self.num_levels:
-                levels_data[num+1] = level.int
-                times[num+1] = np.float(level.times[1])/1E9
-                
-=======
 
         # ############## Old, for Matplotlib ##############
         # levels_data = np.empty(shape=self.num_levels+1)
@@ -185,7 +172,6 @@
             levels_data[num*2] = level.int
             levels_data[num*2 + 1] = level.int
 
->>>>>>> 1ddfb232
         return levels_data, times
 
     def makehistogram(self):
