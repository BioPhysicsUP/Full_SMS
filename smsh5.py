--- conflicted
+++ resolved
@@ -21,10 +21,10 @@
 
 
 class H5dataset:
-    
+
     def __init__(self, filename, progress_sig: pyqtSignal = None,
                  auto_prog_sig: pyqtSignal = None):
-        
+
         self.cpa_has_run = False
         self.use_parallel = False
         self.progress_sig = progress_sig
@@ -36,7 +36,7 @@
             self.version = self.file.attrs['Version']
         except KeyError:
             self.version = '0.1'
-        
+
         unsorted_names = list(self.file.keys())
         natural_p_names = [None] * len(unsorted_names)
         natural_key = []
@@ -46,7 +46,7 @@
                     natural_key.append(int(seg))
         for num, key_num in enumerate(natural_key):
             natural_p_names[key_num - 1] = unsorted_names[num]
-        
+
         self.all_sums = CPSums(n_min=10, n_max=1000,
                                auto_prog_sig=self.auto_prog_sig)
         self.particles = []
@@ -55,35 +55,23 @@
         self.numpart = len(self.particles)
         assert self.numpart == self.file.attrs['# Particles']
         self.channelwidth = None
-<<<<<<< HEAD
 
     def makehistograms(self, progress=True):
-=======
-    
-    def makehistograms(self):
->>>>>>> 1c6c8591
         """Put the arrival times into histograms"""
-        
+
         for particle in self.particles:
             particle.makehistogram()
-<<<<<<< HEAD
             particle.makelevelhists()
             if progress and hasattr(self, 'progress_sig'):  # TODO: this is a hack and should be make cleaner
                 self.progress_sig.emit()  # Increments the progress bar on the MainWindow GUI
 
-=======
-            if hasattr(self, 'progress_sig'):
-                self.progress_sig.emit()  # Increments the progress bar on
-                # the MainWindow GUI
-    
->>>>>>> 1c6c8591
     def binints(self, binsize, progress_sig=None):
         """Bin the absolute times into traces using binsize
             binsize is in ms
         """
         if progress_sig is not None:
             self.progress_sig = progress_sig
-        
+
         if self.use_parallel:
             self.bintsize_parallel = binsize
             if hasattr(self, 'progress_sig'):
@@ -100,7 +88,7 @@
                     self.progress_sig.emit()  # Increments the progress bar
                     # on the MainWindow GUI
         dbg.p('Binning all done', 'H5Dataset')
-    
+
     def run_binints_parallel(self, particle):
         particle.binints(self.bintsize_parallel)
         if hasattr(self, 'self.prog_sig_parallel'):
@@ -111,7 +99,7 @@
     """
     Class for particle in H5dataset.
     """
-    
+
     def __init__(self, name, dataset, tmin=None, tmax=None,
                  channelwidth=None):  # , number, irf, tmin, tmax,
         # channelwidth=None):
@@ -136,19 +124,6 @@
         self.microtimes = self.datadict['Micro Times (s)']
         self.abstimes = self.datadict['Absolute Times (ns)']
         self.num_photons = len(self.abstimes)
-<<<<<<< HEAD
-        self.cpts = ChangePoints(self)  # Added by Josh: creates an object for Change Point Analysis (cpa)
-        self.ahca = AHCA(self)  # Added by Josh: creates an object for Agglomerative Hierarchical Clustering Algorithm
-        # self.cpt_inds = None  # Needs to move to ChangePoints()
-        # self.num_cpts = None  # Needs to move to ChangePoints()
-        self.has_levels = False
-        self.levels = None
-        self.num_levels = None
-        self.avg_int_weighted = None
-        self.int_std_weighted = None
-        self.burst_std_factor = 1.5
-
-=======
         self.cpts = ChangePoints(
             self)  # Added by Josh: creates an object for Change Point
         # Analysis (cpa)
@@ -160,8 +135,10 @@
         self.has_levels = False
         self.levels = None
         self.num_levels = None
-        
->>>>>>> 1c6c8591
+        self.avg_int_weighted = None
+        self.int_std_weighted = None
+        self.burst_std_factor = 1.5
+
         self.spectra = Spectra(self)
         self.rasterscan = RasterScan(self)
         self.description = self.datadict.attrs['Discription']
@@ -185,51 +162,20 @@
         self.histogram = None
         self.binnedtrace = None
         self.bin_size = None
-<<<<<<< HEAD
-
-    # def get_levels(self):
-    #     assert self.cpts.cpa_has_run, "Particle:\tChange point analysis needs to run before levels can be defined."
-    #     self.add_levels(self.cpts.get_levels())
-
-    # def add_levels(self, levels=None, num_levels=None):
-    #     assert levels is not None and num_levels is not None, \
-    #         "Particle:\tBoth arguments need to be non-None to add level."
-    #     self.levels = levels
-    #     self.num_levels = num_levels
-    #     self.has_levels = True
-
-    @property
-    def has_burst(self) -> bool:
-        return self.cpts.has_burst
-
-    @property
-    def burst_levels(self) -> np.ndarray:
-        return self.cpts.burst_levels
-
-    @has_burst.setter
-    def has_burst(self, value: bool):
-        self.cpts.has_burst = value
-
-    @burst_levels.setter
-    def burst_levels(self, value: np.ndarray):
-        self.cpts.burst_levels = value
-
-=======
-    
+
     def get_levels(self):
         assert self.cpts.cpa_has_run, "Particle:\tChange point analysis " \
                                       "needs to run before levels can be " \
                                       "defined."
         self.add_levels(self.cpts.get_levels())
-    
+
     def add_levels(self, levels=None, num_levels=None):
         assert levels is not None and num_levels is not None,\
             "Particle:\tBoth arguments need to be non-None to add level."
         self.levels = levels
         self.num_levels = num_levels
         self.has_levels = True
-    
->>>>>>> 1c6c8591
+
     def levels2data(self, plot_type: str = 'line') -> [np.ndarray, np.ndarray]:
         """
         Uses the Particle objects' levels to generate two arrays for
@@ -244,7 +190,7 @@
         """
         assert self.has_levels, 'ChangePointAnalysis:\tNo levels to convert ' \
                                 'to data.'
-        
+
         # ############## Old, for Matplotlib ##############
         # levels_data = np.empty(shape=self.num_levels+1)
         # times = np.empty(shape=self.num_levels+1)
@@ -256,7 +202,7 @@
         #     if num+1 == self.num_levels:
         #         levels_data[num+1] = accum_time
         #         times[num+1] = level.int
-        
+
         levels_data = np.empty(shape=self.num_levels * 2)
         times = np.empty(shape=self.num_levels * 2)
         accum_time = 0
@@ -266,9 +212,8 @@
             times[num * 2 + 1] = accum_time
             levels_data[num * 2] = level.int
             levels_data[num * 2 + 1] = level.int
-        
+
         return levels_data, times
-<<<<<<< HEAD
 
     def current2data(self, num, plot_type: str = 'line') -> [np.ndarray, np.ndarray]:
         """
@@ -312,27 +257,19 @@
         for level in self.levels:
             level.histogram = Histogram(self, level)
 
-=======
-    
->>>>>>> 1c6c8591
     def makehistogram(self):
         """Put the arrival times into a histogram"""
-        
+
         self.histogram = Histogram(self)
-    
+
     def binints(self, binsize):
         """Bin the absolute times into a trace using binsize"""
-        
+
         self.bin_size = binsize
         self.binnedtrace = Trace(self, self.bin_size)
-<<<<<<< HEAD
-
-    def remove_levels(self):
-=======
-    
+
     def remove_cpa_results(self):
         self.cpt_inds = None
->>>>>>> 1c6c8591
         self.levels = None
         self.num_levels = None
         self.has_levels = False
@@ -351,16 +288,16 @@
     binsize: float
         Size of time bin in ms.
     """
-    
+
     def __init__(self, particle, binsize: int):
-        
+
         # self.particle = particle
         self.binsize = binsize
         data = particle.abstimes[:]
-        
+
         binsize_ns = binsize * 1E6  # Convert ms to ns
         endbin = np.int(np.max(data) / binsize_ns)
-        
+
         binned = np.zeros(endbin + 1, dtype=np.int)
         for step in range(endbin):
             binned[step + 1] = np.size(data[
@@ -369,7 +306,7 @@
                                                        binsize_ns)])
             if step == 0:
                 binned[step] = binned[step + 1]
-        
+
         # binned *= (1000 / 100)
         self.intdata = binned
         self.inttimes = np.array(
@@ -377,7 +314,6 @@
 
 
 class Histogram:
-<<<<<<< HEAD
 
     def __init__(self, particle, level=None):
         self.particle = particle
@@ -457,42 +393,23 @@
         decay, t = np.histogram(levelobj.microtimes[:], bins=t)
         t = t[:-1]  # Remove last value so the arrays are the same size
         return decay, t
-=======
-    
+
+
+class RasterScan:
+
     def __init__(self, particle):
-        self.particle = particle
-        tmin = min(self.particle.tmin, self.particle.microtimes[:].min())
-        tmax = max(self.particle.tmax, self.particle.microtimes[:].max())
-        window = tmax - tmin
-        numpoints = int(window // self.particle.channelwidth)
-        
-        t = np.linspace(0, window, numpoints)
-        # particle.microtimes -= particle.microtimes.min()
-        
-        self.decay, self.t = np.histogram(self.particle.microtimes[:], bins=t)
-        self.t = self.t[
-                 :-1]  # Remove last value so the arrays are the same size
->>>>>>> 1c6c8591
-
-
-class RasterScan:
-    
-    def __init__(self, particle):
-        
+
         self.particle = particle
         try:
             self.image = self.particle.datadict['Raster Scan']
         except KeyError:
-<<<<<<< HEAD
+            print("Problem loading raster scan for " + self.name)
             print("Problem loading raster scan for " + self.particle.name)
-=======
-            print("Problem loading raster scan for " + self.name)
->>>>>>> 1c6c8591
             self.image = None
 
 
 class Spectra:
-    
+
     def __init__(self, particle):
         self.particle = particle
         self.spectra = self.particle.datadict['Spectra (counts\s)']
