{
    "change_point_analysis": {
        "min_num_photons": 20,
        "min_boundary_offset": 7
    },
    "photon_bursts": {
        "min_level_dwell_time": 0.001,
        "use_sigma_int_thresh": true,
        "sigma_int_thresh": 3.0,
        "defined_int_thresh": 5000
<<<<<<< HEAD
=======
    },
    "lifetimes": {
        "start_percent": 80,
        "end_multiple": 20,
        "end_percent": 1,
        "bg_percent": 5
>>>>>>> 69a05944
    }
}<|MERGE_RESOLUTION|>--- conflicted
+++ resolved
@@ -8,14 +8,11 @@
         "use_sigma_int_thresh": true,
         "sigma_int_thresh": 3.0,
         "defined_int_thresh": 5000
-<<<<<<< HEAD
-=======
     },
     "lifetimes": {
         "start_percent": 80,
         "end_multiple": 20,
         "end_percent": 1,
         "bg_percent": 5
->>>>>>> 69a05944
     }
 }